--- conflicted
+++ resolved
@@ -1366,9 +1366,6 @@
 #define CFE_TIME_BAD_ARGUMENT ((CFE_Status_t)0xce000005)
 /**@}*/
 
-<<<<<<< HEAD
-#endif /* _cfe_error_ */
-=======
 /* Compatibility for error names which have been updated */
 #ifndef CFE_OMIT_DEPRECATED_6_8
 #define CFE_ES_ERR_TASKID        CFE_ES_ERR_RESOURCEID_NOT_VALID
@@ -1377,7 +1374,6 @@
 #define CFE_ES_ERR_APPNAME       CFE_ES_ERR_NAME_NOT_FOUND
 #define CFE_ES_CDS_NOT_FOUND_ERR CFE_ES_ERR_NAME_NOT_FOUND
 #define CFE_ES_CDS_REGISTRY_FULL CFE_ES_NO_RESOURCE_IDS_AVAILABLE
-#endif
-
-#endif /* CFE_ERROR_H */
->>>>>>> 0780d12f
+#endif /* CFE_OMIT_DEPRECATED_6_8 */
+
+#endif /* CFE_ERROR_H */