--- conflicted
+++ resolved
@@ -47,16 +47,15 @@
 typedef struct
 {
     CFE_FS_FileWriteMetaData_t FuncTestState;
-<<<<<<< HEAD
+
     /* Generic utility counter */
     int Count;
-=======
+
     /* Table information used by all table tests */
     CFE_TBL_Handle_t TblHandle;
     const char *     TblName;
     const char *     RegisteredTblName;
     const char *     TblFilename;
->>>>>>> 343e0d03
 } CFE_FT_Global_t;
 
 extern CFE_FT_Global_t CFE_FT_Global;
