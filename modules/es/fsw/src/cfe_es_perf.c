--- conflicted
+++ resolved
@@ -210,18 +210,14 @@
 int32 CFE_ES_StopPerfDataCmd(const CFE_ES_StopPerfDataCmd_t *data)
 {
     const CFE_ES_StopPerfCmd_Payload_t *CmdPtr        = &data->Payload;
-<<<<<<< HEAD
-    CFE_ES_PerfDumpGlobal_t *           PerfDumpState = &CFE_ES_TaskData.BackgroundPerfDumpState;
-    int32                               Status;
-=======
     CFE_ES_PerfDumpGlobal_t *           PerfDumpState = &CFE_ES_Global.BackgroundPerfDumpState;
     CFE_ES_PerfData_t *                 Perf;
+    int32                               Status;
 
     /*
     ** Set the pointer to the data area
     */
     Perf = &CFE_ES_Global.ResetDataPtr->Perf;
->>>>>>> e8f73aa5
 
     /* Ensure there is no file write in progress before proceeding */
     /* note - also need to check the PendingState here, in case this command
@@ -243,11 +239,7 @@
             PerfDumpState->PendingState = CFE_ES_PerfDumpState_INIT;
             CFE_ES_BackgroundWakeup();
 
-<<<<<<< HEAD
-            CFE_ES_TaskData.CommandCounter++;
-=======
-        CFE_ES_Global.TaskData.CommandCounter++;
->>>>>>> e8f73aa5
+            CFE_ES_Global.TaskData.CommandCounter++;
 
             CFE_EVS_SendEvent(CFE_ES_PERF_STOPCMD_EID, CFE_EVS_EventType_DEBUG,
                               "Perf Stop Cmd Rcvd, will write %d entries.%dmS dly every %d entries",
@@ -256,7 +248,7 @@
         }
         else
         {
-            CFE_ES_TaskData.CommandErrorCounter++;
+            CFE_ES_Global.TaskData.CommandErrorCounter++;
             CFE_EVS_SendEvent(CFE_ES_PERF_LOG_ERR_EID, CFE_EVS_EventType_ERROR, "Error parsing filename, RC = %d",
                               (int)Status);
         }
