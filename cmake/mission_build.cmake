--- conflicted
+++ resolved
@@ -316,13 +316,11 @@
     list(APPEND VARLIST "${APP}_MISSION_DIR")
   endforeach(APP ${MISSION_APPS})
 
-<<<<<<< HEAD
   set(CMAKE_NATIVE_C_COMPILER ${CMAKE_C_COMPILER})
-=======
+
   foreach(SYSVAR ${TGTSYS_LIST})
     list(APPEND VARLIST "BUILD_CONFIG_${SYSVAR}")
   endforeach(SYSVAR ${TGTSYS_LIST})
->>>>>>> 5ac3f0a0
 
   set(MISSION_VARCACHE)
   foreach(VARL ${VARLIST})
