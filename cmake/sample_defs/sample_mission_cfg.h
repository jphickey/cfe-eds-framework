--- conflicted
+++ resolved
@@ -45,23 +45,6 @@
  */
 #include "samplemission_eds_designparameters.h"
 
-/**
-**  \cfemissioncfg cFE SB message format
-**
-**  \par Description:
-**      Dictates the message format used by the cFE.
-**   
-**  \par Limits
-**      All versions of the cFE currently support only CCSDS as the message format
-**      Defining MESSAGE_FORMAT_IS_CCSDS_VER_2 implements the APID extended header format
-**      MESSAGE_FORMAT_IS_CCSDS_VER_2 is optional
-*/
-<<<<<<< HEAD
-#define MESSAGE_FORMAT_IS_CCSDS
-=======
-/* #define MESSAGE_FORMAT_IS_CCSDS_VER_2 */
-#undef MESSAGE_FORMAT_IS_CCSDS_VER_2
->>>>>>> 8365a0c6
 
 
 
