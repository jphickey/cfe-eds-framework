--- conflicted
+++ resolved
@@ -10,27 +10,6 @@
 # the pc-rtems PSP.
 
 # Basic cross system configuration
-<<<<<<< HEAD
-set(CMAKE_SYSTEM_NAME RTEMS)
-set(CMAKE_SYSTEM_PROCESSOR i386)
-set(CMAKE_SYSTEM_VERSION 4.11)
-set(RTEMS_TOOLS_PREFIX "/opt/rtems-${CMAKE_SYSTEM_VERSION}")
-set(RTEMS_BSP_PREFIX    "${RTEMS_TOOLS_PREFIX}")
-set(RTEMS_BSP "pc686")
-
-# Info regarding the RELOCADDR:
-#+--------------------------------------------------------------------------+
-#| Set the value of RELOCADDR to the address where you want your image to
-#| load. If you'll be using GRUB to load the images it will have to be >=
-#| 0x100000 (1024K). If you are using NetBoot to load the images it can be
-#| >= 0x10000 (64K) AND <= 0x97C00 (607K) OR >= 0x100000 (1024K). The memory
-#| top is of course another limit. Make sure there is enough space before the
-#| upper memory limits for the image and the memory allocated by it to fit.
-#| Make sure the value you choose is aligned to 4 bytes.
-#+--------------------------------------------------------------------------+
-set(RTEMS_RELOCADDR 0x00100000)
-
-=======
 set(CMAKE_SYSTEM_NAME       RTEMS)
 set(CMAKE_SYSTEM_PROCESSOR  i386)
 set(CMAKE_SYSTEM_VERSION    4.11)
@@ -45,24 +24,12 @@
 
 # The BSP that will be used for this build
 set(RTEMS_BSP "pc686")
->>>>>>> 8365a0c6
 
 # specify the cross compiler - adjust accord to compiler installation
 # This uses the compiler-wrapper toolchain that buildroot produces
 SET(SDKHOSTBINDIR               "${RTEMS_TOOLS_PREFIX}/bin")
 set(TARGETPREFIX                "${CMAKE_SYSTEM_PROCESSOR}-rtems${CMAKE_SYSTEM_VERSION}-")
 set(RTEMS_BSP_C_FLAGS           "-march=i686 -mtune=i686 -fno-common")
-<<<<<<< HEAD
-set(RTEMS_BSP_CXX_FLAGS         "${RTEMS_BSP_C_FLAGS}")
-
-SET(CMAKE_C_COMPILER            "${RTEMS_TOOLS_PREFIX}/bin/${TARGETPREFIX}gcc")
-SET(CMAKE_CXX_COMPILER          "${RTEMS_TOOLS_PREFIX}/bin/${TARGETPREFIX}g++")
-#SET(CMAKE_LINKER                "${RTEMS_TOOLS_PREFIX}/bin/${TARGETPREFIX}ld")
-SET(CMAKE_ASM_COMPILER          "${RTEMS_TOOLS_PREFIX}/bin/${TARGETPREFIX}as")
-SET(CMAKE_STRIP                 "${RTEMS_TOOLS_PREFIX}/bin/${TARGETPREFIX}strip")
-SET(CMAKE_NM                    "${RTEMS_TOOLS_PREFIX}/bin/${TARGETPREFIX}nm")
-#SET(CMAKE_AR                    "${RTEMS_TOOLS_PREFIX}/bin/${TARGETPREFIX}ar")
-=======
 set(RTEMS_BSP_CXX_FLAGS         ${RTEMS_BSP_C_FLAGS})
 
 SET(CMAKE_C_COMPILER            "${RTEMS_TOOLS_PREFIX}/bin/${TARGETPREFIX}gcc")
@@ -72,7 +39,6 @@
 SET(CMAKE_STRIP                 "${RTEMS_TOOLS_PREFIX}/bin/${TARGETPREFIX}strip")
 SET(CMAKE_NM                    "${RTEMS_TOOLS_PREFIX}/bin/${TARGETPREFIX}nm")
 SET(CMAKE_AR                    "${RTEMS_TOOLS_PREFIX}/bin/${TARGETPREFIX}ar")
->>>>>>> 8365a0c6
 SET(CMAKE_OBJDUMP               "${RTEMS_TOOLS_PREFIX}/bin/${TARGETPREFIX}objdump")
 SET(CMAKE_OBJCOPY               "${RTEMS_TOOLS_PREFIX}/bin/${TARGETPREFIX}objcopy")
 
@@ -94,8 +60,6 @@
 SET(CFE_SYSTEM_PSPNAME                  pc-rtems)
 SET(OSAL_SYSTEM_BSPTYPE                 pc-rtems)
 SET(OSAL_SYSTEM_OSTYPE                  rtems)
-<<<<<<< HEAD
-=======
 
 # Info regarding the RELOCADDR:
 #+--------------------------------------------------------------------------+
@@ -109,4 +73,3 @@
 #+--------------------------------------------------------------------------+
 set(RTEMS_RELOCADDR 0x00100000)
 
->>>>>>> 8365a0c6
