--- conflicted
+++ resolved
@@ -6,15 +6,9 @@
 
 ## Version Notes
 
-<<<<<<< HEAD
 - 1.4.1 DEVELOPMENT
   - Minor updates (see https://github.com/nasa/PSP/pull/115)
-- 1.4.0 RELEASE CANDIDATE
-  - In build verification testing to be considered for official release
-  - Release documentation in work
-=======
 - **1.4.0 OFFICIAL RELEASE**:
->>>>>>> bb784676
   - This is a point release from an internal repository
   - Changes are detailed in [cFS repo](https://github.com/nasa/cFS) release documentation
   - Released as part of cFE 6.7.0, Apache 2.0
