--- conflicted
+++ resolved
@@ -34,11 +34,7 @@
 */
 #include <string.h>
 #include "cfe.h"
-<<<<<<< HEAD
-#include "cfe_platform_cfg.h"
 #include "cfe_sb_eds.h" /* API calls for EDS extensions */
-=======
->>>>>>> 62252d11
 #include "utstubs.h"
 
 /*
