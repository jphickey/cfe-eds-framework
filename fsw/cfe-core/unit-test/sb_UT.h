--- conflicted
+++ resolved
@@ -89,13 +89,8 @@
      uint16       Tlm16Param2;
 } SB_UT_TstPktWoSecHdr_t;
 
-<<<<<<< HEAD
 #define SB_UT_CMD_MID CFE_SB_ValueToMsgId(0x1803)
 #define SB_UT_TLM_MID CFE_SB_ValueToMsgId(0x0810)
-=======
-#define SB_UT_CMD_MID_VALUE_BASE    CFE_MISSION_CMD_MID_BASE1 + 1
-#define SB_UT_TLM_MID_VALUE_BASE    CFE_MISSION_TLM_MID_BASE1 + 1
->>>>>>> 8365a0c6
 
 /* SB unit test functions */
 /*****************************************************************************/
