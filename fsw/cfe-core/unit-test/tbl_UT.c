--- conflicted
+++ resolved
@@ -2255,11 +2255,7 @@
     /* a. Perform test */
     for (i = 0; i < CFE_PLATFORM_TBL_MAX_CRITICAL_TABLES; i++)
     {
-<<<<<<< HEAD
-        CFE_TBL_Global.CritReg[i].CDSHandle = CFE_ES_RESOURCEID_UNDEFINED;
-=======
-        CFE_TBL_TaskData.CritReg[i].CDSHandle = CFE_ES_CDS_BAD_HANDLE;
->>>>>>> f7be6e37
+        CFE_TBL_Global.CritReg[i].CDSHandle = CFE_ES_CDS_BAD_HANDLE;
     }
 
     RtnCode = CFE_TBL_Register(&TblHandle1, "UT_Table1",
@@ -4645,15 +4641,9 @@
 
     for (i = 0; i < CFE_PLATFORM_TBL_MAX_CRITICAL_TABLES; i++)
     {
-<<<<<<< HEAD
-        if ( CFE_ES_ResourceID_Equal(CFE_TBL_Global.CritReg[i].CDSHandle, RegRecPtr->CDSHandle) )
+        if ( CFE_RESOURCEID_TEST_EQUAL(CFE_TBL_Global.CritReg[i].CDSHandle, RegRecPtr->CDSHandle) )
         {
-            CFE_TBL_Global.CritReg[i].CDSHandle = CFE_ES_RESOURCEID_RESERVED;
-=======
-        if ( CFE_RESOURCEID_TEST_EQUAL(CFE_TBL_TaskData.CritReg[i].CDSHandle, RegRecPtr->CDSHandle) )
-        {
-            CFE_TBL_TaskData.CritReg[i].CDSHandle = CFE_ES_CDSHANDLE_C(CFE_RESOURCEID_RESERVED);
->>>>>>> f7be6e37
+            CFE_TBL_Global.CritReg[i].CDSHandle = CFE_ES_CDSHANDLE_C(CFE_RESOURCEID_RESERVED);
         }
     }
 
@@ -4701,13 +4691,8 @@
     UT_Report(__FILE__, __LINE__,
               CFE_TBL_Global.DumpControlBlocks[3].State ==
                   CFE_TBL_DUMP_FREE &&
-<<<<<<< HEAD
-              CFE_ES_ResourceID_Equal(RegRecPtr->OwnerAppId, CFE_TBL_NOT_OWNED) &&
+              CFE_RESOURCEID_TEST_EQUAL(RegRecPtr->OwnerAppId, CFE_TBL_NOT_OWNED) &&
               CFE_TBL_Global.LoadBuffs[RegRecPtr->LoadInProgress].Taken ==
-=======
-              CFE_RESOURCEID_TEST_EQUAL(RegRecPtr->OwnerAppId, CFE_TBL_NOT_OWNED) &&
-              CFE_TBL_TaskData.LoadBuffs[RegRecPtr->LoadInProgress].Taken ==
->>>>>>> f7be6e37
                   false &&
               RegRecPtr->LoadInProgress == CFE_TBL_NO_LOAD_IN_PROGRESS,
               "CFE_TBL_CleanUpApp",
