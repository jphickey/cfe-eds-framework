/*
**  GSC-18128-1, "Core Flight Executive Version 6.7"
**
**  Copyright (c) 2006-2019 United States Government as represented by
**  the Administrator of the National Aeronautics and Space Administration.
**  All Rights Reserved.
**
**  Licensed under the Apache License, Version 2.0 (the "License");
**  you may not use this file except in compliance with the License.
**  You may obtain a copy of the License at
**
**    http://www.apache.org/licenses/LICENSE-2.0
**
**  Unless required by applicable law or agreed to in writing, software
**  distributed under the License is distributed on an "AS IS" BASIS,
**  WITHOUT WARRANTIES OR CONDITIONS OF ANY KIND, either express or implied.
**  See the License for the specific language governing permissions and
**  limitations under the License.
*/

/*
** File:
**    sb_UT.c
**
** Purpose:
**    Software Bus Services unit test
**
** References:
**    1. cFE Application Developers Guide
**    2. unit test standard 092503
**    3. C Coding Standard 102904
**
** Notes:
**    1. This is unit test code only, not for use in flight
**
*/

/*
** Includes
*/
#include "sb_UT.h"

static char    cMsg[UT_MAX_MESSAGE_LENGTH];

/*
** Functions
*/
void UtTest_Setup(void)
{
    UT_Init("sb");
    UT_Text("cFE SB Unit Test Output File\n\n");

    UT_ADD_TEST(Test_SB_AppInit);
    UT_ADD_TEST(Test_SB_MainRoutine);
    UT_ADD_TEST(Test_SB_Cmds);
    UT_ADD_TEST(Test_SB_EarlyInit);
    UT_ADD_TEST(Test_CreatePipe_API);
    UT_ADD_TEST(Test_DeletePipe_API);
    UT_ADD_TEST(Test_PipeOpts_API);
    UT_ADD_TEST(Test_GetPipeName_API);
    UT_ADD_TEST(Test_GetPipeIdByName_API);
    UT_ADD_TEST(Test_Subscribe_API);
    UT_ADD_TEST(Test_Unsubscribe_API);
    UT_ADD_TEST(Test_SendMsg_API);
    UtTest_Add(Test_RcvMsg_API, NULL, Test_CleanupApp_API, "Test_RcvMsg_API");
    UT_ADD_TEST(Test_SB_Utils);
    UtTest_Add(Test_SB_SpecialCases, NULL, UT_CheckForOpenSockets,
    		   "Test_SB_SpecialCases");
    
    UT_ADD_TEST(Test_SB_Macros);

} /* end main */


/*
** Function for calling SB and CCSDS Macros
** test functions
*/
void Test_SB_Macros(void)
{
#ifdef UT_VERBOSE
    UT_Text("Begin CCSDS Macros");
#endif

    Test_SB_CCSDSPriHdr_Macros();
    Test_SB_CCSDSSecHdr_Macros();
    
#ifdef UT_VERBOSE
    UT_Text("End Begin CCSDS Macros");
#endif
} /* end Test_SB_Macros */


/*
**Test_SB_CCSDSSecHdr_Macros
*/
void Test_SB_CCSDSSecHdr_Macros(void)
{
    CFE_SB_CmdHdr_t NoParamPkt;
    
    uint32 ExpRtn;
    uint32 ActRtn;
    uint32 TestStat = CFE_PASS;

#ifdef UT_VERBOSE
    UT_Text("Start of Test_SB_CCSDSSecHdr_Macros Test");
#endif

    SB_ResetUnitTest();
    ExpRtn = 0x01;
        
    CCSDS_CLR_CMDSEC_HDR(NoParamPkt.Sec);
    
    CCSDS_WR_FC(NoParamPkt.Sec, 1);
    ActRtn = CCSDS_RD_FC(NoParamPkt.Sec);
                
    if (ActRtn != ExpRtn)
    {
        snprintf(cMsg, UT_MAX_MESSAGE_LENGTH,
                 "Unexpected return from write/read ccsds function code test, "
                   "exp=0x%02X, act= 0x%02X",
                 (unsigned int) ExpRtn, (unsigned int) ActRtn);
        UT_Text(cMsg);
        TestStat = CFE_FAIL;
    }

    
    SB_ResetUnitTest();
    ExpRtn = 0xFF;
        
    CCSDS_CLR_CMDSEC_HDR(NoParamPkt.Sec);
    
    CCSDS_WR_CHECKSUM(NoParamPkt.Sec, 0xFF);
    ActRtn = CCSDS_RD_CHECKSUM(NoParamPkt.Sec);

    if (ActRtn != ExpRtn)
    {
        snprintf(cMsg, UT_MAX_MESSAGE_LENGTH,
                 "Unexpected return from write/read ccsds checksum test, "
                   "exp=0x%02X, act= 0x%02X",
                 (unsigned int) ExpRtn, (unsigned int) ActRtn);
        UT_Text(cMsg);
        TestStat = CFE_FAIL;
    }
    
#ifdef MESSAGE_FORMAT_IS_CCSDS_VER_2
    
    SB_ResetUnitTest();
    ExpRtn = 0x01;
        
    CCSDS_CLR_SEC_APIDQ(NoParamPkt.SpacePacket.ApidQ);
    
    CCSDS_WR_EDS_VER(NoParamPkt.SpacePacket.ApidQ, 0x01);
    ActRtn = CCSDS_RD_EDS_VER(NoParamPkt.SpacePacket.ApidQ);
  
    if (ActRtn != ExpRtn)
    {
        snprintf(cMsg, UT_MAX_MESSAGE_LENGTH,
                 "Unexpected return from write/read eds version test, "
                   "exp=0x%02X, act= 0x%02X",
                 (unsigned int) ExpRtn, (unsigned int) ActRtn);
        UT_Text(cMsg);
        TestStat = CFE_FAIL;
    }
    
    SB_ResetUnitTest();
    ExpRtn = 0x01;
        
    CCSDS_CLR_SEC_APIDQ(NoParamPkt.SpacePacket.ApidQ);
    
    CCSDS_WR_ENDIAN(NoParamPkt.SpacePacket.ApidQ, 0x01);
    ActRtn = CCSDS_RD_ENDIAN(NoParamPkt.SpacePacket.ApidQ);
  
    if (ActRtn != ExpRtn)
    {
        snprintf(cMsg, UT_MAX_MESSAGE_LENGTH,
                 "Unexpected return from write/read endian flag test, "
                   "exp=0x%02X, act= 0x%02X",
                 (unsigned int) ExpRtn, (unsigned int) ActRtn);
        UT_Text(cMsg);
        TestStat = CFE_FAIL;
    }
    
    SB_ResetUnitTest();
    ExpRtn = 0x01;
        
    CCSDS_CLR_SEC_APIDQ(NoParamPkt.SpacePacket.ApidQ);
    
    CCSDS_WR_PLAYBACK(NoParamPkt.SpacePacket.ApidQ, 0x01);
    ActRtn = CCSDS_RD_PLAYBACK(NoParamPkt.SpacePacket.ApidQ);
  
    if (ActRtn != ExpRtn)
    {
        snprintf(cMsg, UT_MAX_MESSAGE_LENGTH,
                 "Unexpected return from write/read playback flag test, "
                   "exp=0x%02X, act= 0x%02X",
                 (unsigned int) ExpRtn, (unsigned int) ActRtn);
        UT_Text(cMsg);
        TestStat = CFE_FAIL;
    }
    
    SB_ResetUnitTest();
    ExpRtn = 0xFF;
        
    CCSDS_CLR_SEC_APIDQ(NoParamPkt.SpacePacket.ApidQ);
    
    CCSDS_WR_SUBSYSTEM_ID(NoParamPkt.SpacePacket.ApidQ, 0xFF);
    ActRtn = CCSDS_RD_SUBSYSTEM_ID(NoParamPkt.SpacePacket.ApidQ);
  
    if (ActRtn != ExpRtn)
    {
        snprintf(cMsg, UT_MAX_MESSAGE_LENGTH,
                 "Unexpected return from write/read subsystem id test, "
                   "exp=0x%02X, act= 0x%02X",
                 (unsigned int) ExpRtn, (unsigned int) ActRtn);
        UT_Text(cMsg);
        TestStat = CFE_FAIL;
    }
    
    SB_ResetUnitTest();
    ExpRtn = 0xFF;
        
    CCSDS_CLR_SEC_APIDQ(NoParamPkt.SpacePacket.ApidQ);
    
    CCSDS_WR_SUBSYSTEM_ID(NoParamPkt.SpacePacket.ApidQ, 0xFF);
    ActRtn = CCSDS_RD_SUBSYSTEM_ID(NoParamPkt.SpacePacket.ApidQ);
  
    if (ActRtn != ExpRtn)
    {
        snprintf(cMsg, UT_MAX_MESSAGE_LENGTH,
                 "Unexpected return from write/read subsystem id test, "
                   "exp=0x%02X, act= 0x%02X",
                 (unsigned int) ExpRtn, (unsigned int) ActRtn);
        UT_Text(cMsg);
        TestStat = CFE_FAIL;
    }
    
    SB_ResetUnitTest();
    ExpRtn = 0xFFFF;
        
    CCSDS_CLR_SEC_APIDQ(NoParamPkt.SpacePacket.ApidQ);
    
    CCSDS_WR_SYSTEM_ID(NoParamPkt.SpacePacket.ApidQ, 0xFFFF);
    ActRtn = CCSDS_RD_SYSTEM_ID(NoParamPkt.SpacePacket.ApidQ);
  
    if (ActRtn != ExpRtn)
    {
        snprintf(cMsg, UT_MAX_MESSAGE_LENGTH,
                 "Unexpected return from write/read subsystem id test, "
                   "exp=0x%04X, act= 0x%04X",
                 (unsigned int) ExpRtn, (unsigned int) ActRtn);
        UT_Text(cMsg);
        TestStat = CFE_FAIL;
    }
#endif
    
    UT_Report(__FILE__, __LINE__,
              TestStat, "Test_SB_CCSDSSecHdr_Macros", "CCSDS Secondary Header Macro Test");
} /* end Test_SB_CCSDSSecHdr_Macros */

/*
**Test_SB_CCSDSPriHdr_Macros
*/
void Test_SB_CCSDSPriHdr_Macros(void)
{
    CFE_SB_Msg_t Msg;
    
    
    uint32 ExpRtn;
    uint32 ActRtn;
    uint32 TestStat = CFE_PASS;

#ifdef UT_VERBOSE
    UT_Text("Start of Test_SB_CCSDS_Macros Test");
#endif

    SB_ResetUnitTest();
    ExpRtn = 0x1899;
    
    CCSDS_CLR_PRI_HDR(Msg.Hdr);
    
    CCSDS_WR_SID(Msg.Hdr, 0x1899);
    ActRtn = CCSDS_RD_SID(Msg.Hdr);
                
    if (ActRtn != ExpRtn)
    {
        snprintf(cMsg, UT_MAX_MESSAGE_LENGTH,
                 "Unexpected return from write/read stream id test, "
                   "exp=0x%04X, act= 0x%04X",
                 (unsigned int) ExpRtn, (unsigned int) ActRtn);
        UT_Text(cMsg);
        TestStat = CFE_FAIL;
    }


    SB_ResetUnitTest();
    ExpRtn = 0x07FF;
    
    CCSDS_CLR_PRI_HDR(Msg.Hdr);
    
    CCSDS_WR_APID(Msg.Hdr, 0x07FF);
    ActRtn = CCSDS_RD_APID(Msg.Hdr);
                
    if (ActRtn != ExpRtn)
    {
        snprintf(cMsg, UT_MAX_MESSAGE_LENGTH,
                 "Unexpected return from write/read apid test, "
                   "exp=0x%08X, act= 0x%08X",
                 (unsigned int) ExpRtn, (unsigned int) ActRtn);
        UT_Text(cMsg);
        TestStat = CFE_FAIL;
    }

    
    SB_ResetUnitTest();
    ExpRtn = 1;
    
    CCSDS_CLR_PRI_HDR(Msg.Hdr);
    
    CCSDS_WR_SHDR(Msg.Hdr, 1);
    
    ActRtn = CCSDS_RD_SHDR(Msg.Hdr);
                
    if (ActRtn != ExpRtn)
    {
        snprintf(cMsg, UT_MAX_MESSAGE_LENGTH,
                 "Unexpected return from write/read sec hdr flag test, "
                   "exp=0x%02X, act= 0x%02X",
                 (unsigned int) ExpRtn, (unsigned int) ActRtn);
        UT_Text(cMsg);
        TestStat = CFE_FAIL;
    }
    
    
    SB_ResetUnitTest();
    ExpRtn = 1;
    
    CCSDS_CLR_PRI_HDR(Msg.Hdr);
    
    CCSDS_WR_TYPE(Msg.Hdr, 1);
    
    ActRtn = CCSDS_RD_TYPE(Msg.Hdr);
                
    if (ActRtn != ExpRtn)
    {
        snprintf(cMsg, UT_MAX_MESSAGE_LENGTH,
                 "Unexpected return from write/read pri hdr type flag test, "
                   "exp=0x%02X, act= 0x%02X",
                 (unsigned int) ExpRtn, (unsigned int) ActRtn);
        UT_Text(cMsg);
        TestStat = CFE_FAIL;
    }
    
    SB_ResetUnitTest();
    ExpRtn = 1;
    
    CCSDS_CLR_PRI_HDR(Msg.Hdr);
    
    CCSDS_WR_VERS(Msg.Hdr, 1);
    
    ActRtn = CCSDS_RD_VERS(Msg.Hdr);
                
    if (ActRtn != ExpRtn)
    {
        snprintf(cMsg, UT_MAX_MESSAGE_LENGTH,
                 "Unexpected return from write/read pri hdr version flag test, "
                   "exp=0x%02X, act= 0x%02X",
                 (unsigned int) ExpRtn, (unsigned int) ActRtn);
        UT_Text(cMsg);
        TestStat = CFE_FAIL;
    }
    
    SB_ResetUnitTest();
    ExpRtn = 0x3FFF;
    
    CCSDS_CLR_PRI_HDR(Msg.Hdr);
    
    CCSDS_WR_SEQ(Msg.Hdr, 0x3FFF);
    
    ActRtn = CCSDS_RD_SEQ(Msg.Hdr);
                
    if (ActRtn != ExpRtn)
    {
        snprintf(cMsg, UT_MAX_MESSAGE_LENGTH,
                 "Unexpected return from write/read pri hdr sequence test, "
                   "exp=0x%04X, act= 0x%04X",
                 (unsigned int) ExpRtn, (unsigned int) ActRtn);
        UT_Text(cMsg);
        TestStat = CFE_FAIL;
    }
    
    SB_ResetUnitTest();
    ExpRtn = 0x03;
    
    CCSDS_CLR_PRI_HDR(Msg.Hdr);
    
    CCSDS_WR_SEQFLG(Msg.Hdr, 0x03);
    
    ActRtn = CCSDS_RD_SEQFLG(Msg.Hdr);
                
    if (ActRtn != ExpRtn)
    {
        snprintf(cMsg, UT_MAX_MESSAGE_LENGTH,
                 "Unexpected return from write/read pri hdr sequence flag test, "
                   "exp=0x%02X, act= 0x%02X",
                 (unsigned int) ExpRtn, (unsigned int) ActRtn);
        UT_Text(cMsg);
        TestStat = CFE_FAIL;
    }
    
    
    SB_ResetUnitTest();
    ExpRtn = 0xFFFF;
    
    CCSDS_CLR_PRI_HDR(Msg.Hdr);
    
    CCSDS_WR_LEN(Msg.Hdr, 0xFFFF);
    
    ActRtn = CCSDS_RD_LEN(Msg.Hdr);
                
    if (ActRtn != ExpRtn)
    {
        snprintf(cMsg, UT_MAX_MESSAGE_LENGTH,
                 "Unexpected return from write/read pri hdr length test, "
                   "exp=0x%04X, act= 0x%04X",
                 (unsigned int) ExpRtn, (unsigned int) ActRtn);
        UT_Text(cMsg);
        TestStat = CFE_FAIL;
    }
    
    UT_Report(__FILE__, __LINE__,
              TestStat, "Test_SB_CCSDS_Macros", "CCSDS Macro Test");
} /* end Test_SB_CCSDSPriHdr_Macros */

/*
** Reset variable values and sockets prior to a test
*/
void SB_ResetUnitTest(void)
{
    /* If any sockets were left open then report and close them */
    UT_CheckForOpenSockets();
    UT_InitData();
    CFE_SB_EarlyInit();
} /* end SB_ResetUnitTest */

/*
** Function for calling SB application initialization
** test functions
*/
void Test_SB_AppInit(void)
{
#ifdef UT_VERBOSE
    UT_Text("Begin Test App Init");
#endif

    Test_SB_AppInit_ESRegFail();
    Test_SB_AppInit_EVSRegFail();
    Test_SB_AppInit_EVSSendEvtFail();
    Test_SB_AppInit_CrPipeFail();
    Test_SB_AppInit_Sub1Fail();
    Test_SB_AppInit_Sub2Fail();
    Test_SB_AppInit_GetPoolFail();
    Test_SB_AppInit_PutPoolFail();

#ifdef UT_VERBOSE
    UT_Text("End Test App Init");
#endif
} /* end Test_SB_AppInit */

/*
** Test task init with ES_RegisterApp returning error
*/
void Test_SB_AppInit_ESRegFail(void)
{
    int32 ExpRtn;
    int32 ActRtn;
    int32 ForcedRtnVal = -1;
    int32 TestStat = CFE_PASS;

#ifdef UT_VERBOSE
    UT_Text("Start of ES_RegisterApp Failure Test");
#endif

    SB_ResetUnitTest();
    UT_SetDeferredRetcode(UT_KEY(CFE_ES_RegisterApp), 1, ForcedRtnVal);
    ExpRtn = ForcedRtnVal;
    ActRtn = CFE_SB_AppInit();

    if (ActRtn != ForcedRtnVal)
    {
        snprintf(cMsg, UT_MAX_MESSAGE_LENGTH,
                 "Unexpected return from AppInit in ES reg error test, "
                   "exp=%ld, act= %ld",
                 (long) ExpRtn, (long) ActRtn);
        UT_Text(cMsg);
        TestStat = CFE_FAIL;
    }

    ExpRtn = 0;
    ActRtn = UT_GetNumEventsSent();

    if (ActRtn != ExpRtn)
    {
        snprintf(cMsg, UT_MAX_MESSAGE_LENGTH,
                 "Unexpected rtn from UT_GetNumEventsSent, exp=%ld, act= %ld",
                 (long) ExpRtn, (long) ActRtn);
        UT_Text(cMsg);
        TestStat = CFE_FAIL;
    }

    UT_Report(__FILE__, __LINE__,
              TestStat, "CFE_SB_AppInit", "ES_RegisterApp failure");
} /* end Test_SB_AppInit_ESRegFail */

/*
** Test task init with EVS_Register returning error
*/
void Test_SB_AppInit_EVSRegFail(void)
{
    int32 ExpRtn;
    int32 ActRtn;
    int32 TestStat = CFE_PASS;
    int32 ForcedRtnVal = -1;

#ifdef UT_VERBOSE
    UT_Text("Start of EVS_Register Failure Test");
#endif

    SB_ResetUnitTest();
    UT_SetDeferredRetcode(UT_KEY(CFE_EVS_Register), 1, ForcedRtnVal);
    ActRtn = CFE_SB_AppInit();

    if (ActRtn != ForcedRtnVal)
    {
        snprintf(cMsg, UT_MAX_MESSAGE_LENGTH,
                 "Unexpected return from AppInit in EVS Reg Error test, "
                   "exp=%ld, act= %ld",
                 (long) ForcedRtnVal, (long) ActRtn);
        UT_Text(cMsg);
        TestStat = CFE_FAIL;
    }

    ExpRtn = 0;
    ActRtn = UT_GetNumEventsSent();

    if (ActRtn != ExpRtn)
    {
        snprintf(cMsg, UT_MAX_MESSAGE_LENGTH,
                 "Unexpected rtn from UT_GetNumEventsSent, exp=%ld, act= %ld",
                 (long) ExpRtn, (long) ActRtn);
        UT_Text(cMsg);
        TestStat = CFE_FAIL;
    }

    UT_Report(__FILE__, __LINE__,
              TestStat, "CFE_SB_AppInit", "EVS register failure");
} /* end Test_SB_AppInit_EVSRegFail */

/*
** Test task init with EVS_SendEvent returning error on task init event
*/
void Test_SB_AppInit_EVSSendEvtFail(void)
{
    int32 ExpRtn;
    int32 ActRtn;
    int32 TestStat = CFE_PASS;
    int32 ForcedRtnVal = -1;
    CFE_ES_TaskInfo_t TestTaskInfo;

#ifdef UT_VERBOSE
    UT_Text("Start of EVS_SendEvent Failure Test");
#endif

    SB_ResetUnitTest();

    /* To get coverage on CFE_SB_GetAppTskName(), this ensures that the
     * path with different app/task names is followed on at least one event.
     */
    memset(&TestTaskInfo, 0, sizeof(TestTaskInfo));
    strncpy((char*)TestTaskInfo.TaskName, "test", sizeof(TestTaskInfo.TaskName)-1);
    UT_SetDataBuffer(UT_KEY(CFE_ES_GetTaskInfo), &TestTaskInfo, sizeof(TestTaskInfo), false);

    /* There are three events prior to init, pipe created (1) and subscription
     * rcvd (2). Fourth is SB initialized, but it is the first to use SendEvent.
     * (The others use SendEventWithAppID which is a different counter).
     */
    UT_SetDeferredRetcode(UT_KEY(CFE_EVS_SendEvent), 1, ForcedRtnVal);
    ActRtn = CFE_SB_AppInit();

    if (ActRtn != ForcedRtnVal)
    {
        snprintf(cMsg, UT_MAX_MESSAGE_LENGTH,
                 "Unexpected return from AppInit in EVSSendEvtFail test, "
                   "exp=0x%lx, act= 0x%lx",
                 (unsigned long) ForcedRtnVal, (unsigned long) ActRtn);
        UT_Text(cMsg);
        TestStat = CFE_FAIL;
    }

    ExpRtn = 5;
    ActRtn = UT_GetNumEventsSent();

    if (ActRtn != ExpRtn)
    {
        snprintf(cMsg, UT_MAX_MESSAGE_LENGTH,
                 "Unexpected rtn from UT_GetNumEventsSent, exp=%ld, act= %ld",
                 (long) ExpRtn, (long) ActRtn);
        UT_Text(cMsg);
        TestStat = CFE_FAIL;
    }

    CFE_SB_DeletePipe(CFE_SB.CmdPipe);
    UT_Report(__FILE__, __LINE__,
              TestStat, "CFE_SB_AppInit", "EVS SendEvent failure");
} /* end Test_SB_AppInit_EVSSendEvtFail */

/*
** Test task init with pipe create failure
*/
void Test_SB_AppInit_CrPipeFail(void)
{
    int32 ExpRtn;
    int32 ActRtn;
    int32 TestStat = CFE_PASS;

#ifdef UT_VERBOSE
    UT_Text("Start of SB_CreatePipe Failure Test");
#endif

    SB_ResetUnitTest();

    /* To fail the pipe create, force the OS_QueueCreate call to return some
     * type of error code.
     */
    UT_SetDeferredRetcode(UT_KEY(OS_QueueCreate), 1, OS_ERROR);
    ExpRtn = CFE_SB_PIPE_CR_ERR;
    ActRtn = CFE_SB_AppInit();

    if (ActRtn != ExpRtn)
    {
        snprintf(cMsg, UT_MAX_MESSAGE_LENGTH,
                 "Unexpected return from CFE_SB_AppInit in CreatePipe Error2 "
                   "test, exp=0x%lx, act=0x%lx",
                 (unsigned long) ExpRtn, (unsigned long) ActRtn);
        UT_Text(cMsg);
        TestStat = CFE_FAIL;
    }

    ExpRtn = 1;
    ActRtn = UT_GetNumEventsSent();

    if (ActRtn != ExpRtn)
    {
        snprintf(cMsg, UT_MAX_MESSAGE_LENGTH,
                 "Unexpected rtn from UT_GetNumEventsSent, exp=%ld, act=%ld",
                 (long) ExpRtn, (long) ActRtn);
        UT_Text(cMsg);
        TestStat = CFE_FAIL;
    }

    if (UT_EventIsInHistory(CFE_SB_CR_PIPE_ERR_EID) == false)
    {
        UT_Text("CFE_SB_CR_PIPE_ERR_EID not sent");
        TestStat = CFE_FAIL;
    }

    CFE_SB_DeletePipe(0);
    UT_Report(__FILE__, __LINE__,
              TestStat, "CFE_SB_AppInit", "Create pipe failure");
} /* end Test_SB_AppInit_CrPipeFail */

/*
** Test task init with a failure on first subscription request
*/
void Test_SB_AppInit_Sub1Fail(void)
{
    CFE_SB_PipeId_t PipeId = 0;
    int32           ExpRtn;
    int32           ActRtn;
    int32           TestStat = CFE_PASS;

#ifdef UT_VERBOSE
    UT_Text("Start of Subscription 1 Failure Test");
#endif

    SB_ResetUnitTest();
    UT_SetDeferredRetcode(UT_KEY(CFE_ES_GetPoolBuf), 1, -1);
    ExpRtn = CFE_SB_BUF_ALOC_ERR;
    ActRtn = CFE_SB_AppInit();

    if (ActRtn != ExpRtn)
    {
        snprintf(cMsg, UT_MAX_MESSAGE_LENGTH,
                 "Unexpected return from CFE_SB_AppInit in Sub1 test, "
                   "exp=0x%lx, act=0x%lx",
                 (unsigned long) ExpRtn, (unsigned long) ActRtn);
        UT_Text(cMsg);
        TestStat = CFE_FAIL;
    }

    ExpRtn = 3;
    ActRtn = UT_GetNumEventsSent();

    if (ActRtn != ExpRtn)
    {
        snprintf(cMsg, UT_MAX_MESSAGE_LENGTH,
                 "Unexpected rtn from UT_GetNumEventsSent, exp=%ld, act=%ld",
                 (long) ExpRtn, (long) ActRtn);
        UT_Text(cMsg);
        TestStat = CFE_FAIL;
    }

    if (UT_EventIsInHistory(CFE_SB_DEST_BLK_ERR_EID) == false)
    {
        UT_Text("CFE_SB_DEST_BLK_ERR_EID not sent");
        TestStat = CFE_FAIL;
    }

    CFE_SB_DeletePipe(PipeId);
    UT_Report(__FILE__, __LINE__,
              TestStat, "CFE_SB_AppInit", "Subscription 1 failure");
} /* end Test_SB_AppInit_Sub1Fail */

/*
** Test task init with a failure on second subscription request
*/
void Test_SB_AppInit_Sub2Fail(void)
{
    CFE_SB_PipeId_t PipeId = 0;
    int32           ExpRtn;
    int32           ActRtn;
    int32           TestStat = CFE_PASS;

#ifdef UT_VERBOSE
    UT_Text("Start of Subscription 2 Failure Test");
#endif

    SB_ResetUnitTest();
    UT_SetDeferredRetcode(UT_KEY(CFE_ES_GetPoolBuf), 2, -1);
    ExpRtn = CFE_SB_BUF_ALOC_ERR;
    ActRtn = CFE_SB_AppInit();

    if (ActRtn != ExpRtn)
    {
        snprintf(cMsg, UT_MAX_MESSAGE_LENGTH,
                 "Unexpected return from CFE_SB_AppInit in Sub2 test, "
                   "exp=0x%lx, act=0x%lx",
                 (unsigned long) ExpRtn, (unsigned long) ActRtn);
        UT_Text(cMsg);
        TestStat = CFE_FAIL;
    }

    ExpRtn = 5;
    ActRtn = UT_GetNumEventsSent();

    if (ActRtn != ExpRtn)
    {
        snprintf(cMsg, UT_MAX_MESSAGE_LENGTH,
                 "Unexpected rtn from UT_GetNumEventsSent, exp=%ld, act=%ld",
                 (long) ExpRtn, (long) ActRtn);
        UT_Text(cMsg);
        TestStat = CFE_FAIL;
    }

    if (UT_EventIsInHistory(CFE_SB_DEST_BLK_ERR_EID) == false)
    {
        UT_Text("CFE_SB_DEST_BLK_ERR_EID not sent");
        TestStat = CFE_FAIL;
    }

    CFE_SB_DeletePipe(PipeId);
    UT_Report(__FILE__, __LINE__,
              TestStat, "CFE_SB_AppInit", "Subscription 2 failure");
} /* end Test_SB_AppInit_Sub2Fail */

/*
** Test task init with a GetPool failure
*/
void Test_SB_AppInit_GetPoolFail(void)
{
    CFE_SB_PipeId_t PipeId = 0;
    int32           ExpRtn;
    int32           ActRtn;
    int32           TestStat = CFE_PASS;
    int32           ForcedRtnVal = -1;

#ifdef UT_VERBOSE
    UT_Text("Start of GetPool Failure Test");
#endif

    SB_ResetUnitTest();
    UT_SetDeferredRetcode(UT_KEY(CFE_ES_GetPoolBuf), 3, ForcedRtnVal);
    ExpRtn = ForcedRtnVal;
    ActRtn = CFE_SB_AppInit();

    if (ActRtn != ExpRtn)
    {
        snprintf(cMsg, UT_MAX_MESSAGE_LENGTH,
                 "Unexpected return from CFE_SB_AppInit in GetPool test, "
                   "exp=0x%lx, act=0x%lx",
                 (unsigned long) ExpRtn, (unsigned long) ActRtn);
        UT_Text(cMsg);
        TestStat = CFE_FAIL;
    }

    ExpRtn = 5;
    ActRtn = UT_GetNumEventsSent();

    if (ActRtn != ExpRtn)
    {
        snprintf(cMsg, UT_MAX_MESSAGE_LENGTH,
                 "Unexpected rtn from UT_GetNumEventsSent, exp=%ld, act=%ld",
                 (long) ExpRtn, (long) ActRtn);
        UT_Text(cMsg);
        TestStat = CFE_FAIL;
    }

    CFE_SB_DeletePipe(PipeId);
    UT_Report(__FILE__, __LINE__,
              TestStat, "CFE_SB_AppInit", "GetPool failure");
} /* end Test_SB_AppInit_GetPoolFail */

/*
** Test task init with a PutPool failure
*/
void Test_SB_AppInit_PutPoolFail(void)
{
    CFE_SB_PipeId_t PipeId = 0;
    int32           ExpRtn;
    int32           ActRtn;
    int32           TestStat = CFE_PASS;
    int32           ForcedRtnVal = -1;

#ifdef UT_VERBOSE
    UT_Text("Start of PutPool Failure Test");
#endif

    SB_ResetUnitTest();
    UT_SetDeferredRetcode(UT_KEY(CFE_ES_PutPoolBuf), 1, ForcedRtnVal);
    ExpRtn = ForcedRtnVal;
    ActRtn = CFE_SB_AppInit();

    if (ActRtn != ExpRtn)
    {
        snprintf(cMsg, UT_MAX_MESSAGE_LENGTH,
                 "Unexpected return from CFE_SB_AppInit in PutPool Test, "
                   "exp=0x%lx, act=0x%lx",
                 (unsigned long) ExpRtn, (unsigned long) ActRtn);
        UT_Text(cMsg);
        TestStat = CFE_FAIL;
    }

    ExpRtn = 5;
    ActRtn = UT_GetNumEventsSent();

    if (ActRtn != ExpRtn)
    {
        snprintf(cMsg, UT_MAX_MESSAGE_LENGTH,
                 "Unexpected rtn from UT_GetNumEventsSent, exp=%ld, act=%ld",
                 (long) ExpRtn, (long) ActRtn);
        UT_Text(cMsg);
        TestStat = CFE_FAIL;
    }

    CFE_SB_DeletePipe(PipeId);
    UT_Report(__FILE__, __LINE__,
              TestStat, "CFE_SB_AppInit", "PutPool Failure");
} /* end Test_SB_AppInit_PutPoolFail */

/*
** Function for calling SB main task test functions
*/
void Test_SB_MainRoutine(void)
{
#ifdef UT_VERBOSE
    UT_Text("Begin Test for MainRoutine");
#endif

    Test_SB_Main_RcvErr();
    Test_SB_Main_InitErr();

#ifdef UT_VERBOSE
     UT_Text("End Test for MainRoutine");
#endif
} /* end Test_SB_MainRoutine */

/*
** Test main task with a packet receive error
*/
void Test_SB_Main_RcvErr(void)
{
    CFE_SB_PipeId_t PipeId = 0;
    int32           ExpRtn;
    int32           ActRtn;
    int32           TestStat = CFE_PASS;

#ifdef UT_VERBOSE
    UT_Text("Start of Main Loop, Rcv Error Test");
#endif

    SB_ResetUnitTest();
    UT_SetDeferredRetcode(UT_KEY(OS_QueueGet), 1, -1);
    CFE_SB_TaskMain();
    ExpRtn = 8;
    ActRtn = UT_GetNumEventsSent();

    if (ActRtn != ExpRtn)
    {
        snprintf(cMsg, UT_MAX_MESSAGE_LENGTH,
                 "Unexpected rtn from UT_GetNumEventsSent, exp=%ld, act=%ld",
                 (long) ExpRtn, (long) ActRtn);
        UT_Text(cMsg);
        TestStat = CFE_FAIL;
    }

    if (UT_EventIsInHistory(CFE_SB_INIT_EID) == false)
    {
        UT_Text("CFE_SB_INIT_EID not sent");
        TestStat = CFE_FAIL;
    }

    if (UT_EventIsInHistory(CFE_SB_Q_RD_ERR_EID) == false)
    {
        UT_Text("CFE_SB_Q_RD_ERR_EID not sent");
        TestStat = CFE_FAIL;
    }

    CFE_SB_DeletePipe(PipeId);
    UT_Report(__FILE__, __LINE__,
              TestStat, "CFE_SB_TaskMain", "Rcv Error failure");
} /* end Test_SB_Main_RcvErr */

/*
** Test main task with an application initialization error
*/
void Test_SB_Main_InitErr(void)
{
    CFE_SB_PipeId_t PipeId = 0;
    int32           ExpRtn;
    int32           ActRtn;
    int32           TestStat = CFE_PASS;

#ifdef UT_VERBOSE
    UT_Text("Start of Main Loop, Init Error Test");
#endif

    SB_ResetUnitTest();
    UT_SetDeferredRetcode(UT_KEY(CFE_ES_PutPoolBuf), 1, -1);
    CFE_SB_TaskMain();
    ExpRtn = 5;
    ActRtn = UT_GetNumEventsSent();

    if (ActRtn != ExpRtn)
    {
        snprintf(cMsg, UT_MAX_MESSAGE_LENGTH,
                 "Unexpected rtn from UT_GetNumEventsSent, exp=%ld, act=%ld",
                 (long) ExpRtn, (long) ActRtn);
        UT_Text(cMsg);
        TestStat = CFE_FAIL;
    }

    CFE_SB_DeletePipe(PipeId);
    UT_Report(__FILE__, __LINE__,
              TestStat, "CFE_SB_TaskMain", "Init Error failure");
} /* end Test_SB_Main_InitErr */

/*
** Function for calling SB command test functions
*/
void Test_SB_Cmds(void)
{
#ifdef UT_VERBOSE
    UT_Text("Begin Test for SB Commands");
#endif

    Test_SB_Cmds_Noop();
    Test_SB_Cmds_RstCtrs();
    Test_SB_Cmds_Stats();
    Test_SB_Cmds_RoutingInfoDef();
    Test_SB_Cmds_RoutingInfoSpec();
    Test_SB_Cmds_RoutingInfoCreateFail();
    Test_SB_Cmds_RoutingInfoHdrFail();
    Test_SB_Cmds_RoutingInfoWriteFail();
    Test_SB_Cmds_PipeInfoDef();
    Test_SB_Cmds_PipeInfoSpec();
    Test_SB_Cmds_PipeInfoCreateFail();
    Test_SB_Cmds_PipeInfoHdrFail();
    Test_SB_Cmds_PipeInfoWriteFail();
    Test_SB_Cmds_MapInfoDef();
    Test_SB_Cmds_MapInfoSpec();
    Test_SB_Cmds_MapInfoCreateFail();
    Test_SB_Cmds_MapInfoHdrFail();
    Test_SB_Cmds_MapInfoWriteFail();
    Test_SB_Cmds_EnRouteValParam();
    Test_SB_Cmds_EnRouteNonExist();
    Test_SB_Cmds_EnRouteInvParam();
    Test_SB_Cmds_EnRouteInvParam2();
    Test_SB_Cmds_EnRouteInvParam3();
    Test_SB_Cmds_DisRouteValParam();
    Test_SB_Cmds_DisRouteNonExist();
    Test_SB_Cmds_DisRouteInvParam();
    Test_SB_Cmds_DisRouteInvParam2();
    Test_SB_Cmds_DisRouteInvParam3();
    Test_SB_Cmds_SendHK();
    Test_SB_Cmds_SendPrevSubs();
    Test_SB_Cmds_SubRptOn();
    Test_SB_Cmds_SubRptOff();
    Test_SB_Cmds_UnexpCmdCode();
    Test_SB_Cmds_BadCmdLength();
    Test_SB_Cmds_UnexpMsgId();

#ifdef UT_VERBOSE
    UT_Text("End CFE_SB_ProcessCmdPipePkt");
#endif
} /* end Test_SB_Cmds */

/*
** Test no-op command
*/
void Test_SB_Cmds_Noop(void)
{
    CFE_SB_CmdHdr_t NoParamCmd;
    int32           ExpRtn;
    int32           ActRtn;
    int32           TestStat = CFE_PASS;

#ifdef UT_VERBOSE
    UT_Text("Begin Test for Cmd - No-op");
#endif

    SB_ResetUnitTest();
    CFE_SB_InitMsg(&NoParamCmd, CFE_SB_CMD_MID, sizeof(NoParamCmd), true);
    CFE_SB_SetCmdCode((CFE_SB_MsgPtr_t) &NoParamCmd, CFE_SB_NOOP_CC);
    CFE_SB.CmdPipePktPtr = (CFE_SB_MsgPtr_t) &NoParamCmd;
    CFE_SB_ProcessCmdPipePkt();
    ExpRtn = 1;
    ActRtn = UT_GetNumEventsSent();

    if (ActRtn != ExpRtn)
    {
        snprintf(cMsg, UT_MAX_MESSAGE_LENGTH,
                 "Unexpected rtn from UT_GetNumEventsSent, exp=%ld, act=%ld",
                 (long) ExpRtn, (long) ActRtn);
        UT_Text(cMsg);
        TestStat = CFE_FAIL;
    }

    if (UT_EventIsInHistory(CFE_SB_CMD0_RCVD_EID) == false)
    {
        UT_Text("CFE_SB_CMD0_RCVD_EID not sent");
        TestStat = CFE_FAIL;
    }

    UT_Report(__FILE__, __LINE__,
              TestStat, "CFE_SB_ProcessCmdPipePkt",
              "No-op command test");
} /* end Test_SB_Cmds_Noop */

/*
** Test reset counters command
*/
void Test_SB_Cmds_RstCtrs(void)
{
    CFE_SB_CmdHdr_t NoParamCmd;
    int32           ExpRtn;
    int32           ActRtn;
    int32           TestStat= CFE_PASS;

#ifdef UT_VERBOSE
    UT_Text("Begin Test for Cmd - Reset Counters");
#endif

    SB_ResetUnitTest();
    CFE_SB_InitMsg(&NoParamCmd, CFE_SB_CMD_MID, sizeof(NoParamCmd), true);
    CFE_SB_SetCmdCode((CFE_SB_MsgPtr_t) &NoParamCmd, CFE_SB_RESET_COUNTERS_CC);
    CFE_SB.CmdPipePktPtr = (CFE_SB_MsgPtr_t) &NoParamCmd;
    CFE_SB_ProcessCmdPipePkt();
    ExpRtn = 1;
    ActRtn = UT_GetNumEventsSent();

    if (ActRtn != ExpRtn)
    {
        snprintf(cMsg, UT_MAX_MESSAGE_LENGTH,
                 "Unexpected rtn from UT_GetNumEventsSent, exp=%ld, act=%ld",
                 (long) ExpRtn, (long) ActRtn);
        UT_Text(cMsg);
        TestStat = CFE_FAIL;
    }

    if (UT_EventIsInHistory(CFE_SB_CMD1_RCVD_EID) == false)
    {
        UT_Text("CFE_SB_CMD1_RCVD_EID not sent");
        TestStat = CFE_FAIL;
    }

    UT_Report(__FILE__, __LINE__,
              TestStat, "CFE_SB_ProcessCmdPipePkt",
              "Reset Counters command test");
} /* Test_SB_Cmds_RstCtrs */

/*
** Test send SB stats command
*/
void Test_SB_Cmds_Stats(void)
{
    CFE_SB_CmdHdr_t NoParamCmd;
    int32           ExpRtn;
    int32           ActRtn;
    int32           TestStat = CFE_PASS;

#ifdef UT_VERBOSE
    UT_Text("Begin Test for Cmd - Send SB Stats");
#endif

    SB_ResetUnitTest();
    CFE_SB_InitMsg(&NoParamCmd, CFE_SB_CMD_MID, sizeof(NoParamCmd), true);
    CFE_SB_SetCmdCode((CFE_SB_MsgPtr_t) &NoParamCmd, CFE_SB_SEND_SB_STATS_CC);
    CFE_SB.CmdPipePktPtr = (CFE_SB_MsgPtr_t) &NoParamCmd;
    CFE_SB_ProcessCmdPipePkt();
    ExpRtn = 2;
    ActRtn = UT_GetNumEventsSent();

    if (ActRtn != ExpRtn)
    {
        snprintf(cMsg, UT_MAX_MESSAGE_LENGTH,
                 "Unexpected rtn from UT_GetNumEventsSent, exp=%ld, act=%ld",
                 (long) ExpRtn, (long) ActRtn);
        UT_Text(cMsg);
        TestStat = CFE_FAIL;
    }

    if (UT_EventIsInHistory(CFE_SB_SND_STATS_EID) == false)
    {
        UT_Text("CFE_SB_SND_STATS_EID not sent");
        TestStat = CFE_FAIL;
    }

    if (UT_EventIsInHistory(CFE_SB_SND_STATS_EID) == false)
    {
        UT_Text("CFE_SB_SND_STATS_EID not sent");
        TestStat = CFE_FAIL;
    }

    UT_Report(__FILE__, __LINE__,
              TestStat, "CFE_SB_ProcessCmdPipePkt",
              "Send SB Stats command test");
} /* end Test_SB_Cmds_Stats */

/*
** Test send routing information command using the default file name
*/
void Test_SB_Cmds_RoutingInfoDef(void)
{
    CFE_SB_PipeId_t           PipeId = 0;
    CFE_SB_WriteFileInfoCmd_t WriteFileCmd;
    int32                     ExpRtn;
    int32                     ActRtn;
    int32                     TestStat = CFE_PASS;

#ifdef UT_VERBOSE
    UT_Text("Begin Test for Cmd - Send Routing Info, Using Default Filename");
#endif

    SB_ResetUnitTest();
    CFE_SB_InitMsg(&WriteFileCmd, CFE_SB_CMD_MID,
                   sizeof(WriteFileCmd), true);
    CFE_SB_SetCmdCode((CFE_SB_MsgPtr_t) &WriteFileCmd,
                      CFE_SB_SEND_ROUTING_INFO_CC);
    strncpy((char *)WriteFileCmd.Payload.Filename, "", sizeof(WriteFileCmd.Payload.Filename));

    /* Make some routing info by calling CFE_SB_AppInit */
    ExpRtn = CFE_SUCCESS;
    ActRtn = CFE_SB_AppInit();

    if (ActRtn != ExpRtn)
    {
        snprintf(cMsg, UT_MAX_MESSAGE_LENGTH,
                 "Unexpected rtn from CFE_SB_AppInit, exp=0x%lx, act=0x%lx",
                 (unsigned long) ExpRtn, (unsigned long) ActRtn);
        UT_Text(cMsg);
        TestStat = CFE_FAIL;
    }

    CFE_SB.CmdPipePktPtr = (CFE_SB_MsgPtr_t) &WriteFileCmd;
    CFE_SB_ProcessCmdPipePkt();

    ExpRtn = 9;
    ActRtn = UT_GetNumEventsSent();

    if (ActRtn != ExpRtn)
    {
        snprintf(cMsg, UT_MAX_MESSAGE_LENGTH,
                 "Unexpected rtn from UT_GetNumEventsSent, exp=%ld, act=%ld",
                 (long) ExpRtn, (long) ActRtn);
        UT_Text(cMsg);
        TestStat = CFE_FAIL;
    }

    if (UT_EventIsInHistory(CFE_SB_INIT_EID) == false)
    {
        UT_Text("CFE_SB_CMD1_RCVD_EID not sent");
        TestStat = CFE_FAIL;
    }

    if (UT_EventIsInHistory(CFE_SB_SUBSCRIPTION_RCVD_EID) == false)
    {
        UT_Text("CFE_SB_SUBSCRIPTION_RCVD_EID not sent");
        TestStat = CFE_FAIL;
    }

    if (UT_EventIsInHistory(CFE_SB_INIT_EID) == false)
    {
        UT_Text("CFE_SB_INIT_EID not sent");
        TestStat = CFE_FAIL;
    }

    if (UT_EventIsInHistory(CFE_SB_SND_RTG_EID) == false)
    {
        UT_Text("CFE_SB_SND_RTG_EID not sent");
        TestStat = CFE_FAIL;
    }

    CFE_SB_DeletePipe(PipeId);
    UT_Report(__FILE__, __LINE__,
              TestStat, "CFE_SB_ProcessCmdPipePkt",
              "Send Routing Info command test");
} /* end Test_SB_Cmds_RoutingInfoDef */

/*
** Test send routing information command using a specified file name
*/
void Test_SB_Cmds_RoutingInfoSpec(void)
{
    CFE_SB_WriteFileInfoCmd_t WriteFileCmd;
    int32                     ExpRtn;
    int32                     ActRtn;
    int32                     TestStat = CFE_PASS;

#ifdef UT_VERBOSE
    UT_Text("Begin Test for Cmd - Send Routing Info2, Using Specified "
            "Filename");
#endif

    SB_ResetUnitTest();
    CFE_SB_InitMsg(&WriteFileCmd, CFE_SB_CMD_MID,
                   sizeof(WriteFileCmd), true);
    CFE_SB_SetCmdCode((CFE_SB_MsgPtr_t) &WriteFileCmd,
                      CFE_SB_SEND_ROUTING_INFO_CC);
    strncpy((char *)WriteFileCmd.Payload.Filename, "RoutingTstFile", sizeof(WriteFileCmd.Payload.Filename));
    CFE_SB.CmdPipePktPtr = (CFE_SB_MsgPtr_t) &WriteFileCmd;
    CFE_SB_ProcessCmdPipePkt();
    ExpRtn = 1;
    ActRtn = UT_GetNumEventsSent();

    if (ActRtn != ExpRtn)
    {
        snprintf(cMsg, UT_MAX_MESSAGE_LENGTH,
                 "Unexpected rtn from UT_GetNumEventsSent, exp=%ld, act=%ld",
                 (long) ExpRtn, (long) ActRtn);
        UT_Text(cMsg);
        TestStat = CFE_FAIL;
    }

    if (UT_EventIsInHistory(CFE_SB_SND_RTG_EID) == false)
    {
        UT_Text("CFE_SB_SND_RTG_EID not sent");
        TestStat = CFE_FAIL;
    }

    UT_Report(__FILE__, __LINE__,
              TestStat, "CFE_SB_ProcessCmdPipePkt",
              "Send Routing Info2 command test");
} /* end Test_SB_Cmds_RoutingInfoSpec */

/*
**  Test send routing information command with a file creation failure
*/
void Test_SB_Cmds_RoutingInfoCreateFail(void)
{
    CFE_SB_WriteFileInfoCmd_t WriteFileCmd;
    int32                     ExpRtn;
    int32                     ActRtn;
    int32                     TestStat = CFE_PASS;

#ifdef UT_VERBOSE
    UT_Text("Begin Test for Cmd - Send Routing Info3, File Create Fails");
#endif

    SB_ResetUnitTest();
    CFE_SB_InitMsg(&WriteFileCmd, CFE_SB_CMD_MID,
                   sizeof(WriteFileCmd), true);
    CFE_SB_SetCmdCode((CFE_SB_MsgPtr_t) &WriteFileCmd,
                      CFE_SB_SEND_ROUTING_INFO_CC);
    strncpy((char *)WriteFileCmd.Payload.Filename, "RoutingTstFile", sizeof(WriteFileCmd.Payload.Filename));
    CFE_SB.CmdPipePktPtr = (CFE_SB_MsgPtr_t) &WriteFileCmd;

    /* Make function CFE_SB_SendRtgInfo return CFE_SB_FILE_IO_ERR */
    UT_SetForceFail(UT_KEY(OS_creat), OS_ERROR);
    CFE_SB_ProcessCmdPipePkt();
    ExpRtn = 1;
    ActRtn = UT_GetNumEventsSent();

    if (ActRtn != ExpRtn)
    {
        snprintf(cMsg, UT_MAX_MESSAGE_LENGTH,
                 "Unexpected rtn from UT_GetNumEventsSent, exp=%ld, act=%ld",
                 (long) ExpRtn, (long) ActRtn);
        UT_Text(cMsg);
        TestStat = CFE_FAIL;
    }

    if (UT_EventIsInHistory(CFE_SB_SND_RTG_ERR1_EID) == false)
    {
        UT_Text("CFE_SB_SND_RTG_ERR1_EID not sent");
        TestStat = CFE_FAIL;
    }

    UT_Report(__FILE__, __LINE__,
              TestStat, "CFE_SB_ProcessCmdPipePkt",
              "Send Routing Info3 command test");
} /* end Test_SB_Cmds_RoutingInfoCreateFail */

/*
** Test send routing information command with a file header write failure
*/
void Test_SB_Cmds_RoutingInfoHdrFail(void)
{
    int32 ExpRtn;
    int32 ActRtn;
    int32 TestStat = CFE_PASS;

#ifdef UT_VERBOSE
    UT_Text("Begin Test for Cmd - Send Routing Info4, FileHdrWrite Fails");
#endif

    SB_ResetUnitTest();
    UT_SetDeferredRetcode(UT_KEY(CFE_FS_WriteHeader), 1, -1);
    ExpRtn = CFE_SB_FILE_IO_ERR;
    ActRtn = CFE_SB_SendRtgInfo("RoutingTstFile");

    if (ActRtn != ExpRtn)
    {
        snprintf(cMsg, UT_MAX_MESSAGE_LENGTH,
                 "Unexpected rtn from CFE_SB_SendRtgInfo, "
                   "exp=0x%lx, act=0x%lx",
                 (unsigned long) ExpRtn, (unsigned long) ActRtn);
        UT_Text(cMsg);
        TestStat = CFE_FAIL;
    }

    ExpRtn = 1;
    ActRtn = UT_GetNumEventsSent();

    if (ActRtn != ExpRtn)
    {
        snprintf(cMsg, UT_MAX_MESSAGE_LENGTH,
                 "Unexpected rtn from UT_GetNumEventsSent, exp=%ld, act=%ld",
                 (long) ExpRtn, (long) ActRtn);
        UT_Text(cMsg);
        TestStat = CFE_FAIL;
    }

    if (UT_EventIsInHistory(CFE_SB_FILEWRITE_ERR_EID) == false)
    {
        UT_Text("CFE_SB_FILEWRITE_ERR_EID not sent");
        TestStat = CFE_FAIL;
    }

    UT_Report(__FILE__, __LINE__,
              TestStat, "CFE_SB_SendRtgInfo",
              "Send Routing Info4 command test");
} /* end Test_SB_Cmds_RoutingInfoHdrFail */

/*
** Test send routing information command with a file write failure on
** the second write
*/
void Test_SB_Cmds_RoutingInfoWriteFail(void)
{
    CFE_SB_PipeId_t PipeId = 0;
    int32           ExpRtn;
    int32           ActRtn;
    int32           TestStat = CFE_PASS;

#ifdef UT_VERBOSE
    UT_Text("Begin Test for Cmd - Send Routing Info5, Second FileWrite Fails");
#endif

    SB_ResetUnitTest();
    ExpRtn = CFE_SUCCESS;

    /* Make some routing info by calling CFE_SB_AppInit */
    ActRtn = CFE_SB_AppInit();

    if (ActRtn != ExpRtn)
    {
        snprintf(cMsg, UT_MAX_MESSAGE_LENGTH,
                 "Unexpected rtn from CFE_SB_AppInit, exp=0x%lx, act=0x%lx",
                 (unsigned long) ExpRtn, (unsigned long) ActRtn);
        UT_Text(cMsg);
        TestStat = CFE_FAIL;
    }

    UT_SetDeferredRetcode(UT_KEY(OS_write), 2, -1);
    ExpRtn = CFE_SB_FILE_IO_ERR;
    ActRtn = CFE_SB_SendRtgInfo("RoutingTstFile");

    if (ActRtn != ExpRtn)
    {
        snprintf(cMsg, UT_MAX_MESSAGE_LENGTH,
                 "Unexpected rtn from CFE_SB_SendRtgInfo, "
                   "exp=0x%lx, act=0x%lx",
                 (unsigned long) ExpRtn, (unsigned long) ActRtn);
        UT_Text(cMsg);
        TestStat = CFE_FAIL;
    }

    ExpRtn = 9;
    ActRtn = UT_GetNumEventsSent();

    if (ActRtn != ExpRtn)
    {
        snprintf(cMsg, UT_MAX_MESSAGE_LENGTH,
                 "Unexpected rtn from UT_GetNumEventsSent, exp=%ld, act=%ld",
                 (long) ExpRtn, (long) ActRtn);
        UT_Text(cMsg);
        TestStat = CFE_FAIL;
    }

    if (UT_EventIsInHistory(CFE_SB_PIPE_ADDED_EID) == false)
    {
        UT_Text("CFE_SB_PIPE_ADDED_EID not sent");
        TestStat = CFE_FAIL;
    }

    if (UT_EventIsInHistory(CFE_SB_SUBSCRIPTION_RCVD_EID) == false)
    {
        UT_Text("CFE_SB_SUBSCRIPTION_RCVD_EID not sent");
        TestStat = CFE_FAIL;
    }

    if (UT_EventIsInHistory(CFE_SB_INIT_EID) == false)
    {
        UT_Text("CFE_SB_INIT_EID not sent");
        TestStat = CFE_FAIL;
    }

    if (UT_EventIsInHistory(CFE_SB_FILEWRITE_ERR_EID) == false)
    {
        UT_Text("CFE_SB_FILEWRITE_ERR_EID not sent");
        TestStat = CFE_FAIL;
    }

    CFE_SB_DeletePipe(PipeId);
    UT_Report(__FILE__, __LINE__,
              TestStat, "CFE_SB_SendRtgInfo",
              "Send Routing Info5 command test");
} /* end Test_SB_Cmds_RoutingInfoWriteFail */

/*
** Test send pipe information command using the default file name
*/
void Test_SB_Cmds_PipeInfoDef(void)
{
    CFE_SB_WriteFileInfoCmd_t WriteFileCmd;
    CFE_SB_PipeId_t           PipeId1;
    CFE_SB_PipeId_t           PipeId2;
    CFE_SB_PipeId_t           PipeId3;
    uint16                    PipeDepth = 10;
    int32                     ExpRtn;
    int32                     ActRtn;
    int32                     TestStat = CFE_PASS;

#ifdef UT_VERBOSE
    UT_Text("Begin Test for Cmd - Send Pipe Info, Using Default Filename");
#endif

    SB_ResetUnitTest();
    CFE_SB_InitMsg(&WriteFileCmd, CFE_SB_CMD_MID,
                   sizeof(WriteFileCmd), true);
    CFE_SB_SetCmdCode((CFE_SB_MsgPtr_t) &WriteFileCmd,
                      CFE_SB_SEND_PIPE_INFO_CC);
    strncpy((char *)WriteFileCmd.Payload.Filename, "", sizeof(WriteFileCmd.Payload.Filename));

    /* Create some pipe info */
    CFE_SB_CreatePipe(&PipeId1, PipeDepth, "TestPipe1");
    CFE_SB_CreatePipe(&PipeId2, PipeDepth, "TestPipe2");
    CFE_SB_CreatePipe(&PipeId3, PipeDepth, "TestPipe3");
    CFE_SB.CmdPipePktPtr = (CFE_SB_MsgPtr_t) &WriteFileCmd;
    CFE_SB_ProcessCmdPipePkt();
    ExpRtn = 4;
    ActRtn = UT_GetNumEventsSent();

    if (ActRtn != ExpRtn)
    {
        snprintf(cMsg, UT_MAX_MESSAGE_LENGTH,
                 "Unexpected rtn from UT_GetNumEventsSent, exp=%ld, act=%ld",
                 (long) ExpRtn, (long) ActRtn);
        UT_Text(cMsg);
        TestStat = CFE_FAIL;
    }

    if (UT_EventIsInHistory(CFE_SB_PIPE_ADDED_EID) == false)
    {
        UT_Text("CFE_SB_PIPE_ADDED_EID not sent");
        TestStat = CFE_FAIL;
    }

    if (UT_EventIsInHistory(CFE_SB_SND_RTG_EID) == false)
    {
        UT_Text("CFE_SB_SND_RTG_EID not sent");
        TestStat = CFE_FAIL;
    }

    CFE_SB_DeletePipe(PipeId1);
    CFE_SB_DeletePipe(PipeId2);
    CFE_SB_DeletePipe(PipeId3);
    UT_Report(__FILE__, __LINE__,
              TestStat, "CFE_SB_ProcessCmdPipePkt",
              "Send Pipe Info command test");
} /* end Test_SB_Cmds_PipeInfoDef */

/*
** Test send pipe information command using a specified file name
*/
void Test_SB_Cmds_PipeInfoSpec(void)
{
    CFE_SB_WriteFileInfoCmd_t WriteFileCmd;
    int32                     ExpRtn;
    int32                     ActRtn;
    int32                     TestStat = CFE_PASS;

#ifdef UT_VERBOSE
    UT_Text("Begin Test for Cmd - Send Pipe Info2, Using Specified Filename");
#endif

    SB_ResetUnitTest();
    CFE_SB_InitMsg(&WriteFileCmd, CFE_SB_CMD_MID,
                   sizeof(WriteFileCmd), true);
    CFE_SB_SetCmdCode((CFE_SB_MsgPtr_t) &WriteFileCmd,
                      CFE_SB_SEND_PIPE_INFO_CC);
    strncpy((char *)WriteFileCmd.Payload.Filename, "PipeTstFile", sizeof(WriteFileCmd.Payload.Filename));
    CFE_SB.CmdPipePktPtr = (CFE_SB_MsgPtr_t) &WriteFileCmd;
    CFE_SB_ProcessCmdPipePkt();
    ExpRtn = 1;
    ActRtn = UT_GetNumEventsSent();

    if (ActRtn != ExpRtn)
    {
        snprintf(cMsg, UT_MAX_MESSAGE_LENGTH,
                 "Unexpected rtn from UT_GetNumEventsSent, exp=%ld, act=%ld",
                 (long) ExpRtn, (long) ActRtn);
        UT_Text(cMsg);
        TestStat = CFE_FAIL;
    }

    if (UT_EventIsInHistory(CFE_SB_SND_RTG_EID) == false)
    {
        UT_Text("CFE_SB_SND_RTG_EID not sent");
        TestStat = CFE_FAIL;
    }

    UT_Report(__FILE__, __LINE__,
              TestStat, "CFE_SB_ProcessCmdPipePkt",
              "Send Pipe Info2 command test");
} /* end Test_SB_Cmds_PipeInfoSpec */

/*
** Test send pipe information command with a file creation failure
*/
void Test_SB_Cmds_PipeInfoCreateFail(void)
{
    int32 ExpRtn;
    int32 ActRtn;
    int32 TestStat = CFE_PASS;

#ifdef UT_VERBOSE
    UT_Text("Begin Test for Cmd - Send Pipe Info3, File Create Fails");
#endif

    SB_ResetUnitTest();
    UT_SetForceFail(UT_KEY(OS_creat), OS_ERROR);
    ExpRtn = CFE_SB_FILE_IO_ERR;
    ActRtn = CFE_SB_SendPipeInfo("PipeTstFile");

    if (ActRtn != ExpRtn)
    {
        snprintf(cMsg, UT_MAX_MESSAGE_LENGTH,
                 "Unexpected rtn from CFE_SB_SendPipeInfo, "
                   "exp=0x%lx, act=0x%lx",
                 (unsigned long) ExpRtn, (unsigned long) ActRtn);
        UT_Text(cMsg);
        TestStat = CFE_FAIL;
    }

    ExpRtn = 1;
    ActRtn = UT_GetNumEventsSent();

    if (ActRtn != ExpRtn)
    {
        snprintf(cMsg, UT_MAX_MESSAGE_LENGTH,
                 "Unexpected rtn from UT_GetNumEventsSent, exp=%ld, act=%ld",
                 (long) ExpRtn, (long) ActRtn);
        UT_Text(cMsg);
        TestStat = CFE_FAIL;
    }

    if (UT_EventIsInHistory(CFE_SB_SND_RTG_ERR1_EID) == false)
    {
        UT_Text("CFE_SB_SND_RTG_ERR1_EID not sent");
        TestStat = CFE_FAIL;
    }

    UT_Report(__FILE__, __LINE__,
              TestStat, "CFE_SB_SendPipeInfo",
              "Send Pipe Info3 command test");
} /* end Test_SB_Cmds_PipeInfoCreateFail */

/*
** Test send pipe information command with a file header write failure
*/
void Test_SB_Cmds_PipeInfoHdrFail(void)
{
    int32 ExpRtn;
    int32 ActRtn;
    int32 TestStat = CFE_PASS;

#ifdef UT_VERBOSE
    UT_Text("Begin Test for Cmd - Send Pipe Info4, FileHdrWrite Fails");
#endif

    SB_ResetUnitTest();
    UT_SetDeferredRetcode(UT_KEY(CFE_FS_WriteHeader), 1, -1);
    ExpRtn = CFE_SB_FILE_IO_ERR;
    ActRtn = CFE_SB_SendPipeInfo("PipeTstFile");

    if (ActRtn != ExpRtn)
    {
        snprintf(cMsg, UT_MAX_MESSAGE_LENGTH,
                 "Unexpected rtn from CFE_SB_SendPipeInfo, "
                   "exp=0x%lx, act=0x%lx",
                 (unsigned long) ExpRtn, (unsigned long) ActRtn);
        UT_Text(cMsg);
        TestStat = CFE_FAIL;
    }

    ExpRtn = 1;
    ActRtn = UT_GetNumEventsSent();

    if (ActRtn != ExpRtn)
    {
        snprintf(cMsg, UT_MAX_MESSAGE_LENGTH,
                 "Unexpected rtn from UT_GetNumEventsSent, exp=%ld, act=%ld",
                 (long) ExpRtn, (long) ActRtn);
        UT_Text(cMsg);
        TestStat = CFE_FAIL;
    }

    if (UT_EventIsInHistory(CFE_SB_FILEWRITE_ERR_EID) == false)
    {
        UT_Text("CFE_SB_FILEWRITE_ERR_EID not sent");
        TestStat = CFE_FAIL;
    }

    UT_Report(__FILE__, __LINE__,
              TestStat, "CFE_SB_SendPipeInfo",
              "Send Pipe Info4 command test");
} /* end Test_SB_Cmds_PipeInfoHdrFail */

/*
** Test send pipe information command with a file write failure on
** the second write
*/
void Test_SB_Cmds_PipeInfoWriteFail(void)
{
    CFE_SB_PipeId_t PipeId1;
    CFE_SB_PipeId_t PipeId2;
    CFE_SB_PipeId_t PipeId3;
    uint16          PipeDepth = 10;
    int32           ExpRtn;
    int32           ActRtn;
    int32           TestStat = CFE_PASS;

#ifdef UT_VERBOSE
    UT_Text("Begin Test for Cmd - Send Pipe Info5, Second FileWrite fails");
#endif

    SB_ResetUnitTest();
    CFE_SB_CreatePipe(&PipeId1, PipeDepth, "TestPipe1");
    CFE_SB_CreatePipe(&PipeId2, PipeDepth, "TestPipe2");
    CFE_SB_CreatePipe(&PipeId3, PipeDepth, "TestPipe3");
    UT_SetDeferredRetcode(UT_KEY(OS_write), 2, -1);
    ExpRtn = CFE_SB_FILE_IO_ERR;
    ActRtn = CFE_SB_SendPipeInfo("PipeTstFile");

    if (ActRtn != ExpRtn)
    {
        snprintf(cMsg, UT_MAX_MESSAGE_LENGTH,
                 "Unexpected rtn from CFE_SB_SendPipeInfo, "
                   "exp=0x%lx, act=0x%lx",
                 (unsigned long) ExpRtn, (unsigned long) ActRtn);
        UT_Text(cMsg);
        TestStat = CFE_FAIL;
    }

    ExpRtn = 4;
    ActRtn = UT_GetNumEventsSent();

    if (ActRtn != ExpRtn)
    {
        snprintf(cMsg, UT_MAX_MESSAGE_LENGTH,
                 "Unexpected rtn from UT_GetNumEventsSent, exp=%ld, act=%ld",
                 (long) ExpRtn, (long) ActRtn);
        UT_Text(cMsg);
        TestStat = CFE_FAIL;
    }

    if (UT_EventIsInHistory(CFE_SB_PIPE_ADDED_EID) == false)
    {
        UT_Text("CFE_SB_PIPE_ADDED_EID not sent");
        TestStat = CFE_FAIL;
    }

    if (UT_EventIsInHistory(CFE_SB_FILEWRITE_ERR_EID) == false)
    {
        UT_Text("CFE_SB_FILEWRITE_ERR_EID not sent");
        TestStat = CFE_FAIL;
    }

    CFE_SB_DeletePipe(PipeId1);
    CFE_SB_DeletePipe(PipeId2);
    CFE_SB_DeletePipe(PipeId3);
    UT_Report(__FILE__, __LINE__,
              TestStat, "CFE_SB_SendPipeInfo",
              "Send Pipe Info5 command test");
} /* end Test_SB_Cmds_PipeInfoWriteFail */

/*
** Test send map information command using the default file name
*/
void Test_SB_Cmds_MapInfoDef(void)
{
    CFE_SB_WriteFileInfoCmd_t WriteFileCmd;
    CFE_SB_PipeId_t           PipeId1;
    CFE_SB_PipeId_t           PipeId2;
    CFE_SB_PipeId_t           PipeId3;
    CFE_SB_MsgId_t            MsgId0 = SB_UT_TLM_MID + 1;
    CFE_SB_MsgId_t            MsgId1 = SB_UT_TLM_MID + 2;
    CFE_SB_MsgId_t            MsgId2 = SB_UT_TLM_MID + 3;
    CFE_SB_MsgId_t            MsgId3 = SB_UT_TLM_MID + 4;
    CFE_SB_MsgId_t            MsgId4 = SB_UT_TLM_MID + 5;
    CFE_SB_MsgId_t            MsgId5 = SB_UT_TLM_MID + 6;
    uint16                    PipeDepth = 10;
    int32                     ExpRtn;
    int32                     ActRtn;
    int32                     TestStat = CFE_PASS;

#ifdef UT_VERBOSE
    UT_Text("Begin Test for Cmd - Send Map Info, Using Default Filename");
#endif

    SB_ResetUnitTest();
    CFE_SB_InitMsg(&WriteFileCmd, CFE_SB_CMD_MID,
                   sizeof(WriteFileCmd), true);
    CFE_SB_SetCmdCode((CFE_SB_MsgPtr_t) &WriteFileCmd,
                      CFE_SB_SEND_MAP_INFO_CC);
    strncpy((char *)WriteFileCmd.Payload.Filename, "", sizeof(WriteFileCmd.Payload.Filename));

    /* Create some map info */
    CFE_SB_CreatePipe(&PipeId1, PipeDepth, "TestPipe1");
    CFE_SB_CreatePipe(&PipeId2, PipeDepth, "TestPipe2");
    CFE_SB_CreatePipe(&PipeId3, PipeDepth, "TestPipe3");
    CFE_SB_Subscribe(MsgId0, PipeId1);
    CFE_SB_Subscribe(MsgId0, PipeId2);
    CFE_SB_Subscribe(MsgId1, PipeId1);
    CFE_SB_Subscribe(MsgId2, PipeId3);
    CFE_SB_Subscribe(MsgId3, PipeId3);
    CFE_SB_Subscribe(MsgId4, PipeId3);
    CFE_SB_Subscribe(MsgId5, PipeId2);
    CFE_SB.CmdPipePktPtr = (CFE_SB_MsgPtr_t) &WriteFileCmd;
    CFE_SB_ProcessCmdPipePkt();
    ExpRtn = 18;
    ActRtn = UT_GetNumEventsSent();

    if (ActRtn != ExpRtn)
    {
        snprintf(cMsg, UT_MAX_MESSAGE_LENGTH,
                 "Unexpected rtn from UT_GetNumEventsSent, exp=%ld, act=%ld",
                 (long) ExpRtn, (long) ActRtn);
        UT_Text(cMsg);
        TestStat = CFE_FAIL;
    }

    if (UT_EventIsInHistory(CFE_SB_SND_RTG_EID) == false)
    {
        UT_Text("CFE_SB_SND_RTG_EID not sent");
        TestStat = CFE_FAIL;
    }

    if (UT_EventIsInHistory(CFE_SB_PIPE_ADDED_EID) == false)
    {
        UT_Text("CFE_SB_PIPE_ADDED_EID not sent");
        TestStat = CFE_FAIL;
    }

    if (UT_EventIsInHistory(CFE_SB_SUBSCRIPTION_RCVD_EID) == false)
    {
        UT_Text("CFE_SB_SUBSCRIPTION_RCVD_EID not sent");
        TestStat = CFE_FAIL;
    }

    CFE_SB_DeletePipe(PipeId1);
    CFE_SB_DeletePipe(PipeId2);
    CFE_SB_DeletePipe(PipeId3);
    UT_Report(__FILE__, __LINE__,
              TestStat, "CFE_SB_ProcessCmdPipePkt",
              "Send Map Info command test");
} /* end Test_SB_Cmds_MapInfoDef */

/*
** Test send map information command using a specified file name
*/
void Test_SB_Cmds_MapInfoSpec(void)
{
    CFE_SB_WriteFileInfoCmd_t WriteFileCmd;
    int32                     ExpRtn;
    int32                     ActRtn;
    int32                     TestStat = CFE_PASS;

#ifdef UT_VERBOSE
    UT_Text("Begin Test for Cmd - Send Map Info2, Using Specified Filename");
#endif

    SB_ResetUnitTest();
    CFE_SB_InitMsg(&WriteFileCmd, CFE_SB_CMD_MID,
                   sizeof(WriteFileCmd), true);
    CFE_SB_SetCmdCode((CFE_SB_MsgPtr_t) &WriteFileCmd,
                      CFE_SB_SEND_MAP_INFO_CC);
    strncpy((char *)WriteFileCmd.Payload.Filename, "MapTstFile", sizeof(WriteFileCmd.Payload.Filename));
    CFE_SB.CmdPipePktPtr = (CFE_SB_MsgPtr_t) &WriteFileCmd;
    CFE_SB_ProcessCmdPipePkt();
    ExpRtn = 1;
    ActRtn = UT_GetNumEventsSent();

    if (ActRtn != ExpRtn)
    {
        snprintf(cMsg, UT_MAX_MESSAGE_LENGTH,
                 "Unexpected rtn from UT_GetNumEventsSent, exp=%ld, act=%ld",
                 (long) ExpRtn, (long) ActRtn);
        UT_Text(cMsg);
        TestStat = CFE_FAIL;
    }

    if (UT_EventIsInHistory(CFE_SB_SND_RTG_EID) == false)
    {
        UT_Text("CFE_SB_SND_RTG_EID not sent");
        TestStat = CFE_FAIL;
    }

    UT_Report(__FILE__, __LINE__,
              TestStat, "CFE_SB_ProcessCmdPipePkt",
              "Send Map Info2 command test");
} /* end Test_SB_Cmds_MapInfoSpec */

/*
** Test send map information command with a file creation failure
*/
void Test_SB_Cmds_MapInfoCreateFail(void)
{
    int32 ExpRtn;
    int32 ActRtn;
    int32 TestStat = CFE_PASS;

#ifdef UT_VERBOSE
    UT_Text("Begin Test for Cmd - Send Map Info3, File Create Fails");
#endif

    SB_ResetUnitTest();
    UT_SetForceFail(UT_KEY(OS_creat), OS_ERROR);
    ExpRtn = CFE_SB_FILE_IO_ERR;
    ActRtn = CFE_SB_SendMapInfo("MapTstFile");

    if (ActRtn != ExpRtn)
    {
        snprintf(cMsg, UT_MAX_MESSAGE_LENGTH,
                 "Unexpected rtn from CFE_SB_SendMapInfo, "
                   "exp=0x%lx, act=0x%lx",
                 (unsigned long) ExpRtn, (unsigned long) ActRtn);
        UT_Text(cMsg);
        TestStat = CFE_FAIL;
    }

    ExpRtn = 1;
    ActRtn = UT_GetNumEventsSent();

    if (ActRtn != ExpRtn)
    {
        snprintf(cMsg, UT_MAX_MESSAGE_LENGTH,
                 "Unexpected rtn from UT_GetNumEventsSent, exp=%ld, act=%ld",
                 (long) ExpRtn, (long) ActRtn);
        UT_Text(cMsg);
        TestStat = CFE_FAIL;
    }

    if (UT_EventIsInHistory(CFE_SB_SND_RTG_ERR1_EID) == false)
    {
        UT_Text("CFE_SB_SND_RTG_ERR1_EID not sent");
        TestStat = CFE_FAIL;
    }

    UT_Report(__FILE__, __LINE__,
              TestStat, "CFE_SB_SendMapInfo",
              "Send Map Info3 command test");
} /* end Test_SB_Cmds_MapInfoCreateFail */

/*
** Test send map information command with a file header write failure
*/
void Test_SB_Cmds_MapInfoHdrFail(void)
{
    int32 ExpRtn;
    int32 ActRtn;
    int32 TestStat = CFE_PASS;

#ifdef UT_VERBOSE
    UT_Text("Begin Test for Cmd - Send Map Info4, FileHdrWrite Fails");
#endif

    SB_ResetUnitTest();
    UT_SetDeferredRetcode(UT_KEY(CFE_FS_WriteHeader), 1, -1);
    ExpRtn = CFE_SB_FILE_IO_ERR;
    ActRtn = CFE_SB_SendMapInfo("MapTstFile");

    if (ActRtn != ExpRtn)
    {
        snprintf(cMsg, UT_MAX_MESSAGE_LENGTH,
                 "Unexpected rtn from CFE_SB_SendMapInfo, "
                   "exp=0x%lx, act=0x%lx",
                 (unsigned long) ExpRtn, (unsigned long) ActRtn);
        UT_Text(cMsg);
        TestStat = CFE_FAIL;
    }

    ExpRtn = 1;
    ActRtn = UT_GetNumEventsSent();

    if (ActRtn != ExpRtn)
    {
        snprintf(cMsg, UT_MAX_MESSAGE_LENGTH,
                 "Unexpected rtn from UT_GetNumEventsSent, exp=%ld, act=%ld",
                 (long) ExpRtn, (long) ActRtn);
        UT_Text(cMsg);
        TestStat = CFE_FAIL;
    }

    if (UT_EventIsInHistory(CFE_SB_FILEWRITE_ERR_EID) == false)
    {
        UT_Text("CFE_SB_FILEWRITE_ERR_EID not sent");
        TestStat = CFE_FAIL;
    }

    UT_Report(__FILE__, __LINE__,
              TestStat, "CFE_SB_SendMapInfo",
              "Send Map Info4 command test");
} /* end Test_SB_Cmds_MapInfoHdrFail */

/*
** Test send map information command with a file write failure on
** the second write
*/
void Test_SB_Cmds_MapInfoWriteFail(void)
{
    CFE_SB_PipeId_t PipeId1;
    CFE_SB_PipeId_t PipeId2;
    CFE_SB_PipeId_t PipeId3;
    CFE_SB_MsgId_t  MsgId0 = SB_UT_TLM_MID + 1;
    CFE_SB_MsgId_t  MsgId1 = SB_UT_TLM_MID + 2;
    CFE_SB_MsgId_t  MsgId2 = SB_UT_TLM_MID + 3;
    CFE_SB_MsgId_t  MsgId3 = SB_UT_TLM_MID + 4;
    CFE_SB_MsgId_t  MsgId4 = SB_UT_TLM_MID + 5;
    CFE_SB_MsgId_t  MsgId5 = SB_UT_TLM_MID + 6;
    uint16          PipeDepth = 10;
    int32           ExpRtn;
    int32           ActRtn;
    int32           TestStat = CFE_PASS;

#ifdef UT_VERBOSE
    UT_Text("Begin Test for Cmd - Send Map Info5, Second FileWrite Fails");
#endif

    SB_ResetUnitTest();

    /* Create some map info */
    CFE_SB_CreatePipe(&PipeId1, PipeDepth, "TestPipe1");
    CFE_SB_CreatePipe(&PipeId2, PipeDepth, "TestPipe2");
    CFE_SB_CreatePipe(&PipeId3, PipeDepth, "TestPipe3");
    CFE_SB_Subscribe(MsgId0, PipeId1);
    CFE_SB_Subscribe(MsgId0, PipeId2);
    CFE_SB_Subscribe(MsgId1, PipeId1);
    CFE_SB_Subscribe(MsgId2, PipeId3);
    CFE_SB_Subscribe(MsgId3, PipeId3);
    CFE_SB_Subscribe(MsgId4, PipeId3);
    CFE_SB_Subscribe(MsgId5, PipeId2);
    UT_SetDeferredRetcode(UT_KEY(OS_write), 2, -1);
    ExpRtn = CFE_SB_FILE_IO_ERR;
    ActRtn = CFE_SB_SendMapInfo("MapTstFile");

    if (ActRtn != ExpRtn)
    {
        snprintf(cMsg, UT_MAX_MESSAGE_LENGTH,
                 "Unexpected rtn from CFE_SB_SendMapInfo, "
                   "exp=0x%lx, act=0x%lx",
                 (unsigned long) ExpRtn, (unsigned long) ActRtn);
        UT_Text(cMsg);
        TestStat = CFE_FAIL;
    }

    ExpRtn = 18;
    ActRtn = UT_GetNumEventsSent();

    if (ActRtn != ExpRtn)
    {
        snprintf(cMsg, UT_MAX_MESSAGE_LENGTH,
                 "Unexpected rtn from UT_GetNumEventsSent, exp=%ld, act=%ld",
                 (long) ExpRtn, (long) ActRtn);
        UT_Text(cMsg);
        TestStat = CFE_FAIL;
    }

    if (UT_EventIsInHistory(CFE_SB_FILEWRITE_ERR_EID) == false)
    {
        UT_Text("CFE_SB_FILEWRITE_ERR_EID not sent");
        TestStat = CFE_FAIL;
    }

    if (UT_EventIsInHistory(CFE_SB_PIPE_ADDED_EID) == false)
    {
        UT_Text("CFE_SB_PIPE_ADDED_EID not sent");
        TestStat = CFE_FAIL;
    }

    if (UT_EventIsInHistory(CFE_SB_SUBSCRIPTION_RCVD_EID) == false)
    {
        UT_Text("CFE_SB_SUBSCRIPTION_RCVD_EID not sent");
        TestStat = CFE_FAIL;
    }

    CFE_SB_DeletePipe(PipeId1);
    CFE_SB_DeletePipe(PipeId2);
    CFE_SB_DeletePipe(PipeId3);
    UT_Report(__FILE__, __LINE__,
              TestStat, "CFE_SB_SendMapInfo",
              "Send Map Info5 command test");
} /* end Test_SB_Cmds_MapInfoWriteFail */

/*
** Test command to enable a specific route using a valid route
*/
void Test_SB_Cmds_EnRouteValParam(void)
{
    CFE_SB_RouteCmd_t  EnDisRouteCmd;
    CFE_SB_PipeId_t    PipeId;
    CFE_SB_MsgId_t     MsgId = SB_UT_TLM_MID;
    uint16             PipeDepth = 5;
    int32              ExpRtn;
    int32              ActRtn;
    int32              TestStat = CFE_PASS;

#ifdef UT_VERBOSE
    UT_Text("Begin Test for Cmd - Enable Route, Valid Param");
#endif

    SB_ResetUnitTest();
    CFE_SB_CreatePipe(&PipeId, PipeDepth, "EnRouteTestPipe");
    CFE_SB_Subscribe(MsgId, PipeId);
    CFE_SB_InitMsg(&EnDisRouteCmd, CFE_SB_CMD_MID,
                   sizeof(EnDisRouteCmd), true);
    CFE_SB_SetCmdCode((CFE_SB_MsgPtr_t) &EnDisRouteCmd,
                      CFE_SB_ENABLE_ROUTE_CC);
    EnDisRouteCmd.Payload.MsgId = MsgId;
    EnDisRouteCmd.Payload.Pipe = PipeId;
    CFE_SB.CmdPipePktPtr = (CFE_SB_MsgPtr_t) &EnDisRouteCmd;
    CFE_SB_ProcessCmdPipePkt();
    ExpRtn = 4;
    ActRtn = UT_GetNumEventsSent();

    if (ActRtn != ExpRtn)
    {
        snprintf(cMsg, UT_MAX_MESSAGE_LENGTH,
                 "Unexpected rtn from UT_GetNumEventsSent, exp=%ld, act=%ld",
                 (long) ExpRtn, (long) ActRtn);
        UT_Text(cMsg);
        TestStat = CFE_FAIL;
    }

    if (UT_EventIsInHistory(CFE_SB_PIPE_ADDED_EID) == false)
    {
        UT_Text("CFE_SB_PIPE_ADDED_EID not sent");
        TestStat = CFE_FAIL;
    }

    if (UT_EventIsInHistory(CFE_SB_SUBSCRIPTION_RCVD_EID) == false)
    {
        UT_Text("CFE_SB_SUBSCRIPTION_RCVD_EID not sent");
        TestStat = CFE_FAIL;
    }

    if (UT_EventIsInHistory(CFE_SB_ENBL_RTE2_EID) == false)
    {
        UT_Text("CFE_SB_ENBL_RTE2_EID not sent");
        TestStat = CFE_FAIL;
    }

    CFE_SB_DeletePipe(PipeId);
    UT_Report(__FILE__, __LINE__,
              TestStat, "CFE_SB_ProcessCmdPipePkt",
              "Enable Route, valid parameter test");
} /* end Test_SB_Cmds_EnRouteValParam */

/*
** Test command to enable a specific route using a non-existent route
*/
void Test_SB_Cmds_EnRouteNonExist(void)
{
    CFE_SB_RouteCmd_t  EnDisRouteCmd;
    CFE_SB_PipeId_t    PipeId1;
    CFE_SB_PipeId_t    PipeId2;
    CFE_SB_MsgId_t     MsgId = SB_UT_TLM_MID;
    uint16             PipeDepth = 5;
    int32              ExpRtn;
    int32              ActRtn;
    int32              TestStat = CFE_PASS;

#ifdef UT_VERBOSE
    UT_Text("Begin Test for Cmd - Enable Route, Non Exist");
#endif

    SB_ResetUnitTest();
    CFE_SB_CreatePipe(&PipeId1, PipeDepth, "EnRouteTestPipe1");
    CFE_SB_CreatePipe(&PipeId2, PipeDepth, "EnRouteTestPipe2");
    CFE_SB_Subscribe(MsgId, PipeId1);
    CFE_SB_InitMsg(&EnDisRouteCmd, CFE_SB_CMD_MID,
                   sizeof(EnDisRouteCmd), true);
    CFE_SB_SetCmdCode((CFE_SB_MsgPtr_t) &EnDisRouteCmd,
                      CFE_SB_ENABLE_ROUTE_CC);
    EnDisRouteCmd.Payload.MsgId = MsgId;
    EnDisRouteCmd.Payload.Pipe = PipeId2;
    CFE_SB.CmdPipePktPtr = (CFE_SB_MsgPtr_t) &EnDisRouteCmd;
    CFE_SB_ProcessCmdPipePkt();
    ExpRtn = 5;
    ActRtn = UT_GetNumEventsSent();

    if (ActRtn != ExpRtn)
    {
        snprintf(cMsg, UT_MAX_MESSAGE_LENGTH,
                 "Unexpected rtn from UT_GetNumEventsSent, exp=%ld, act=%ld",
                 (long) ExpRtn, (long) ActRtn);
        UT_Text(cMsg);
        TestStat = CFE_FAIL;
    }

    if (UT_EventIsInHistory(CFE_SB_PIPE_ADDED_EID) == false)
    {
        UT_Text("CFE_SB_PIPE_ADDED_EID not sent");
        TestStat = CFE_FAIL;
    }

    if (UT_EventIsInHistory(CFE_SB_SUBSCRIPTION_RCVD_EID) == false)
    {
        UT_Text("CFE_SB_SUBSCRIPTION_RCVD_EID not sent");
        TestStat = CFE_FAIL;
    }

    if (UT_EventIsInHistory(CFE_SB_ENBL_RTE1_EID) == false)
    {
        UT_Text("CFE_SB_ENBL_RTE1_EID not sent");
        TestStat = CFE_FAIL;
    }

    CFE_SB_DeletePipe(PipeId1);
    CFE_SB_DeletePipe(PipeId2);
    UT_Report(__FILE__, __LINE__,
              TestStat, "CFE_SB_ProcessCmdPipePkt",
              "Enable Route, non-existent route test");
} /* end Test_SB_Cmds_EnRouteNonExist */

/*
** Test command to enable a specific route using an invalid pipe ID
*/
void Test_SB_Cmds_EnRouteInvParam(void)
{
    CFE_SB_RouteCmd_t  EnDisRouteCmd;
    int32              ExpRtn;
    int32              ActRtn;
    int32              TestStat = CFE_PASS;

#ifdef UT_VERBOSE
    UT_Text("Begin Test for Cmd - Enable Route, Invalid Pipe ID");
#endif

    SB_ResetUnitTest();
    CFE_SB_InitMsg(&EnDisRouteCmd, CFE_SB_CMD_MID,
                   sizeof(EnDisRouteCmd), true);
    CFE_SB_SetCmdCode((CFE_SB_MsgPtr_t) &EnDisRouteCmd,
                      CFE_SB_ENABLE_ROUTE_CC);
    EnDisRouteCmd.Payload.MsgId = CFE_PLATFORM_SB_HIGHEST_VALID_MSGID;
    EnDisRouteCmd.Payload.Pipe = 3;
    CFE_SB.CmdPipePktPtr = (CFE_SB_MsgPtr_t) &EnDisRouteCmd;
    CFE_SB_ProcessCmdPipePkt();
    ExpRtn = 1;
    ActRtn = UT_GetNumEventsSent();

    if (ActRtn != ExpRtn)
    {
        snprintf(cMsg, UT_MAX_MESSAGE_LENGTH,
                 "Unexpected rtn from UT_GetNumEventsSent, exp=%ld, act=%ld",
                 (long) ExpRtn, (long) ActRtn);
        UT_Text(cMsg);
        TestStat = CFE_FAIL;
    }

    if (UT_EventIsInHistory(CFE_SB_ENBL_RTE3_EID) == false)
    {
        UT_Text("CFE_SB_ENBL_RTE3_EID not sent");
        TestStat = CFE_FAIL;
    }

    UT_Report(__FILE__, __LINE__,
              TestStat, "CFE_SB_ProcessCmdPipePkt",
              "Enable Route, invalid pipe ID test");
} /* end Test_SB_Cmds_EnRouteInvParam */

/*
** Test command to enable a specific route using an invalid message ID
*/
void Test_SB_Cmds_EnRouteInvParam2(void)
{
    CFE_SB_RouteCmd_t  EnDisRouteCmd;
    int32              ExpRtn;
    int32              ActRtn;
    int32              TestStat = CFE_PASS;

#ifdef UT_VERBOSE
    UT_Text("Begin Test for Cmd - Enable Route, Invalid Msg ID");
#endif

    SB_ResetUnitTest();
    CFE_SB_InitMsg(&EnDisRouteCmd, CFE_SB_CMD_MID,
                   sizeof(EnDisRouteCmd), true);
    CFE_SB_SetCmdCode((CFE_SB_MsgPtr_t) &EnDisRouteCmd,
                      CFE_SB_ENABLE_ROUTE_CC);
    EnDisRouteCmd.Payload.MsgId = CFE_SB_INVALID_MSG_ID;
    EnDisRouteCmd.Payload.Pipe = 3;
    CFE_SB.CmdPipePktPtr = (CFE_SB_MsgPtr_t) &EnDisRouteCmd;
    CFE_SB_ProcessCmdPipePkt();
    ExpRtn = 1;
    ActRtn = UT_GetNumEventsSent();

    if (ActRtn != ExpRtn)
    {
        snprintf(cMsg, UT_MAX_MESSAGE_LENGTH,
                 "Unexpected rtn from UT_GetNumEventsSent, exp=%ld, act=%ld",
                 (long) ExpRtn, (long) ActRtn);
        UT_Text(cMsg);
        TestStat = CFE_FAIL;
    }

    if (UT_EventIsInHistory(CFE_SB_ENBL_RTE3_EID) == false)
    {
        UT_Text("CFE_SB_ENBL_RTE3_EID not sent");
        TestStat = CFE_FAIL;
    }

    UT_Report(__FILE__, __LINE__,
              TestStat, "CFE_SB_ProcessCmdPipePkt",
              "Enable Route, invalid msg ID test");
} /* end Test_SB_Cmds_EnRouteInvParam2 */

/*
** Test command to enable a specific route using a message ID greater
** than the maximum allowed
*/
void Test_SB_Cmds_EnRouteInvParam3(void)
{
    CFE_SB_RouteCmd_t  EnDisRouteCmd;
    int32              ExpRtn;
    int32              ActRtn;
    int32              TestStat = CFE_PASS;

#ifdef UT_VERBOSE
    UT_Text("Begin Test for Cmd - Enable Route, Msg ID Too Large");
#endif

    SB_ResetUnitTest();
    CFE_SB_InitMsg(&EnDisRouteCmd, CFE_SB_CMD_MID,
                   sizeof(EnDisRouteCmd), true);
    CFE_SB_SetCmdCode((CFE_SB_MsgPtr_t) &EnDisRouteCmd,
                      CFE_SB_ENABLE_ROUTE_CC);
    EnDisRouteCmd.Payload.MsgId = CFE_PLATFORM_SB_HIGHEST_VALID_MSGID + 1;
    EnDisRouteCmd.Payload.Pipe = 0;
    CFE_SB.CmdPipePktPtr = (CFE_SB_MsgPtr_t) &EnDisRouteCmd;
    CFE_SB_ProcessCmdPipePkt();
    ExpRtn = 1;
    ActRtn = UT_GetNumEventsSent();

    if (ActRtn != ExpRtn)
    {
        snprintf(cMsg, UT_MAX_MESSAGE_LENGTH,
                 "Unexpected rtn from UT_GetNumEventsSent, exp=%ld, act=%ld",
                 (long) ExpRtn, (long) ActRtn);
        UT_Text(cMsg);
        TestStat = CFE_FAIL;
    }

    if (UT_EventIsInHistory(CFE_SB_ENBL_RTE3_EID) == false)
    {
        UT_Text("CFE_SB_ENBL_RTE3_EID not sent");
        TestStat = CFE_FAIL;
    }

    UT_Report(__FILE__, __LINE__,
              TestStat, "CFE_SB_ProcessCmdPipePkt",
              "Enable Route, msg ID too large test");
} /* end Test_SB_Cmds_EnRouteInvParam3 */

/*
**  Test command to disable a specific route using a valid route
*/
void Test_SB_Cmds_DisRouteValParam(void)
{
    CFE_SB_RouteCmd_t  EnDisRouteCmd;
    CFE_SB_PipeId_t    PipeId;
    CFE_SB_MsgId_t     MsgId = SB_UT_TLM_MID;
    uint16             PipeDepth = 5;
    int32              ExpRtn;
    int32              ActRtn;
    int32              TestStat = CFE_PASS;

#ifdef UT_VERBOSE
    UT_Text("Begin Test for Cmd - Disable Route, Valid Param");
#endif

    SB_ResetUnitTest();
    CFE_SB_CreatePipe(&PipeId, PipeDepth, "DisRouteTestPipe");
    CFE_SB_Subscribe(MsgId, PipeId);
    CFE_SB_InitMsg(&EnDisRouteCmd, CFE_SB_CMD_MID,
                   sizeof(EnDisRouteCmd), true);
    CFE_SB_SetCmdCode((CFE_SB_MsgPtr_t) &EnDisRouteCmd,
                      CFE_SB_DISABLE_ROUTE_CC);
    EnDisRouteCmd.Payload.MsgId = MsgId;
    EnDisRouteCmd.Payload.Pipe = PipeId;
    CFE_SB.CmdPipePktPtr = (CFE_SB_MsgPtr_t) &EnDisRouteCmd;
    CFE_SB_ProcessCmdPipePkt();
    ExpRtn = 4;
    ActRtn = UT_GetNumEventsSent();

    if (ActRtn != ExpRtn)
    {
        snprintf(cMsg, UT_MAX_MESSAGE_LENGTH,
                 "Unexpected rtn from UT_GetNumEventsSent, exp=%ld, act=%ld",
                 (long) ExpRtn, (long) ActRtn);
        UT_Text(cMsg);
        TestStat = CFE_FAIL;
    }

    if (UT_EventIsInHistory(CFE_SB_PIPE_ADDED_EID) == false)
    {
        UT_Text("CFE_SB_PIPE_ADDED_EID not sent");
        TestStat = CFE_FAIL;
    }

    if (UT_EventIsInHistory(CFE_SB_SUBSCRIPTION_RCVD_EID) == false)
    {
        UT_Text("CFE_SB_SUBSCRIPTION_RCVD_EID not sent");
        TestStat = CFE_FAIL;
    }

    if (UT_EventIsInHistory(CFE_SB_DSBL_RTE2_EID) == false)
    {
        UT_Text("CFE_SB_DSBL_RTE2_EID not sent");
        TestStat = CFE_FAIL;
    }

    CFE_SB_DeletePipe(PipeId);
    UT_Report(__FILE__, __LINE__,
              TestStat, "CFE_SB_ProcessCmdPipePkt",
              "Disable Route, valid parameter test");
} /* end Test_SB_Cmds_DisRouteValParam */

/*
** Test command to disable a specific route using an invalid pipe ID
*/
void Test_SB_Cmds_DisRouteNonExist(void)
{
    CFE_SB_RouteCmd_t  EnDisRouteCmd;
    CFE_SB_PipeId_t    PipeId1, PipeId2;
    CFE_SB_MsgId_t     MsgId = SB_UT_TLM_MID;
    uint16             PipeDepth = 5;
    int32              ExpRtn;
    int32              ActRtn;
    int32              TestStat = CFE_PASS;

#ifdef UT_VERBOSE
    UT_Text("Begin Test for Cmd - Disable Route, Non Exist");
#endif

    SB_ResetUnitTest();
    CFE_SB_CreatePipe(&PipeId1, PipeDepth, "DisRouteTestPipe1");
    CFE_SB_CreatePipe(&PipeId2, PipeDepth, "DisRouteTestPipe2");
    CFE_SB_Subscribe(MsgId, PipeId1);
    CFE_SB_InitMsg(&EnDisRouteCmd, CFE_SB_CMD_MID,
                   sizeof(EnDisRouteCmd), true);
    CFE_SB_SetCmdCode((CFE_SB_MsgPtr_t) &EnDisRouteCmd,
                      CFE_SB_DISABLE_ROUTE_CC);
    EnDisRouteCmd.Payload.MsgId = MsgId;
    EnDisRouteCmd.Payload.Pipe = PipeId2;
    CFE_SB.CmdPipePktPtr = (CFE_SB_MsgPtr_t) &EnDisRouteCmd;
    CFE_SB_ProcessCmdPipePkt();
    ExpRtn = 5;
    ActRtn = UT_GetNumEventsSent();

    if (ActRtn != ExpRtn)
    {
        snprintf(cMsg, UT_MAX_MESSAGE_LENGTH,
                 "Unexpected rtn from UT_GetNumEventsSent, exp=%ld, act=%ld",
                 (long) ExpRtn, (long) ActRtn);
        UT_Text(cMsg);
        TestStat = CFE_FAIL;
    }

    if (UT_EventIsInHistory(CFE_SB_PIPE_ADDED_EID) == false)
    {
        UT_Text("CFE_SB_PIPE_ADDED_EID not sent");
        TestStat = CFE_FAIL;
    }

    if (UT_EventIsInHistory(CFE_SB_SUBSCRIPTION_RCVD_EID) == false)
    {
        UT_Text("CFE_SB_SUBSCRIPTION_RCVD_EID not sent");
        TestStat = CFE_FAIL;
    }

    if (UT_EventIsInHistory(CFE_SB_DSBL_RTE1_EID) == false)
    {
        UT_Text("CFE_SB_DSBL_RTE1_EID not sent");
        TestStat = CFE_FAIL;
    }

    CFE_SB_DeletePipe(PipeId1);
    CFE_SB_DeletePipe(PipeId2);
    UT_Report(__FILE__, __LINE__,
              TestStat, "CFE_SB_ProcessCmdPipePkt",
              "Disable Route, non-existent route test");
} /* end Test_SB_Cmds_DisRouteNonExist */

/*
** Test command to disable a specific route using an invalid pipe ID
*/
void Test_SB_Cmds_DisRouteInvParam(void)
{
    CFE_SB_RouteCmd_t  EnDisRouteCmd;
    int32              ExpRtn;
    int32              ActRtn;
    int32              TestStat = CFE_PASS;

#ifdef UT_VERBOSE
    UT_Text("Begin Test for Cmd - Disable Route, Invalid Pipe ID");
#endif

    SB_ResetUnitTest();
    CFE_SB_InitMsg(&EnDisRouteCmd, CFE_SB_CMD_MID,
                   sizeof(EnDisRouteCmd), true);
    CFE_SB_SetCmdCode((CFE_SB_MsgPtr_t) &EnDisRouteCmd,
                      CFE_SB_DISABLE_ROUTE_CC);
    EnDisRouteCmd.Payload.MsgId = CFE_PLATFORM_SB_HIGHEST_VALID_MSGID;
    EnDisRouteCmd.Payload.Pipe = 3;
    CFE_SB.CmdPipePktPtr = (CFE_SB_MsgPtr_t) &EnDisRouteCmd;
    CFE_SB_ProcessCmdPipePkt();
    ExpRtn = 1;
    ActRtn = UT_GetNumEventsSent();

    if (ActRtn != ExpRtn)
    {
        snprintf(cMsg, UT_MAX_MESSAGE_LENGTH,
                 "Unexpected rtn from UT_GetNumEventsSent, exp=%ld, act=%ld",
                 (long) ExpRtn, (long) ActRtn);
        UT_Text(cMsg);
        TestStat = CFE_FAIL;
    }

    if (UT_EventIsInHistory(CFE_SB_DSBL_RTE3_EID) == false)
    {
        UT_Text("CFE_SB_DSBL_RTE3_EID not sent");
        TestStat = CFE_FAIL;
    }

    UT_Report(__FILE__, __LINE__,
              TestStat, "CFE_SB_ProcessCmdPipePkt",
              "Disable Route, invalid pipe ID test");
} /* end Test_SB_Cmds_DisRouteInvParam */

/*
** Test command to disable a specific route using an invalid message ID
*/
void Test_SB_Cmds_DisRouteInvParam2(void)
{
    CFE_SB_RouteCmd_t  EnDisRouteCmd;
    int32              ExpRtn;
    int32              ActRtn;
    int32              TestStat = CFE_PASS;

#ifdef UT_VERBOSE
    UT_Text("Begin Test for Cmd - Disable Route, Invalid Param2");
#endif

    SB_ResetUnitTest();
    CFE_SB_InitMsg(&EnDisRouteCmd, CFE_SB_CMD_MID,
                   sizeof(EnDisRouteCmd), true);
    CFE_SB_SetCmdCode((CFE_SB_MsgPtr_t) &EnDisRouteCmd,
                      CFE_SB_DISABLE_ROUTE_CC);
    EnDisRouteCmd.Payload.MsgId = CFE_SB_INVALID_MSG_ID;
    EnDisRouteCmd.Payload.Pipe = 3;
    CFE_SB.CmdPipePktPtr = (CFE_SB_MsgPtr_t) &EnDisRouteCmd;
    CFE_SB_ProcessCmdPipePkt();
    ExpRtn = 1;
    ActRtn = UT_GetNumEventsSent();

    if (ActRtn != ExpRtn)
    {
        snprintf(cMsg, UT_MAX_MESSAGE_LENGTH,
                 "Unexpected rtn from UT_GetNumEventsSent, exp=%ld, act=%ld",
                 (long) ExpRtn, (long) ActRtn);
        UT_Text(cMsg);
        TestStat = CFE_FAIL;
    }

    if (UT_EventIsInHistory(CFE_SB_DSBL_RTE3_EID) == false)
    {
        UT_Text("CFE_SB_DSBL_RTE3_EID not sent");
        TestStat = CFE_FAIL;
    }

    UT_Report(__FILE__, __LINE__,
              TestStat, "CFE_SB_ProcessCmdPipePkt",
              "Disable Route, invalid msg ID test");
} /* end Test_SB_Cmds_DisRouteInvParam2 */

/*
** Test command to disable a specific route using a message ID greater
** than the maximum allowed
*/
void Test_SB_Cmds_DisRouteInvParam3(void)
{
    CFE_SB_RouteCmd_t  EnDisRouteCmd;
    int32              ExpRtn;
    int32              ActRtn;
    int32              TestStat = CFE_PASS;

#ifdef UT_VERBOSE
    UT_Text("Begin Test for Cmd - Disable Route, Msg ID Too Large");
#endif

    SB_ResetUnitTest();
    CFE_SB_InitMsg(&EnDisRouteCmd, CFE_SB_CMD_MID,
                   sizeof(EnDisRouteCmd), true);
    CFE_SB_SetCmdCode((CFE_SB_MsgPtr_t) &EnDisRouteCmd,
                      CFE_SB_DISABLE_ROUTE_CC);
    EnDisRouteCmd.Payload.MsgId = CFE_PLATFORM_SB_HIGHEST_VALID_MSGID + 1;
    EnDisRouteCmd.Payload.Pipe = 0;
    CFE_SB.CmdPipePktPtr = (CFE_SB_MsgPtr_t) &EnDisRouteCmd;
    CFE_SB_ProcessCmdPipePkt();
    ExpRtn = 1;
    ActRtn = UT_GetNumEventsSent();

    if (ActRtn != ExpRtn)
    {
        snprintf(cMsg, UT_MAX_MESSAGE_LENGTH,
                 "Unexpected rtn from UT_GetNumEventsSent, exp=%ld, act=%ld",
                 (long) ExpRtn, (long) ActRtn);
        UT_Text(cMsg);
        TestStat = CFE_FAIL;
    }

    if (UT_EventIsInHistory(CFE_SB_DSBL_RTE3_EID) == false)
    {
        UT_Text("CFE_SB_DSBL_RTE3_EID not sent");
        TestStat = CFE_FAIL;
    }

    UT_Report(__FILE__, __LINE__,
              TestStat, "CFE_SB_ProcessCmdPipePkt",
              "Disable Route, msg ID too large test");
} /* end Test_SB_Cmds_DisRouteInvParam3 */

/*
** Test send housekeeping information command
*/
void Test_SB_Cmds_SendHK(void)
{
    CFE_SB_CmdHdr_t NoParamCmd;
    int32           ExpRtn;
    int32           ActRtn;
    int32           TestStat = CFE_PASS;

#ifdef UT_VERBOSE
    UT_Text("Begin Test for Cmd - Send Housekeeping Info");
#endif

    SB_ResetUnitTest();
    CFE_SB_InitMsg(&NoParamCmd, CFE_SB_SEND_HK_MID,
                   sizeof(NoParamCmd), true);
    CFE_SB.CmdPipePktPtr = (CFE_SB_MsgPtr_t) &NoParamCmd;

    CFE_SB_ProcessCmdPipePkt();
    ExpRtn = 1;
    ActRtn = UT_GetNumEventsSent();

    if (ActRtn != ExpRtn)
    {
        snprintf(cMsg, UT_MAX_MESSAGE_LENGTH,
                 "Unexpected rtn from UT_GetNumEventsSent, exp=%ld, act=%ld",
                 (long) ExpRtn, (long) ActRtn);
        UT_Text(cMsg);
        TestStat = CFE_FAIL;
    }

    if (UT_EventIsInHistory(CFE_SB_SEND_NO_SUBS_EID) == false)
    {
        UT_Text("CFE_SB_SEND_NO_SUBS_EID not sent");
        TestStat = CFE_FAIL;
    }

    UT_Report(__FILE__, __LINE__,
              TestStat, "CFE_SB_ProcessCmdPipePkt",
              "Send Housekeeping Info command test");
} /* end Test_SB_Cmds_SendHK */

/*
** Test command to build and send a SB packet containing a complete
** list of current subscriptions
*/
void Test_SB_Cmds_SendPrevSubs(void)
{
    CFE_SB_SendPrevSubs_t NoParamCmd;
    CFE_SB_PipeId_t PipeId1;
    CFE_SB_PipeId_t PipeId2;
    CFE_SB_MsgId_t  MsgId = 0x0003;
    uint16          MsgLim = 4;
    uint16          PipeDepth = 50;
    int32           i;
    int32           NumEvts;
    int32           ExpRtn;
    int32           ActRtn;
    int32           TestStat = CFE_PASS;

#ifdef UT_VERBOSE
    UT_Text("Begin Test for Cmd - Send Previous Subscriptions");
#endif

    SB_ResetUnitTest();
    CFE_SB_InitMsg(&NoParamCmd, CFE_SB_CMD_MID, sizeof(CFE_SB_SendPrevSubs_t), true);
    CFE_SB_SetCmdCode((CFE_SB_MsgPtr_t) &NoParamCmd, CFE_SB_SEND_PREV_SUBS_CC);
    CFE_SB.CmdPipePktPtr = (CFE_SB_MsgPtr_t) &NoParamCmd;
    CFE_SB_CreatePipe(&PipeId1, PipeDepth, "TestPipe1");
    CFE_SB_CreatePipe(&PipeId2, PipeDepth, "TestPipe2");
    NumEvts = 2; /* one for each pipe create */

    /* Two full pkts to be sent plus five entries in a partial pkt, skipping MSGID 0x0D */
    for (i = 0; i < CFE_SB_SUB_ENTRIES_PER_PKT * 2 + 5; i++)
    {
        /* Skip subscribing to ALLSUBS mid. This is the one we are testing.
         * MsgID for this in CCSDS v.1 was 0x180d so this MID did not appear in the
         * SB sub list. This results in multiple NO_SUBS_EID sent which we are not 
         * testing here so it is irrelevent
         * For CCSDS v.2 CFE_SB_ALLSUBS_TLM_MID (0x0d) now appears in the
         * SB subscription list and thus we must skip adding 0x0D to the list
         * as we were going from MSGID 0-45 (0x00-0x2D)
         * */
        if (i != CFE_SB_ALLSUBS_TLM_MID)
        {
            NumEvts += 2;
            ActRtn = CFE_SB_Subscribe(i, PipeId1);
            ExpRtn = CFE_SUCCESS;

            if (ActRtn != ExpRtn)
            {
                snprintf(cMsg, UT_MAX_MESSAGE_LENGTH,
                         "Unexpected return subscribing in SendPrevSubs Test, "
                           "i=%d, exp=0x%lx, act=0x%lx",
                         (int) i, (unsigned long) ExpRtn, (unsigned long) ActRtn);
                UT_Text(cMsg);
                TestStat = CFE_FAIL;
            }
        }
    }

    CFE_SB_SubscribeLocal(MsgId, PipeId2, MsgLim);
    CFE_SB_ProcessCmdPipePkt();
    NumEvts += 8;  /* +2 for the subscribe, +6 for the SEND_PREV_SUBS_CC */
    ExpRtn = NumEvts;
    ActRtn = UT_GetNumEventsSent();

    if (ActRtn != ExpRtn)
    {
        snprintf(cMsg, UT_MAX_MESSAGE_LENGTH,
                 "Unexpected rtn from UT_GetNumEventsSent, exp=%lx, act=%lx",
                 (unsigned long) ExpRtn, (unsigned long) ActRtn);
        UT_Text(cMsg);
        TestStat = CFE_FAIL;
    }

    /* Round out the number to three full pkts in order to test branch path
     * coverage, MSGID 0x0D was skipped in previous subscription loop
     */
    for (; i < CFE_SB_SUB_ENTRIES_PER_PKT * 3; i++)
    {
        ActRtn = CFE_SB_Subscribe(i, PipeId1);
        ExpRtn = CFE_SUCCESS;
        NumEvts += 2;

        if (ActRtn != ExpRtn)
        {
            snprintf(cMsg, UT_MAX_MESSAGE_LENGTH,
                     "Unexpected return subscribing in SendPrevSubs Test, "
                       "i=%ld, exp=0x%lx, act=0x%lx",
                     (unsigned long) i, (unsigned long) ExpRtn,
                     (unsigned long) ActRtn);
            UT_Text(cMsg);
            TestStat = CFE_FAIL;
        }
    }

    CFE_SB_SubscribeLocal(MsgId, PipeId2, MsgLim);
    CFE_SB_ProcessCmdPipePkt();
    NumEvts += 8;  /* +2 for the subscribe, +6 for the SEND_PREV_SUBS_CC */
    ExpRtn = NumEvts;
    ActRtn = UT_GetNumEventsSent();

    if (ActRtn != ExpRtn)
    {
        snprintf(cMsg, UT_MAX_MESSAGE_LENGTH,
                 "Unexpected rtn from UT_GetNumEventsSent, exp=%ld, act=%ld",
                 (long) ExpRtn, (long) ActRtn);
        UT_Text(cMsg);
        TestStat = CFE_FAIL;
    }


    if (UT_EventIsInHistory(CFE_SB_SUBSCRIPTION_RCVD_EID) == false)
    {
        UT_Text("CFE_SB_SUBSCRIPTION_RCVD_EID not sent");
        TestStat = CFE_FAIL;
    }

    if (UT_EventIsInHistory(CFE_SB_SEND_NO_SUBS_EID) == false)
    {
        UT_Text("CFE_SB_SEND_NO_SUBS_EID not sent");
        TestStat = CFE_FAIL;
    }

    if (UT_EventIsInHistory(CFE_SB_FULL_SUB_PKT_EID) == false)
    {
        UT_Text("CFE_SB_FULL_SUB_PKT_EID not sent");
        TestStat = CFE_FAIL;
    }

    if (UT_EventIsInHistory(CFE_SB_PART_SUB_PKT_EID) == false)
    {
        UT_Text("CFE_SB_PART_SUB_PKT_EID not sent");
        TestStat = CFE_FAIL;
    }

    CFE_SB_DeletePipe(PipeId1);
    CFE_SB_DeletePipe(PipeId2);
    UT_Report(__FILE__, __LINE__,
              TestStat, "CFE_SB_ProcessCmdPipePkt",
              "Send previous subscriptions test");
} /* end Test_SB_Cmds_SendPrevSubs */

/*
** Test command to enable subscription reporting
*/
void Test_SB_Cmds_SubRptOn(void)
{
    CFE_SB_CmdHdr_t NoParamCmd;
    int32           ExpRtn;
    int32           ActRtn;
    int32           TestStat = CFE_PASS;

#ifdef UT_VERBOSE
    UT_Text("Begin Test for Cmd - Subscription Reporting On");
#endif

    SB_ResetUnitTest();
    CFE_SB_InitMsg(&NoParamCmd, CFE_SB_CMD_MID,
                   sizeof(NoParamCmd), true);
    CFE_SB_SetCmdCode((CFE_SB_MsgPtr_t) &NoParamCmd,
                      CFE_SB_ENABLE_SUB_REPORTING_CC);
    CFE_SB.CmdPipePktPtr = (CFE_SB_MsgPtr_t) &NoParamCmd;
    CFE_SB_ProcessCmdPipePkt();
    ExpRtn = 0;
    ActRtn = UT_GetNumEventsSent();

    if (ActRtn != ExpRtn)
    {
        snprintf(cMsg, UT_MAX_MESSAGE_LENGTH,
                 "Unexpected rtn from UT_GetNumEventsSent, exp=%ld, act=%ld",
                 (long) ExpRtn, (long) ActRtn);
        UT_Text(cMsg);
        TestStat = CFE_FAIL;
    }

    UT_Report(__FILE__, __LINE__,
              TestStat, "CFE_SB_ProcessCmdPipePkt",
              "Subscription Reporting On test");
} /* end Test_SB_Cmds_SubRptOn */

/*
** Test command to disable subscription reporting
*/
void Test_SB_Cmds_SubRptOff(void)
{
    CFE_SB_CmdHdr_t NoParamCmd;
    int32           ExpRtn;
    int32           ActRtn;
    int32           TestStat = CFE_PASS;

#ifdef UT_VERBOSE
    UT_Text("Begin Test for Cmd - Subscription Reporting Off");
#endif

    SB_ResetUnitTest();
    CFE_SB_InitMsg(&NoParamCmd, CFE_SB_CMD_MID,
                   sizeof(NoParamCmd), true);
    CFE_SB_SetCmdCode((CFE_SB_MsgPtr_t) &NoParamCmd,
                      CFE_SB_DISABLE_SUB_REPORTING_CC);
    CFE_SB.CmdPipePktPtr = (CFE_SB_MsgPtr_t) &NoParamCmd;
    CFE_SB_ProcessCmdPipePkt();
    ExpRtn = 0;
    ActRtn = UT_GetNumEventsSent();

    if (ActRtn != ExpRtn)
    {
        snprintf(cMsg, UT_MAX_MESSAGE_LENGTH,
                 "Unexpected rtn from UT_GetNumEventsSent, exp=%ld, act=%ld",
                 (long) ExpRtn, (long) ActRtn);
        UT_Text(cMsg);
        TestStat = CFE_FAIL;
    }

    UT_Report(__FILE__, __LINE__,
              TestStat, "CFE_SB_ProcessCmdPipePkt",
              "Subscription Reporting Off test");
} /* end Test_SB_Cmds_SubRptOff */

/*
** Test command handler response to an invalid command code
*/
void Test_SB_Cmds_UnexpCmdCode(void)
{
    CFE_SB_CmdHdr_t NoParamCmd;
    int32           ExpRtn;
    int32           ActRtn;
    int32           TestStat = CFE_PASS;

#ifdef UT_VERBOSE
    UT_Text("Begin Test for Cmd - Unexpected Command Code");
#endif

    SB_ResetUnitTest();
    CFE_SB_InitMsg(&NoParamCmd, CFE_SB_CMD_MID, sizeof(NoParamCmd), true);

    /* Use a command code known to be invalid */
    CFE_SB_SetCmdCode((CFE_SB_MsgPtr_t) &NoParamCmd, 99);
    CFE_SB.CmdPipePktPtr = (CFE_SB_MsgPtr_t) &NoParamCmd;
    CFE_SB_ProcessCmdPipePkt();
    ExpRtn = 1;
    ActRtn = UT_GetNumEventsSent();

    if (ActRtn != ExpRtn)
    {
        snprintf(cMsg, UT_MAX_MESSAGE_LENGTH,
                 "Unexpected rtn from UT_GetNumEventsSent, exp=%ld, act=%ld",
                 (long) ExpRtn, (long) ActRtn);
        UT_Text(cMsg);
        TestStat = CFE_FAIL;
    }

    if (UT_EventIsInHistory(CFE_SB_BAD_CMD_CODE_EID) == false)
    {
        UT_Text("CFE_SB_BAD_CMD_CODE_EID not sent");
        TestStat = CFE_FAIL;
    }

    UT_Report(__FILE__, __LINE__,
              TestStat, "CFE_SB_ProcessCmdPipePkt",
              "Unexpected command code test");
} /* end Test_SB_Cmds_UnexpCmdCode */

/*
** Test command handler response to an incorrect length
*/
void Test_SB_Cmds_BadCmdLength(void)
{
    /*
     * Just choosing "EnableRoute" command here as it has a non-empty payload
     */
    CFE_SB_EnableRoute_t EnableRouteCmd;
    int32           ExpRtn;
    int32           ActRtn;
    int32           TestStat = CFE_PASS;

    SB_ResetUnitTest();
    CFE_SB_InitMsg(&EnableRouteCmd, CFE_SB_CMD_MID, sizeof(EnableRouteCmd) - 1, true);

    /* Use a command code known to be invalid */
    CFE_SB_SetCmdCode((CFE_SB_MsgPtr_t) &EnableRouteCmd, CFE_SB_ENABLE_ROUTE_CC);
    CFE_SB.CmdPipePktPtr = (CFE_SB_MsgPtr_t) &EnableRouteCmd;
    CFE_SB_ProcessCmdPipePkt();
    ExpRtn = 1;
    ActRtn = UT_GetNumEventsSent();

    if (ActRtn != ExpRtn)
    {
        snprintf(cMsg, UT_MAX_MESSAGE_LENGTH,
                 "Unexpected rtn from UT_GetNumEventsSent, exp=%ld, act=%ld",
                 (long) ExpRtn, (long) ActRtn);
        UT_Text(cMsg);
        TestStat = CFE_FAIL;
    }

    if (UT_EventIsInHistory(CFE_SB_LEN_ERR_EID) == false)
    {
        UT_Text("CFE_SB_LEN_ERR_EID not sent");
        TestStat = CFE_FAIL;
    }

    UT_Report(__FILE__, __LINE__,
              TestStat, "CFE_SB_ProcessCmdPipePkt",
              "Bad command length test");
} /* end Test_SB_Cmds_BadCmdLength */

/*
** Test command handler response to an invalid message ID
*/
void Test_SB_Cmds_UnexpMsgId(void)
{
    CFE_SB_MsgId_t  MsgId = SB_UT_TLM_MID;
    CFE_SB_CmdHdr_t NoParamCmd;
    int32           ExpRtn;
    int32           ActRtn;
    int32           TestStat = CFE_PASS;

#ifdef UT_VERBOSE
    UT_Text("Begin Test for Cmd - Unexpected MsgId on SB Command Pipe");
#endif

    SB_ResetUnitTest();
    CFE_SB_InitMsg(&NoParamCmd, MsgId, sizeof(NoParamCmd), true);
    CFE_SB.CmdPipePktPtr = (CFE_SB_MsgPtr_t) &NoParamCmd;
    CFE_SB_ProcessCmdPipePkt();
    ExpRtn = 1;
    ActRtn = UT_GetNumEventsSent();

    if (ActRtn != ExpRtn)
    {
        snprintf(cMsg, UT_MAX_MESSAGE_LENGTH,
                 "Unexpected rtn from UT_GetNumEventsSent, exp=%ld, act=%ld",
                 (long) ExpRtn, (long) ActRtn);
        UT_Text(cMsg);
        TestStat = CFE_FAIL;
    }

    if (UT_EventIsInHistory(CFE_SB_BAD_MSGID_EID) == false)
    {
        UT_Text("CFE_SB_BAD_MSGID_EID not sent");
        TestStat = CFE_FAIL;
    }

    UT_Report(__FILE__, __LINE__,
              TestStat, "CFE_SB_ProcessCmdPipePkt",
              "Unexpected MsgId on SB command pipe test");
} /* end Test_SB_Cmds_UnexpMsgId */

/*
** Function for calling early initialization tests
*/
void Test_SB_EarlyInit(void)
{
#ifdef UT_VERBOSE
    UT_Text("Begin Test EarlyInit");
#endif

    Test_SB_EarlyInit_SemCreateError();
    Test_SB_EarlyInit_PoolCreateError();
    Test_SB_EarlyInit_NoErrors();

#ifdef UT_VERBOSE
    UT_Text("End Test EarlyInit\n");
#endif
} /* end Test_SB_EarlyInit */

/*
** Test early initialization response to a semaphore create failure
*/
void Test_SB_EarlyInit_SemCreateError(void)
{
#ifdef UT_VERBOSE
    UT_Text("Begin Sem Create Error Logic test");
#endif

    SB_ResetUnitTest();
    UT_SetDeferredRetcode(UT_KEY(OS_MutSemCreate), 1, OS_ERR_NO_FREE_IDS);
    UT_Report(__FILE__, __LINE__,
              CFE_SB_EarlyInit() == OS_ERR_NO_FREE_IDS,
              "CFE_SB_EarlyInit", "Sem Create error logic");
} /* end Test_SB_EarlyInit_SemCreateError */

/*
** Test early initialization response to a pool create ex failure
*/
void Test_SB_EarlyInit_PoolCreateError(void)
{
#ifdef UT_VERBOSE
    UT_Text("Begin PoolCreateEx Error Logic test");
#endif

    SB_ResetUnitTest();
    UT_SetDeferredRetcode(UT_KEY(CFE_ES_PoolCreateEx), 1, CFE_ES_BAD_ARGUMENT);
    UT_Report(__FILE__, __LINE__,
              CFE_SB_EarlyInit() == CFE_ES_BAD_ARGUMENT,
              "CFE_SB_EarlyInit", "PoolCreateEx error logic");
} /* end Test_SB_EarlyInit_PoolCreateError */

/*
** Test successful early initialization
*/
void Test_SB_EarlyInit_NoErrors(void)
{
#ifdef UT_VERBOSE
    UT_Text("Begin EarlyInit No Errors test");
#endif

    SB_ResetUnitTest();
    CFE_SB_EarlyInit();
    UT_Report(__FILE__, __LINE__,
              CFE_SB_EarlyInit() == CFE_SUCCESS,
              "CFE_SB_EarlyInit", "No errors test");
} /* end Test_SB_EarlyInit_NoErrors */

/*
** Function for calling SB create pipe API test functions
*/
void Test_CreatePipe_API(void)
{
#ifdef UT_VERBOSE
    UT_Text("Begin Test_CreatePipe_API");
#endif

    Test_CreatePipe_NullPtr();
    Test_CreatePipe_ValPipeDepth();
    Test_CreatePipe_InvalPipeDepth();
    Test_CreatePipe_MaxPipes();
    Test_CreatePipe_SamePipeName();

#ifdef UT_VERBOSE
    UT_Text("End Test_CreatePipe_API\n");
#endif
} /* end Test_CreatePipe_API */

/*
** Test create pipe response to a null pipe ID pointer
*/
void Test_CreatePipe_NullPtr(void)
{
    uint16 PipeDepth = 10;
    int32  ExpRtn;
    int32  ActRtn;
    int32  TestStat = CFE_PASS;

#ifdef UT_VERBOSE
    UT_Text("Begin Test for Null Pointer");
#endif

    SB_ResetUnitTest();

    /* This provides completion of code coverage in CFE_SB_GetAppTskName() */
    UT_SetDeferredRetcode(UT_KEY(CFE_ES_GetTaskInfo), 1, CFE_ES_ERR_APPID);

    ExpRtn = CFE_SB_BAD_ARGUMENT;
    UT_SetDeferredRetcode(UT_KEY(OS_QueueCreate), 1, OS_SUCCESS); /* Avoids creating socket */
    ActRtn = CFE_SB_CreatePipe(NULL, PipeDepth, "TestPipe");

    if (ActRtn != ExpRtn)
    {
        snprintf(cMsg, UT_MAX_MESSAGE_LENGTH,
                 "Unexpected return in null pointer test, exp=%ld, act=%ld",
                 (long) ExpRtn, (long) ActRtn);
        UT_Text(cMsg);
        TestStat = CFE_FAIL;
    }

    ExpRtn = 1;
    ActRtn = UT_GetNumEventsSent();

    if (ActRtn != ExpRtn)
    {
        snprintf(cMsg, UT_MAX_MESSAGE_LENGTH,
                 "Unexpected rtn from UT_GetNumEventsSent, exp=%ld, act=%ld",
                 (long) ExpRtn, (long) ActRtn);
        UT_Text(cMsg);
        TestStat = CFE_FAIL;
    }

    if (UT_EventIsInHistory(CFE_SB_CR_PIPE_BAD_ARG_EID) == false)
    {
        UT_Text("CFE_SB_CR_PIPE_BAD_ARG_EID not sent");
        TestStat = CFE_FAIL;
    }

    UT_Report(__FILE__, __LINE__,
              TestStat, "Test_CreatePipe_API", "Null pointer test");
} /* end Test_CreatePipe_NullPtr */

/*
** Test create pipe response to valid pipe depths
*/
void Test_CreatePipe_ValPipeDepth(void)
{
    CFE_SB_PipeId_t PipeIdReturned[3];
    int32           Rtn[3];
    int32           ExpRtn;
    int32           ActRtn;
    int32           TestStat = CFE_PASS;

#ifdef UT_VERBOSE
    UT_Text("Begin Test for Valid Pipe Depth");
#endif

    /* Test a few valid pipe depth values */
    SB_ResetUnitTest();
    Rtn[0] = CFE_SB_CreatePipe(&PipeIdReturned[0], 99, "TestPipe99");
    Rtn[1] = CFE_SB_CreatePipe(&PipeIdReturned[1], 255, "TestPipe255");
    Rtn[2] = CFE_SB_CreatePipe(&PipeIdReturned[2],
             CFE_PLATFORM_SB_MAX_PIPE_DEPTH, "TestPipeMaxDepth");

    if (Rtn[0] != CFE_SUCCESS ||
        Rtn[1] != CFE_SUCCESS ||
        Rtn[2] != CFE_SUCCESS)
    {
        snprintf(cMsg, UT_MAX_MESSAGE_LENGTH,
                 "Unexpected return in valid pipe depth test\n "
                   "Val=99, Rtn1=0x%lx, act=0x%lx\n "
                   "Val=255, Rtn2=0x%lx, act=0x%lx\n "
                   "Val=%d, Rtn3=0x%lx, Expected Rtn3=0x%lx",
                 (unsigned long) Rtn[0], (unsigned long) CFE_SUCCESS,
                 (unsigned long) Rtn[1], (unsigned long) CFE_SUCCESS,
                 CFE_PLATFORM_SB_MAX_PIPE_DEPTH,
                 (unsigned long) Rtn[2], (unsigned long) CFE_SUCCESS);
        UT_Text(cMsg);
        TestStat = CFE_FAIL;
    }

    ExpRtn = 3;
    ActRtn = UT_GetNumEventsSent();

    if (ActRtn != ExpRtn)
    {
        snprintf(cMsg, UT_MAX_MESSAGE_LENGTH,
                 "Unexpected rtn from UT_GetNumEventsSent, exp=%ld, act=%ld",
                 (long) ExpRtn, (long) ActRtn);
        UT_Text(cMsg);
        TestStat = CFE_FAIL;
    }

    if (UT_EventIsInHistory(CFE_SB_PIPE_ADDED_EID) == false)
    {
        UT_Text("CFE_SB_PIPE_ADDED_EID not sent");
        TestStat = CFE_FAIL;
    }

    UT_Report(__FILE__, __LINE__,
              TestStat, "Test_CreatePipe_API",
              "Valid pipe depth test");

    CFE_SB_DeletePipe(PipeIdReturned[0]);
    CFE_SB_DeletePipe(PipeIdReturned[1]);
    CFE_SB_DeletePipe(PipeIdReturned[2]);
} /* end Test_CreatePipe_ValPipeDepth */

/*
** Test create pipe response to invalid pipe depths
*/
void Test_CreatePipe_InvalPipeDepth(void)
{
    CFE_SB_PipeId_t PipeIdReturned[3];
    int32           Rtn[3];
    int32           ExpRtn;
    int32           ActRtn;
    int32           TestStat = CFE_PASS;

#ifdef UT_VERBOSE
    UT_Text("Begin Test for Invalid Pipe Depth");
#endif

    /* Test a few invalid pipe depth values */
    SB_ResetUnitTest();
    UT_SetDeferredRetcode(UT_KEY(OS_QueueCreate), 1, OS_SUCCESS); /* Avoid creating socket */
    Rtn[0] = CFE_SB_CreatePipe(&PipeIdReturned[0], 0, "TestPipe1");
    UT_SetDeferredRetcode(UT_KEY(OS_QueueCreate), 1, OS_SUCCESS);
    Rtn[1] = CFE_SB_CreatePipe(&PipeIdReturned[1],
             CFE_PLATFORM_SB_MAX_PIPE_DEPTH + 1, "TestPipeMaxDepPlus1");
    UT_SetDeferredRetcode(UT_KEY(OS_QueueCreate), 1, OS_SUCCESS);
    Rtn[2] = CFE_SB_CreatePipe(&PipeIdReturned[2], 0xffff, "TestPipeffff");

    if (Rtn[0] != CFE_SB_BAD_ARGUMENT ||
        Rtn[1] != CFE_SB_BAD_ARGUMENT ||
        Rtn[2] != CFE_SB_BAD_ARGUMENT)
    {
        snprintf(cMsg, UT_MAX_MESSAGE_LENGTH,
                 "Unexpected return in pipe depth test for invalid settings\n "
                   "Val=0, Rtn1=0x%lx, act=0x%lx\n "
                   "Val=%d, Rtn2=0x%lx, act=0x%lx\n "
                   "Val=65535, Rtn3=0x%lx, Expected Rtn3=0x%lx",
                 (unsigned long) Rtn[0], (unsigned long) CFE_SB_BAD_ARGUMENT,
                 CFE_PLATFORM_SB_MAX_PIPE_DEPTH + 1,
                 (unsigned long) Rtn[1], (unsigned long) CFE_SB_BAD_ARGUMENT,
                 (unsigned long) Rtn[2], (unsigned long) CFE_SB_BAD_ARGUMENT);
        UT_Text(cMsg);
        TestStat = CFE_FAIL;
    }

    ExpRtn = 3;
    ActRtn = UT_GetNumEventsSent();

    if (ActRtn != ExpRtn)
    {
        snprintf(cMsg, UT_MAX_MESSAGE_LENGTH,
                 "Unexpected rtn from UT_GetNumEventsSent, exp=%ld, act=%ld",
                 (long) ExpRtn, (long) ActRtn);
        UT_Text(cMsg);
        TestStat = CFE_FAIL;
    }

    if (UT_EventIsInHistory(CFE_SB_CR_PIPE_BAD_ARG_EID) == false)
    {
        UT_Text("CFE_SB_CR_PIPE_BAD_ARG_EID not sent");
        TestStat = CFE_FAIL;
    }

    UT_Report(__FILE__, __LINE__,
              TestStat, "Test_CreatePipe_API",
              "Invalid pipe depth test");
} /* end Test_CreatePipe_InvalPipeDepth */

/*
** Test create pipe response to too many pipes
*/
void Test_CreatePipe_MaxPipes(void)
{
    CFE_SB_PipeId_t PipeIdReturned[CFE_PLATFORM_SB_MAX_PIPES + 1];
    uint16          PipeDepth = 50;
    int32           Rtn[CFE_PLATFORM_SB_MAX_PIPES + 1];
    int32           i;
    int32           ExpRtn;
    int32           TestStat = CFE_PASS;
    char            PipeName[OS_MAX_API_NAME];

#ifdef UT_VERBOSE
    UT_Text("Begin Test for Max Pipes");
#endif

    SB_ResetUnitTest();

    /* Create maximum number of pipes + 1. Only one 'create pipe' failure
     * expected
     */
    for (i = 0; i < CFE_PLATFORM_SB_MAX_PIPES + 1; i++)
    {
        snprintf(PipeName, OS_MAX_API_NAME, "TestPipe%ld", (long) i);
        Rtn[i] = CFE_SB_CreatePipe(&PipeIdReturned[i],
                                   PipeDepth, &PipeName[0]);

        if (i < CFE_PLATFORM_SB_MAX_PIPES)
        {
            ExpRtn = CFE_SUCCESS;
        }
        else
        {
            ExpRtn = CFE_SB_MAX_PIPES_MET;
        }

        if (Rtn[i] != ExpRtn)
        {
            snprintf(cMsg, UT_MAX_MESSAGE_LENGTH,
                     "Unexpected return in max pipes test, "
                       "i=%ld, exp=0x%lx, act=0x%lx",
                     (long) i, (unsigned long) ExpRtn, (unsigned long) Rtn[i]);
            UT_Text(cMsg);
            TestStat = CFE_FAIL;
            break;
        }
    }

    if (UT_EventIsInHistory(CFE_SB_MAX_PIPES_MET_EID) == false)
    {
        UT_Text("CFE_SB_MAX_PIPES_MET_EID not sent");
        TestStat = CFE_FAIL;
    }

    /* Clean up */
    for (i = 0; i <= CFE_PLATFORM_SB_MAX_PIPES - 1; i++)
    {
        CFE_SB_DeletePipe(i);
    }

    UT_Report(__FILE__, __LINE__,
              TestStat, "Test_CreatePipe_API", "Max pipes test");
} /* end Test_CreatePipe_MaxPipes */

/*
** Test create pipe response to duplicate pipe names
*/
void Test_CreatePipe_SamePipeName(void)
{
    CFE_SB_PipeId_t FirstPipeId = -1;
    CFE_SB_PipeId_t PipeId = -1;
    uint16 PipeDepth = 1;
    char PipeName[] = "Test_CFE_SB";
    int32 status;
    int32 TestStat = CFE_PASS;

#ifdef UT_VERBOSE
    UT_Text("Begin Test Create Pipe with Duplicate Pipe Name");
#endif

    SB_ResetUnitTest();

    /* Need to make sure OS_QueueCreate() stub fails on second call   */
    /* to mimick the failure expected when passing the same pipe name */
    UT_SetDeferredRetcode(UT_KEY(OS_QueueCreate), 2, OS_ERR_NAME_TAKEN);

    /* First call to CFE_SB_CreatePipe() should succeed */
    status = CFE_SB_CreatePipe(&PipeId, PipeDepth, PipeName);

    if (status == CFE_SUCCESS)
    {
        FirstPipeId = PipeId;
    }
    else
    {
        UT_Text("First call to CFE_SB_CreatePipe() failed");
        TestStat = CFE_FAIL;
    }

    /* Second call to CFE_SB_CreatePipe with same PipeName should fail */
    status = CFE_SB_CreatePipe(&PipeId, PipeDepth, PipeName);

    if (status == CFE_SUCCESS)
    {
        UT_Text("Second call to CFE_SB_CreatePipe() passed unexpectedly");
        TestStat = CFE_FAIL;
    }

    if (PipeId != FirstPipeId)
    {
        UT_Text("Second call to CFE_SB_CreatePipe() modified the PipeId");
        TestStat = CFE_FAIL;
    }

    /* Call to CFE_SB_DeletePipe with the first pipe id created should work fine */
    status = CFE_SB_DeletePipe(PipeId);

    if (status != CFE_SUCCESS)
    {
        UT_Text("Failed to delete pipe");
        TestStat = CFE_FAIL;
    }

    UT_Report(__FILE__, __LINE__,
              TestStat, "Test_CreatePipe_API", "Same pipe name test");
}


/*
** Function for calling SB delete pipe API test functions
*/
void Test_DeletePipe_API(void)
{
#ifdef UT_VERBOSE
    UT_Text("Begin Test_DeletePipe_API");
#endif

    Test_DeletePipe_NoSubs();
    Test_DeletePipe_WithSubs();
    Test_DeletePipe_InvalidPipeId();
    Test_DeletePipe_InvalidPipeOwner();
    Test_DeletePipe_WithAppid();

#ifdef UT_VERBOSE
    UT_Text("End Test_DeletePipe_API\n");
#endif
} /* end Test_DeletePipe_API */

/*
** Test delete pipe response to deleting a pipe with no subscriptions
*/
void Test_DeletePipe_NoSubs(void)
{
    CFE_SB_PipeId_t PipedId;
    uint16          PipeDepth = 10;
    int32           ExpRtn;
    int32           ActRtn;
    int32           TestStat = CFE_PASS;

#ifdef UT_VERBOSE
    UT_Text("Begin Test for No Subscriptions");
#endif

    SB_ResetUnitTest();
    CFE_SB_CreatePipe(&PipedId, PipeDepth, "TestPipe");
    ActRtn = CFE_SB_DeletePipe(PipedId);
    ExpRtn = CFE_SUCCESS;

    if (ActRtn != ExpRtn)
    {
        snprintf(cMsg, UT_MAX_MESSAGE_LENGTH,
                 "Unexpected return in delete pipe test, exp=0x%lx, act=0x%lx",
                 (unsigned long) ExpRtn, (unsigned long) ActRtn);
        UT_Text(cMsg);
        TestStat = CFE_FAIL;
    }

    ExpRtn = 2;
    ActRtn = UT_GetNumEventsSent();

    if (ActRtn != ExpRtn)
    {
        snprintf(cMsg, UT_MAX_MESSAGE_LENGTH,
                 "Unexpected rtn from UT_GetNumEventsSent, exp=%ld, act=%ld",
                 (long) ExpRtn, (long) ActRtn);
        UT_Text(cMsg);
        TestStat = CFE_FAIL;
    }

    if (UT_EventIsInHistory(CFE_SB_PIPE_ADDED_EID) == false)
    {
        UT_Text("CFE_SB_PIPE_ADDED_EID not sent");
        TestStat = CFE_FAIL;
    }

    if (UT_EventIsInHistory(CFE_SB_PIPE_DELETED_EID) == false)
    {
        UT_Text("CFE_SB_PIPE_DELETED_EID not sent");
        TestStat = CFE_FAIL;
    }

    UT_Report(__FILE__, __LINE__,
              TestStat, "Test_DeletePipe_API",
              "No subscriptions test");
} /* end Test_DeletePipe_NoSubs */

/*
** Test delete pipe response to deleting a pipe with subscriptions
*/
void Test_DeletePipe_WithSubs(void)
{
    CFE_SB_PipeId_t PipedId;
    CFE_SB_MsgId_t  MsgId0 = SB_UT_CMD_MID + 1;
    CFE_SB_MsgId_t  MsgId1 = SB_UT_CMD_MID + 2;
    CFE_SB_MsgId_t  MsgId2 = SB_UT_CMD_MID + 3;
    CFE_SB_MsgId_t  MsgId3 = SB_UT_CMD_MID + 4;
    uint16          PipeDepth = 10;
    int32           ExpRtn;
    int32           ActRtn;
    int32           TestStat = CFE_PASS;

#ifdef UT_VERBOSE
    UT_Text("Begin Test With Subscriptions");
#endif

    SB_ResetUnitTest();
    CFE_SB_CreatePipe(&PipedId, PipeDepth, "TestPipe");
    CFE_SB_Subscribe(MsgId0, PipedId);
    CFE_SB_Subscribe(MsgId1, PipedId);
    CFE_SB_Subscribe(MsgId2, PipedId);
    CFE_SB_Subscribe(MsgId3, PipedId);
    ActRtn = CFE_SB_DeletePipe(PipedId);
    ExpRtn = CFE_SUCCESS;

    if (ActRtn != ExpRtn)
    {
        snprintf(cMsg, UT_MAX_MESSAGE_LENGTH,
                 "Unexpected return in delete pipe test, exp=0x%lx, act=0x%lx",
                 (unsigned long) ExpRtn, (unsigned long) ActRtn);
        UT_Text(cMsg);
        TestStat = CFE_FAIL;
    }

    ExpRtn = 14;
    ActRtn = UT_GetNumEventsSent();

    if (ActRtn != ExpRtn)
    {
        snprintf(cMsg, UT_MAX_MESSAGE_LENGTH,
                 "Unexpected rtn from UT_GetNumEventsSent, exp=%ld, act=%ld",
                 (long) ExpRtn, (long) ActRtn);
        UT_Text(cMsg);
        TestStat = CFE_FAIL;
    }

    if (UT_EventIsInHistory(CFE_SB_PIPE_ADDED_EID) == false)
    {
        UT_Text("CFE_SB_PIPE_ADDED_EID not sent");
        TestStat = CFE_FAIL;
    }

    if (UT_EventIsInHistory(CFE_SB_PIPE_DELETED_EID) == false)
    {
        UT_Text("CFE_SB_PIPE_DELETED_EID not sent");
        TestStat = CFE_FAIL;
    }

    UT_Report(__FILE__, __LINE__,
              TestStat, "Test_DeletePipe_API",
              "With subscriptions test");
} /* end Test_DeletePipe_WithSubs */

/*
** Test delete pipe response to an invalid pipe ID
*/
void Test_DeletePipe_InvalidPipeId(void)
{
    CFE_SB_PipeId_t PipeId = 30;
    int32           ExpRtn;
    int32           ActRtn;
    int32           TestStat = CFE_PASS;

#ifdef UT_VERBOSE
    UT_Text("Begin Test for Invalid Pipe ID");
#endif

    SB_ResetUnitTest();
    ActRtn = CFE_SB_DeletePipe(PipeId);
    ExpRtn = CFE_SB_BAD_ARGUMENT;

    if (ActRtn != ExpRtn)
    {
        snprintf(cMsg, UT_MAX_MESSAGE_LENGTH,
                 "Unexpected return in delete pipe test, exp=0x%lx, act=0x%lx",
                 (unsigned long) ExpRtn, (unsigned long) ActRtn);
        UT_Text(cMsg);
        TestStat = CFE_FAIL;
    }

    ExpRtn = 1;
    ActRtn = UT_GetNumEventsSent();

    if (ActRtn != ExpRtn)
    {
        snprintf(cMsg, UT_MAX_MESSAGE_LENGTH,
                 "Unexpected rtn from UT_GetNumEventsSent, exp=%ld, act=%ld",
                 (long) ExpRtn, (long) ActRtn);
        UT_Text(cMsg);
        TestStat = CFE_FAIL;
    }

    if (UT_EventIsInHistory(CFE_SB_DEL_PIPE_ERR1_EID) == false)
    {
        UT_Text("CFE_SB_DEL_PIPE_ERR1_EID not sent");
        TestStat = CFE_FAIL;
    }

    UT_Report(__FILE__, __LINE__,
              TestStat, "Test_DeletePipe_API",
              "Invalid pipe ID test");
} /* end Test_DeletePipe_InvalidPipeId */

/*
** Test delete pipe response to an invalid pipe owner
*/
void Test_DeletePipe_InvalidPipeOwner(void)
{
    CFE_SB_PipeId_t PipedId;
    uint32          RealOwner;
    uint16          PipeDepth = 10;
    int32           ExpRtn;
    int32           ActRtn;
    int32           TestStat = CFE_PASS;

#ifdef UT_VERBOSE
    UT_Text("Begin Test for Invalid Pipe Owner");
#endif

    SB_ResetUnitTest();
    ActRtn = CFE_SB_CreatePipe(&PipedId, PipeDepth, "TestPipe");
    ExpRtn = CFE_SUCCESS;

    if (ActRtn != ExpRtn)
    {
        snprintf(cMsg, UT_MAX_MESSAGE_LENGTH,
                 "Unexpected return from CreatePipe in DeletePipe, "
                   "invalid owner test, exp=0x%lx, act=0x%lx",
                 (unsigned long) ExpRtn, (unsigned long) ActRtn);
        UT_Text(cMsg);
        TestStat = CFE_FAIL;
    }

    /* Change owner of pipe through memory corruption */
    RealOwner = CFE_SB.PipeTbl[PipedId].AppId;

    /* Choose a value that is sure not to be owner */
    CFE_SB.PipeTbl[PipedId].AppId = RealOwner + 1;
    ActRtn = CFE_SB_DeletePipe(PipedId);
    ExpRtn = CFE_SB_BAD_ARGUMENT;

    if (ActRtn != ExpRtn)
    {
        snprintf(cMsg, UT_MAX_MESSAGE_LENGTH,
                 "Unexpected return from DeletePipe in DeletePipe, "
                   "invalid owner test, exp=0x%lx, act=0x%lx",
                 (unsigned long) ExpRtn, (unsigned long) ActRtn);
        UT_Text(cMsg);
        TestStat = CFE_FAIL;
    }

    ExpRtn = 2;
    ActRtn = UT_GetNumEventsSent();

    if (ActRtn != ExpRtn)
    {
        snprintf(cMsg, UT_MAX_MESSAGE_LENGTH,
                 "Unexpected return from UT_GetNumEventsSent, "
                   "exp=%ld, act=%ld",
                 (long) ExpRtn, (long) ActRtn);
        UT_Text(cMsg);
        TestStat = CFE_FAIL;
    }

    if (UT_EventIsInHistory(CFE_SB_DEL_PIPE_ERR2_EID) == false)
    {
        UT_Text("CFE_SB_DEL_PIPE_ERR2_EID not sent");
        TestStat = CFE_FAIL;
    }

    /* Restore owner id and delete pipe since test is complete */
    CFE_SB.PipeTbl[PipedId].AppId = RealOwner;
    CFE_SB_DeletePipe(PipedId);
    UT_Report(__FILE__, __LINE__,
              TestStat, "Test_DeletePipe_API",
              "Invalid pipe owner test");
} /* end Test_DeletePipe_InvalidPipeId */

/*
** Test successful pipe delete with app ID
*/
void Test_DeletePipe_WithAppid(void)
{
    CFE_SB_PipeId_t PipedId;
    CFE_SB_MsgId_t  MsgId0 = SB_UT_CMD_MID + 1;
    CFE_SB_MsgId_t  MsgId1 = SB_UT_CMD_MID + 2;
    CFE_SB_MsgId_t  MsgId2 = SB_UT_CMD_MID + 3;
    CFE_SB_MsgId_t  MsgId3 = SB_UT_CMD_MID + 4;
    uint32          AppId = 0;
    uint16          PipeDepth = 10;
    int32           ExpRtn;
    int32           ActRtn;
    int32           TestStat = CFE_PASS;

#ifdef UT_VERBOSE
    UT_Text("Begin Test DeletePipeWithAppId API");
#endif

    SB_ResetUnitTest();
    CFE_SB_CreatePipe(&PipedId, PipeDepth, "TestPipe");
    CFE_SB_Subscribe(MsgId0, PipedId);
    CFE_SB_Subscribe(MsgId1, PipedId);
    CFE_SB_Subscribe(MsgId2, PipedId);
    CFE_SB_Subscribe(MsgId3, PipedId);
    ActRtn = CFE_SB_DeletePipeWithAppId(PipedId, AppId);
    ExpRtn = CFE_SUCCESS;

    if (ActRtn != ExpRtn)
    {
        snprintf(cMsg, UT_MAX_MESSAGE_LENGTH,
                 "Unexpected return in delete pipe w/app ID test, "
                   "exp=0x%lx, act=0x%lx",
                 (unsigned long) ExpRtn, (unsigned long) ActRtn);
        UT_Text(cMsg);
        TestStat = CFE_FAIL;
    }

    ExpRtn = 14;
    ActRtn = UT_GetNumEventsSent();

    if (ActRtn != ExpRtn)
    {
        snprintf(cMsg, UT_MAX_MESSAGE_LENGTH,
                 "Unexpected rtn from UT_GetNumEventsSent, exp=%ld, act=%ld",
                 (long) ExpRtn, (long) ActRtn);
        UT_Text(cMsg);
        TestStat = CFE_FAIL;
    }

    UT_Report(__FILE__, __LINE__,
              TestStat, "Test_DeletePipe_API", "With app ID test");
} /* end Test_DeletePipe_WithAppid */

/*
** Function for calling SB set pipe opts API test functions
*/
void Test_PipeOpts_API(void)
{
#ifdef UT_VERBOSE
    UT_Text("Begin Test_PipeOpts_API");
#endif

    Test_SetPipeOpts_BadID();
    Test_SetPipeOpts_NotOwner();
    Test_SetPipeOpts();
    Test_GetPipeOpts_BadID();
    Test_GetPipeOpts_BadPtr();
    Test_GetPipeOpts();

#ifdef UT_VERBOSE
    UT_Text("End Test_PipeOpts_API\n");
#endif
} /* end Test_PipeOpts_API */

/*
** Function for calling SB get pipe name by id API test functions
*/
void Test_GetPipeName_API(void)
{
#ifdef UT_VERBOSE
    UT_Text("Begin Test_GetPipeName_API");
#endif

    Test_GetPipeName_NullPtr();
    Test_GetPipeName_InvalidId();
    Test_GetPipeName();

#ifdef UT_VERBOSE
    UT_Text("End Test_GetPipeName_API\n");
#endif
} /* end Test_GetGetPipeName_API */

/*
** Call GetPipeName with null pointer.
*/
void Test_GetPipeName_NullPtr(void)
{
    int32 ExpRtn = 0, ActRtn = 0;
    int32 TestStat = CFE_PASS;
#ifdef UT_VERBOSE
    UT_Text("Begin Test for Cmd - GetPipeName with null ptr");
#endif

    ExpRtn = CFE_SB_BAD_ARGUMENT;
    if((ActRtn = CFE_SB_GetPipeName(NULL, OS_MAX_API_NAME, 0)) != ExpRtn)
    {
        snprintf(cMsg, UT_MAX_MESSAGE_LENGTH,
                 "Unexpected rtn from CFE_SB_GetPipeName, exp=%ld, act=%ld",
                 (long) ExpRtn, (long) ActRtn);
        UT_Text(cMsg);

        TestStat = CFE_FAIL;
    }

    if (UT_EventIsInHistory(CFE_SB_GETPIPENAME_NULL_PTR_EID) == false)
    {
        UT_Text("CFE_SB_GETPIPENAME_NULL_PTR_EID not sent");

        TestStat = CFE_FAIL;
    }

    UT_Report(__FILE__, __LINE__,
        TestStat, "CFE_SB_GetPipeName_NullPtr",
        "Get pipe name with null ptr");
} /* end Test_GetPipeName_NullPtr */

/*
** Call to GetPipeName with an invalid pipe id.
*/
void Test_GetPipeName_InvalidId(void)
{
    int32 ExpRtn = 0, ActRtn = 0;
    int32 TestStat = CFE_PASS;
    char PipeName[OS_MAX_API_NAME];
#ifdef UT_VERBOSE
    UT_Text("Begin Test for Cmd - GetPipeName with invalid pipe id");
#endif

    UT_SetDeferredRetcode(UT_KEY(OS_QueueGetInfo), 1, OS_ERROR);

    ExpRtn = CFE_SB_BAD_ARGUMENT;
    if((ActRtn = CFE_SB_GetPipeName(PipeName, OS_MAX_API_NAME, 0)) != ExpRtn)
    {
        snprintf(cMsg, UT_MAX_MESSAGE_LENGTH,
                 "Unexpected rtn from CFE_SB_GetPipeName, exp=%ld, act=%ld",
                 (long) ExpRtn, (long) ActRtn);
        UT_Text(cMsg);

        TestStat = CFE_FAIL;
    }

    if (UT_EventIsInHistory(CFE_SB_GETPIPENAME_ID_ERR_EID) == false)
    {
        UT_Text("CFE_SB_GETPIPENAME_ID_ERR_EID not sent");

        TestStat = CFE_FAIL;
    }

    UT_Report(__FILE__, __LINE__,
        TestStat, "CFE_SB_GetPipeName_InvalidId",
        "Get pipe name with invalid id");
} /* end Test_GetPipeName_InvalidId */

/*
** Successful call to GetPipeName
*/
void Test_GetPipeName(void)
{
    int32 ExpRtn = 0, ActRtn = 0;
    int32 TestStat = CFE_PASS;
    char PipeName[OS_MAX_API_NAME];
    CFE_SB_PipeId_t PipeId = 0;

    OS_queue_prop_t queue_info = {
        "TestPipe1", 0
    };

#ifdef UT_VERBOSE
    UT_Text("Begin Test for Cmd - GetPipeName");
#endif

    ExpRtn = CFE_SUCCESS;
    if((ActRtn = CFE_SB_CreatePipe(&PipeId, 4, "TestPipe1")) != ExpRtn)
    {
        snprintf(cMsg, UT_MAX_MESSAGE_LENGTH,
            "Unexpected rtn from CFE_SB_CreatePipe, exp=%ld, act=%ld",
            (long) ExpRtn, (long) ActRtn);
        UT_Text(cMsg);

        UT_Report(__FILE__, __LINE__,
            CFE_FAIL, "CFE_SB_GetPipeName",
            "Get pipe name by id");
        return;
    }

    UT_SetDataBuffer(
        UT_KEY(OS_QueueGetInfo),
        &queue_info, sizeof(queue_info),
        false);

    ExpRtn = CFE_SUCCESS;
    if((ActRtn = CFE_SB_GetPipeName(PipeName, OS_MAX_API_NAME, PipeId)) != ExpRtn)
    {
        snprintf(cMsg, UT_MAX_MESSAGE_LENGTH,
                 "Unexpected rtn from CFE_SB_GetPipeName, exp=%ld, act=%ld",
                 (long) ExpRtn, (long) ActRtn);
        UT_Text(cMsg);

        TestStat = CFE_FAIL;
    }

    if (UT_EventIsInHistory(CFE_SB_GETPIPENAME_EID) == false)
    {
        UT_Text("CFE_SB_GETPIPENAME_EID not sent");

        TestStat = CFE_FAIL;
    }

    CFE_SB_DeletePipe(PipeId);

    UT_Report(__FILE__, __LINE__,
        TestStat, "CFE_SB_GetPipeName",
        "Get pipe name");
} /* end Test_GetPipeName */

/*
** Function for calling SB get pipe id by name API test functions
*/
void Test_GetPipeIdByName_API(void)
{
#ifdef UT_VERBOSE
    UT_Text("Begin Test_GetPipeIdByName_API");
#endif

    Test_GetPipeIdByName_NullPtrs();
    Test_GetPipeIdByName_InvalidName();
    Test_GetPipeIdByName();

#ifdef UT_VERBOSE
    UT_Text("End Test_GetPipeIdByName_API\n");
#endif
} /* end Test_GetPipeIdByName_API */

/*
** Call GetPipeIdByName with null pointers.
*/
void Test_GetPipeIdByName_NullPtrs(void)
{
    int32 ExpRtn = 0, ActRtn = 0;
    int32 TestStat = CFE_PASS;
    CFE_SB_PipeId_t PipeIDOut = 0;
#ifdef UT_VERBOSE
    UT_Text("Begin Test for Cmd - GetPipeIdByName with null ptrs");
#endif

    ExpRtn = CFE_SB_BAD_ARGUMENT;
    if((ActRtn = CFE_SB_GetPipeIdByName(&PipeIDOut, NULL)) != ExpRtn)
    {
        snprintf(cMsg, UT_MAX_MESSAGE_LENGTH,
                 "Unexpected rtn from CFE_SB_GetPipeIdByName, exp=%ld, act=%ld",
                 (long) ExpRtn, (long) ActRtn);
        UT_Text(cMsg);

        TestStat = CFE_FAIL;
    }

    if (UT_EventIsInHistory(CFE_SB_GETPIPEIDBYNAME_NULL_ERR_EID) == false)
    {
        UT_Text("CFE_SB_GETPIPEIDBYNAME_EID not sent");

        TestStat = CFE_FAIL;
    }

    ExpRtn = CFE_SB_BAD_ARGUMENT;
    if((ActRtn = CFE_SB_GetPipeIdByName(NULL, "invalid")) != ExpRtn)
    {
        snprintf(cMsg, UT_MAX_MESSAGE_LENGTH,
                 "Unexpected rtn from CFE_SB_GetPipeIdByName, exp=%ld, act=%ld",
                 (long) ExpRtn, (long) ActRtn);
        UT_Text(cMsg);

        TestStat = CFE_FAIL;
    }

    if (UT_EventIsInHistory(CFE_SB_GETPIPEIDBYNAME_NULL_ERR_EID) == false)
    {
        UT_Text("CFE_SB_GETPIPEIDBYNAME_EID not sent");

        TestStat = CFE_FAIL;
    }

    UT_Report(__FILE__, __LINE__,
        TestStat, "CFE_SB_GetPipeIdByName_NullPtrs",
        "Get pipe id by name with null ptrs");
} /* end Test_GetPipeIdByName_NullPtrs */

/*
** Call to GetPipeId with an invalid pipe name.
*/
void Test_GetPipeIdByName_InvalidName(void)
{
    int32 ExpRtn = 0, ActRtn = 0;
    int32 TestStat = CFE_PASS;
    CFE_SB_PipeId_t PipeIdOut = 0;
#ifdef UT_VERBOSE
    UT_Text("Begin Test for Cmd - GetPipeIdByName with invalid pipe name");
#endif

    ExpRtn = CFE_SB_BAD_ARGUMENT;
    if((ActRtn = CFE_SB_GetPipeIdByName(&PipeIdOut, "invalid")) != ExpRtn)
    {
        snprintf(cMsg, UT_MAX_MESSAGE_LENGTH,
                 "Unexpected rtn from CFE_SB_GetPipeIdByName, exp=%ld, act=%ld",
                 (long) ExpRtn, (long) ActRtn);
        UT_Text(cMsg);

        TestStat = CFE_FAIL;
    }

    if (UT_EventIsInHistory(CFE_SB_GETPIPEIDBYNAME_NAME_ERR_EID) == false)
    {
        UT_Text("CFE_SB_GETPIPEIDBYNAME_EID not sent");

        TestStat = CFE_FAIL;
    }

    UT_Report(__FILE__, __LINE__,
        TestStat, "CFE_SB_GetPipeIdByName_InvalidName",
        "Get pipe id by name with invalid name");
} /* end Test_GetPipeIdByName_InvalidName */

/*
** Successful call to GetPipeIdByName
*/
void Test_GetPipeIdByName(void)
{
    int32 ExpRtn = 0, ActRtn = 0;
    int32 TestStat = CFE_PASS;
    CFE_SB_PipeId_t PipeId = 0, PipeIdOut = 0;
#ifdef UT_VERBOSE
    UT_Text("Begin Test for Cmd - GetPipeIdByName");
#endif

    ExpRtn = CFE_SUCCESS;
    if((ActRtn = CFE_SB_CreatePipe(&PipeId, 4, "TestPipe1")) != ExpRtn)
    {
        snprintf(cMsg, UT_MAX_MESSAGE_LENGTH,
            "Unexpected rtn from CFE_SB_CreatePipe, exp=%ld, act=%ld",
             (long) ExpRtn, (long) ActRtn);
        UT_Text(cMsg);

        UT_Report(__FILE__, __LINE__,
            CFE_FAIL, "CFE_SB_GetPipeIdByName",
            "Get pipe id by name");
        return;
    }

    UT_SetDataBuffer(
        UT_KEY(OS_QueueGetIdByName),
        &(CFE_SB.PipeTbl[0].SysQueueId),
        sizeof(CFE_SB.PipeTbl[0].SysQueueId),
        false);

    ExpRtn = CFE_SUCCESS;
    if((ActRtn = CFE_SB_GetPipeIdByName(&PipeIdOut, "TestPipe1")) != ExpRtn)
    {
        snprintf(cMsg, UT_MAX_MESSAGE_LENGTH,
                 "Unexpected rtn from CFE_SB_GetPipeIdByName, exp=%ld, act=%ld",
                 (long) ExpRtn, (long) ActRtn);
        UT_Text(cMsg);

        TestStat = CFE_FAIL;
    }

    if (UT_EventIsInHistory(CFE_SB_GETPIPEIDBYNAME_EID) == false)
    {
        UT_Text("CFE_SB_GETPIPEIDBYNAME_EID not sent");

        TestStat = CFE_FAIL;
    }

    CFE_SB_DeletePipe(PipeId);

    UT_Report(__FILE__, __LINE__,
        TestStat, "CFE_SB_GetPipeIdByName",
        "Get pipe id by name");
} /* end Test_GetPipeIdByName */

/*
** Try setting pipe options on an invalid pipe ID
*/
void Test_SetPipeOpts_BadID(void)
{
    int32 ActRtn = 0;
    int32 TestStat = CFE_PASS;

#ifdef UT_VERBOSE
    UT_Text("Begin Test for Cmd - SetPipeOpts with bad ID");
#endif

    if((ActRtn = CFE_SB_SetPipeOpts(CFE_PLATFORM_SB_MAX_PIPES, 0)) != CFE_SB_BAD_ARGUMENT)
    {
        snprintf(cMsg, UT_MAX_MESSAGE_LENGTH,
                 "Unexpected rtn from CFE_SB_SetPipeOpts, exp=%ld, act=%ld",
                 (long) CFE_SB_BAD_ARGUMENT, (long) ActRtn);
        UT_Text(cMsg);
        TestStat = CFE_FAIL;
    }

    if (UT_EventIsInHistory(CFE_SB_SETPIPEOPTS_ID_ERR_EID) == false)
    {
        UT_Text("CFE_SB_SETPIPEOPTS_ID_ERR_EID not sent");
        TestStat = CFE_FAIL;
    }

    UT_Report(__FILE__, __LINE__,
              TestStat, "CFE_SB_SetPipeOpts",
              "Set pipe opts with invalid ID test");
} /* end Test_SetPipeOpts_BadID */

/*
** Try setting pipe options when not pipe owner
*/
void Test_SetPipeOpts_NotOwner(void)
{
    int32 ActRtn = 0;
    int32 TestStat = CFE_PASS;
    CFE_SB_PipeId_t PipeID = 0;
    uint8 PipeTblIdx = 0;
    uint32 OrigOwner = 0;

#ifdef UT_VERBOSE
    UT_Text("Begin Test for Cmd - SetPipeOpts with bad ID");
#endif

    if((ActRtn = CFE_SB_CreatePipe(&PipeID, 4, "TestPipe1")) != CFE_SUCCESS)
    {   
        snprintf(cMsg, UT_MAX_MESSAGE_LENGTH,
            "Unexpected rtn from CFE_SB_CreatePipe, act=%ld",
            (long) ActRtn);
        UT_Text(cMsg);

        UT_Report(__FILE__, __LINE__,
            CFE_FAIL, "CFE_SB_SetPipeOpts_NotOwner",
            "Set pipe opts when not owner");
        return;
    }

    PipeTblIdx = CFE_SB_GetPipeIdx(PipeID);

    OrigOwner = CFE_SB.PipeTbl[PipeTblIdx].AppId;
    CFE_SB.PipeTbl[PipeTblIdx].AppId = 0xFFFFFFFF;
    if((ActRtn = CFE_SB_SetPipeOpts(PipeID, 0)) != CFE_SB_BAD_ARGUMENT)
    {
        snprintf(cMsg, UT_MAX_MESSAGE_LENGTH,
                 "Unexpected rtn from CFE_SB_SetPipeOpts, exp=%ld, act=%ld",
                 (long) CFE_SB_BAD_ARGUMENT, (long) ActRtn);
        UT_Text(cMsg);
        TestStat = CFE_FAIL;
    }

    CFE_SB.PipeTbl[PipeTblIdx].AppId = OrigOwner;

    if (UT_EventIsInHistory(CFE_SB_SETPIPEOPTS_OWNER_ERR_EID) == false)
    {
        UT_Text("CFE_SB_SETPIPEOPTS_OWNER_ERR_EID not sent");
        TestStat = CFE_FAIL;
    }

    CFE_SB_DeletePipe(PipeID);

    UT_Report(__FILE__, __LINE__,
              TestStat, "CFE_SB_SetPipeOpts",
              "Set pipe opts when not owner");
} /* end Test_SetPipeOpts_NotOwner */

/*
** Set pipe options
*/
void Test_SetPipeOpts(void)
{
    int32 ActRtn = 0;
    int32 TestStat = CFE_PASS;
    CFE_SB_PipeId_t PipeID = 0;

#ifdef UT_VERBOSE
    UT_Text("Begin Test for Cmd - SetPipeOpts");
#endif

    if((ActRtn = CFE_SB_CreatePipe(&PipeID, 4, "TestPipe1")) != CFE_SUCCESS)
    {   
        snprintf(cMsg, UT_MAX_MESSAGE_LENGTH,
            "Unexpected rtn from CFE_SB_CreatePipe, act=%ld",
            (long) ActRtn);
        UT_Text(cMsg);

        UT_Report(__FILE__, __LINE__,
            CFE_FAIL, "CFE_SB_SetPipeOpts",
            "Set pipe opts");
        return;
    }

    if((ActRtn = CFE_SB_SetPipeOpts(PipeID, 0)) != CFE_SUCCESS)
    {
        snprintf(cMsg, UT_MAX_MESSAGE_LENGTH,
                 "Unexpected rtn from CFE_SB_SetPipeOpts, act=%ld",
                (long) ActRtn);
        UT_Text(cMsg);
        TestStat = CFE_FAIL;
    }

    if (UT_EventIsInHistory(CFE_SB_SETPIPEOPTS_EID) == false)
    {
        UT_Text("CFE_SB_SETPIPEOPTS_EID not sent");
        TestStat = CFE_FAIL;
    }

    CFE_SB_DeletePipe(PipeID);

    UT_Report(__FILE__, __LINE__,
              TestStat, "CFE_SB_SetPipeOpts",
              "Set pipe opts");
} /* end Test_SetPipeOpts */

/*
** Try getting pipe options on an invalid pipe ID
*/
void Test_GetPipeOpts_BadID(void)
{
    int32 ActRtn = 0;
    int32 TestStat = CFE_PASS;
    uint8 Opts = 0;

#ifdef UT_VERBOSE
    UT_Text("Begin Test for Cmd - GetPipeOpts with bad ID");
#endif

    if((ActRtn = CFE_SB_GetPipeOpts(CFE_PLATFORM_SB_MAX_PIPES, &Opts)) != CFE_SB_BAD_ARGUMENT)
    {
        snprintf(cMsg, UT_MAX_MESSAGE_LENGTH,
                 "Unexpected rtn from CFE_SB_GetPipeOpts, exp=%ld, act=%ld",
                 (long) CFE_SB_BAD_ARGUMENT, (long) ActRtn);
        UT_Text(cMsg);
        TestStat = CFE_FAIL;
    }

    if (UT_EventIsInHistory(CFE_SB_GETPIPEOPTS_ID_ERR_EID) == false)
    {
        UT_Text("CFE_SB_GETPIPEOPTS_ID_ERR_EID not sent");
        TestStat = CFE_FAIL;
    }

    UT_Report(__FILE__, __LINE__,
              TestStat, "CFE_SB_GetPipeOpts",
              "Get pipe opts with invalid ID test");
} /* end Test_GetPipeOpts_BadID */

/*
** Try getting pipe options with a bad pointer
*/
void Test_GetPipeOpts_BadPtr(void)
{
    int32 ActRtn = 0;
    int32 TestStat = CFE_PASS;
    CFE_SB_PipeId_t PipeID = 0;

#ifdef UT_VERBOSE
    UT_Text("Begin Test for Cmd - GetPipeOpts with bad ptr");
#endif

    if((ActRtn = CFE_SB_CreatePipe(&PipeID, 4, "TestPipe1")) != CFE_SUCCESS)
    {
        snprintf(cMsg, UT_MAX_MESSAGE_LENGTH,
            "Unexpected rtn from CFE_SB_CreatePipe, act=%ld",
            (long) ActRtn);
        UT_Text(cMsg);

        UT_Report(__FILE__, __LINE__,
            CFE_FAIL, "CFE_SB_GetPipeOpts",
            "Get pipe opts with bad ptr");
        return;
    }

    if((ActRtn = CFE_SB_GetPipeOpts(PipeID, NULL)) != CFE_SB_BAD_ARGUMENT)
    {
        snprintf(cMsg, UT_MAX_MESSAGE_LENGTH,
                 "Unexpected rtn from CFE_SB_GetPipeOpts, exp=%ld, act=%ld",
                 (long) CFE_SB_BAD_ARGUMENT, (long) ActRtn);
        UT_Text(cMsg);

        TestStat = CFE_FAIL;
    }

    if (UT_EventIsInHistory(CFE_SB_GETPIPEOPTS_PTR_ERR_EID) == false)
    {
        UT_Text("CFE_SB_GETPIPEOPTS_PTR_ERR_EID not sent");

        TestStat = CFE_FAIL;
    }

    CFE_SB_DeletePipe(PipeID);

    UT_Report(__FILE__, __LINE__,
        TestStat, "CFE_SB_GetPipeOpts",
        "Get pipe opts with bad ptr");
} /* end Test_GetPipeOpts_BadPtr */

/*
** Successful call to GetPipeOpts
*/
void Test_GetPipeOpts(void)
{
    int32 ActRtn = 0;
    int32 TestStat = CFE_PASS;
    CFE_SB_PipeId_t PipeID = 0;
    uint8 Opts = 0;
#ifdef UT_VERBOSE
    UT_Text("Begin Test for Cmd - GetPipeOpts");
#endif

    if((ActRtn = CFE_SB_CreatePipe(&PipeID, 4, "TestPipe1")) != CFE_SUCCESS)
    {
        snprintf(cMsg, UT_MAX_MESSAGE_LENGTH,
            "Unexpected rtn from CFE_SB_CreatePipe, act=%ld",
            (long) ActRtn);
        UT_Text(cMsg);

        UT_Report(__FILE__, __LINE__,
            CFE_FAIL, "CFE_SB_GetPipeOpts",
            "Get pipe opts");
        return;
    }

    if((ActRtn = CFE_SB_GetPipeOpts(PipeID, &Opts)) != CFE_SUCCESS)
    {
        snprintf(cMsg, UT_MAX_MESSAGE_LENGTH,
                 "Unexpected rtn from CFE_SB_GetPipeOpts, act=%ld",
                 (long) ActRtn);
        UT_Text(cMsg);

        TestStat = CFE_FAIL;
    }

    if (UT_EventIsInHistory(CFE_SB_GETPIPEOPTS_EID) == false)
    {
        UT_Text("CFE_SB_GETPIPEOPTS_EID not sent");

        TestStat = CFE_FAIL;
    }

    CFE_SB_DeletePipe(PipeID);

    UT_Report(__FILE__, __LINE__,
        TestStat, "CFE_SB_GetPipeOpts",
        "Get pipe opts");
} /* end Test_GetPipeOpts */


/*
** Function for calling SB subscribe API test functions
*/
void Test_Subscribe_API(void)
{
#ifdef UT_VERBOSE
    UT_Text("Begin Test_Subscribe_API\n");
#endif

    Test_Subscribe_SubscribeEx();
    Test_Subscribe_InvalidPipeId();
    Test_Subscribe_InvalidMsgId();
    Test_Subscribe_MaxMsgLim();
    Test_Subscribe_DuplicateSubscription();
    Test_Subscribe_LocalSubscription();
    Test_Subscribe_MaxDestCount();
    Test_Subscribe_MaxMsgIdCount();
    Test_Subscribe_SendPrevSubs();
    Test_Subscribe_FindGlobalMsgIdCnt();
    Test_Subscribe_PipeNonexistent();
    Test_Subscribe_SubscriptionReporting();
    Test_Subscribe_InvalidPipeOwner();

#ifdef UT_VERBOSE
    UT_Text("End Test_Subscribe_API\n");
#endif
} /* end Test_Subscribe_API */

/*
** Test API to globally subscribe to a message
*/
void Test_Subscribe_SubscribeEx(void)
{
    CFE_SB_PipeId_t PipeId;
    CFE_SB_MsgId_t  MsgId = SB_UT_CMD_MID;
    CFE_SB_Qos_t    Quality = {0, 0};
    uint16          PipeDepth = 10;
    uint16          MsgLim = 8;
    int32           ExpRtn;
    int32           ActRtn;
    int32           TestStat = CFE_PASS;

#ifdef UT_VERBOSE
    UT_Text("Begin Test for SubscribeEx");
#endif

    SB_ResetUnitTest();
    CFE_SB_CreatePipe(&PipeId, PipeDepth, "TestPipe");
    ExpRtn = CFE_SUCCESS;
    ActRtn = CFE_SB_SubscribeEx(MsgId, PipeId, Quality, MsgLim);

    if (ActRtn != ExpRtn)
    {
        snprintf(cMsg, UT_MAX_MESSAGE_LENGTH,
                 "Unexpected return in SubscribeEx Test, exp=0x%lx, act=0x%lx",
                 (unsigned long) ExpRtn, (unsigned long) ActRtn);
        UT_Text(cMsg);
        TestStat = CFE_FAIL;
    }

    ExpRtn = 3;
    ActRtn = UT_GetNumEventsSent();

    if (ActRtn != ExpRtn)
    {
        snprintf(cMsg, UT_MAX_MESSAGE_LENGTH,
                 "Unexpected rtn from UT_GetNumEventsSent, exp=%ld, act=%ld",
                 (long) ExpRtn, (long) ActRtn);
        UT_Text(cMsg);
        TestStat = CFE_FAIL;
    }

    if (UT_EventIsInHistory(CFE_SB_PIPE_ADDED_EID) == false)
    {
        UT_Text("CFE_SB_PIPE_ADDED_EID not sent");
        TestStat = CFE_FAIL;
    }

    if (UT_EventIsInHistory(CFE_SB_SUBSCRIPTION_RCVD_EID) == false)
    {
        UT_Text("CFE_SB_SUBSCRIPTION_RCVD_EID not sent");
        TestStat = CFE_FAIL;
    }

    CFE_SB_DeletePipe(PipeId);
    UT_Report(__FILE__, __LINE__,
              TestStat, "Test_Subscribe_API", "SubscribeEx test");
} /* end Test_Subscribe_SubscribeEx */

/*
** Test message subscription response to an invalid pipe ID
*/
void Test_Subscribe_InvalidPipeId(void)
{
    CFE_SB_PipeId_t PipeId = 2;
    CFE_SB_MsgId_t  MsgId = CFE_PLATFORM_SB_HIGHEST_VALID_MSGID + 1;
    int32           ExpRtn;
    int32           ActRtn;
    int32           TestStat = CFE_PASS;

#ifdef UT_VERBOSE
    UT_Text("Begin Test for Invalid Pipe ID");
#endif

    SB_ResetUnitTest();
    ExpRtn = CFE_SB_BAD_ARGUMENT;
    ActRtn = CFE_SB_Subscribe(MsgId, PipeId);

    if (ActRtn != ExpRtn)
    {
        snprintf(cMsg, UT_MAX_MESSAGE_LENGTH,
                 "Unexpected return in invalid pipe ID subscribe test, "
                   "exp=%ld, act=%ld",
                 (long) ExpRtn, (long) ActRtn);
        UT_Text(cMsg);
        TestStat = CFE_FAIL;
    }

    ExpRtn = 2;
    ActRtn = UT_GetNumEventsSent();

    if (ActRtn != ExpRtn)
    {
        snprintf(cMsg, UT_MAX_MESSAGE_LENGTH,
                 "Unexpected rtn from UT_GetNumEventsSent, exp=%ld, act=%ld",
                 (long) ExpRtn, (long) ActRtn);
        UT_Text(cMsg);
        TestStat = CFE_FAIL;
    }

    if (UT_EventIsInHistory(CFE_SB_SUB_INV_PIPE_EID) == false)
    {
        UT_Text("CFE_SB_SUB_INV_PIPE_EID not sent");
        TestStat = CFE_FAIL;
    }

    UT_Report(__FILE__, __LINE__,
              TestStat, "Test_Subscribe_API", "Invalid pipe ID test");
} /* end Test_Subscribe_InvalidPipeId */

/*
** Test message subscription response to an invalid message ID
*/
void Test_Subscribe_InvalidMsgId(void)
{
    CFE_SB_PipeId_t PipeId;
    CFE_SB_MsgId_t  MsgId = CFE_PLATFORM_SB_HIGHEST_VALID_MSGID + 1;
    uint16          PipeDepth = 10;
    int32           ExpRtn;
    int32           ActRtn;
    int32           TestStat = CFE_PASS;

#ifdef UT_VERBOSE
    UT_Text("Begin Test for Invalid Message ID");
#endif

    SB_ResetUnitTest();
    CFE_SB_CreatePipe(&PipeId, PipeDepth, "TestPipe");
    ExpRtn = CFE_SB_BAD_ARGUMENT;
    ActRtn = CFE_SB_Subscribe(MsgId, PipeId);

    if (ActRtn != ExpRtn)
    {
        snprintf(cMsg, UT_MAX_MESSAGE_LENGTH,
                 "Unexpected return in invalid message ID subscribe test, "
                   "exp=%ld, act=%ld",
                 (long) ExpRtn, (long) ActRtn);
        UT_Text(cMsg);
        TestStat = CFE_FAIL;
    }

    ExpRtn = 3;
    ActRtn = UT_GetNumEventsSent();

    if (ActRtn != ExpRtn)
    {
        snprintf(cMsg, UT_MAX_MESSAGE_LENGTH,
                 "Unexpected rtn from UT_GetNumEventsSent, exp=%ld, act=%ld",
                 (long) ExpRtn, (long) ActRtn);
        UT_Text(cMsg);
        TestStat = CFE_FAIL;
    }

    if (UT_EventIsInHistory(CFE_SB_SUB_ARG_ERR_EID) == false)
    {
        UT_Text("CFE_SB_SUB_ARG_ERR_EID not sent");
        TestStat = CFE_FAIL;
    }

    CFE_SB_DeletePipe(PipeId);
    UT_Report(__FILE__, __LINE__,
              TestStat, "Test_Subscribe_API",
              "Invalid message ID test");
} /* end Test_Subscribe_InvalidMsgId */

/*
** Test message subscription response to the maximum message limit
*/
void Test_Subscribe_MaxMsgLim(void)
{
    CFE_SB_PipeId_t PipeId;
    CFE_SB_MsgId_t  MsgId = SB_UT_CMD_MID;
    CFE_SB_Qos_t    Quality = {0, 0};
    uint16          PipeDepth = 10;
    uint16          MsgLim;
    int32           ExpRtn;
    int32           ActRtn;
    int32           TestStat = CFE_PASS;

#ifdef UT_VERBOSE
    UT_Text("Begin Test for Maximum Message Limit");
#endif

    SB_ResetUnitTest();
    CFE_SB_CreatePipe(&PipeId, PipeDepth, "TestPipe");
    MsgLim = 0xffff;
    ExpRtn = CFE_SUCCESS;
    ActRtn = CFE_SB_SubscribeEx(MsgId, PipeId, Quality, MsgLim);

    if (ActRtn != ExpRtn)
    {
        snprintf(cMsg, UT_MAX_MESSAGE_LENGTH,
                 "Unexpected return in maximum message limit subscribe test, "
                   "exp=%ld, act=%ld",
                 (long) ExpRtn, (long) ActRtn);
        UT_Text(cMsg);
        TestStat = CFE_FAIL;
    }

    ExpRtn = 3;
    ActRtn = UT_GetNumEventsSent();

    if (ActRtn != ExpRtn)
    {
        snprintf(cMsg, UT_MAX_MESSAGE_LENGTH,
                 "Unexpected rtn from UT_GetNumEventsSent, exp=%ld, act=%ld",
                 (long) ExpRtn, (long) ActRtn);
        UT_Text(cMsg);
        TestStat = CFE_FAIL;
    }

    if (UT_EventIsInHistory(CFE_SB_PIPE_ADDED_EID) == false)
    {
        UT_Text("CFE_SB_PIPE_ADDED_EID not sent");
        TestStat = CFE_FAIL;
    }

    CFE_SB_DeletePipe(PipeId);
    UT_Report(__FILE__, __LINE__,
              TestStat, "Test_Subscribe_API",
              "Maximum message limit test");
} /* end Test_Subscribe_MaxMsgLim */

/*
** Test message subscription response to a duplicate subscription
*/
void Test_Subscribe_DuplicateSubscription(void)
{
    CFE_SB_PipeId_t PipeId;
    CFE_SB_MsgId_t  MsgId = SB_UT_CMD_MID;
    uint16          PipeDepth = 10;
    int32           ExpRtn;
    int32           ActRtn;
    int32           TestStat = CFE_PASS;

#ifdef UT_VERBOSE
    UT_Text("Begin Test for Duplicate Subscription");
#endif

    SB_ResetUnitTest();
    CFE_SB_CreatePipe(&PipeId, PipeDepth, "TestPipe");
    ExpRtn = CFE_SUCCESS;
    ActRtn = CFE_SB_Subscribe(MsgId, PipeId);

    if (ActRtn != ExpRtn)
    {
        snprintf(cMsg, UT_MAX_MESSAGE_LENGTH,
                 "Unexpected return in first subscribe of duplicate "
                   "subscription test, exp=0x%lx, act=0x%lx",
                 (unsigned long) ExpRtn, (unsigned long) ActRtn);
        UT_Text(cMsg);
        TestStat = CFE_FAIL;
    }

    ExpRtn = CFE_SUCCESS;
    ActRtn = CFE_SB_Subscribe(MsgId, PipeId);

    if (ActRtn != ExpRtn)
    {
        snprintf(cMsg, UT_MAX_MESSAGE_LENGTH,
                 "Unexpected return in second subscribe of duplicate "
                   "subscription test, exp=0x%lx, act=0x%lx",
                 (unsigned long) ExpRtn, (unsigned long) ActRtn);
        UT_Text(cMsg);
        TestStat = CFE_FAIL;
    }

    ExpRtn = 5;
    ActRtn = UT_GetNumEventsSent();

    if (ActRtn != ExpRtn)
    {
        snprintf(cMsg, UT_MAX_MESSAGE_LENGTH,
                 "Unexpected rtn from UT_GetNumEventsSent, exp=%ld, act=%ld",
                 (long) ExpRtn, (long) ActRtn);
        UT_Text(cMsg);
        TestStat = CFE_FAIL;
    }

    if (UT_EventIsInHistory(CFE_SB_PIPE_ADDED_EID) == false)
    {
        UT_Text("CFE_SB_PIPE_ADDED_EID not sent");
        TestStat = CFE_FAIL;
    }

    CFE_SB_DeletePipe(PipeId);
    UT_Report(__FILE__, __LINE__,
              TestStat, "Test_Subscribe_API",
              "Duplicate subscription test");
} /* end Test_Subscribe_DuplicateSubscription */

/*
** Test API to locally subscribe to a message
*/
void Test_Subscribe_LocalSubscription(void)
{
    CFE_SB_PipeId_t PipeId;
    CFE_SB_MsgId_t  MsgId = SB_UT_TLM_MID;
    uint16          PipeDepth = 10;
    uint16          MsgLim = 4;
    int32           ExpRtn;
    int32           ActRtn;
    int32           TestStat = CFE_PASS;

#ifdef UT_VERBOSE
    UT_Text("Begin Test for Local Subscription");
#endif

    SB_ResetUnitTest();
    CFE_SB_CreatePipe(&PipeId, PipeDepth, "TestPipe");
    ExpRtn = CFE_SUCCESS;
    ActRtn = CFE_SB_SubscribeLocal(MsgId, PipeId, MsgLim);

    if (ActRtn != ExpRtn)
    {
        snprintf(cMsg, UT_MAX_MESSAGE_LENGTH,
                 "Unexpected return in local subscription test, "
                   "exp=0x%lx, act=0x%lx",
                 (unsigned long) ExpRtn, (unsigned long) ActRtn);
        UT_Text(cMsg);
        TestStat = CFE_FAIL;
    }

    ExpRtn = 3;
    ActRtn = UT_GetNumEventsSent();

    if (ActRtn != ExpRtn)
    {
        snprintf(cMsg, UT_MAX_MESSAGE_LENGTH,
                 "Unexpected rtn from UT_GetNumEventsSent, exp=%ld, act=%ld",
                 (long) ExpRtn, (long) ActRtn);
        UT_Text(cMsg);
        TestStat = CFE_FAIL;
    }

    if (UT_EventIsInHistory(CFE_SB_PIPE_ADDED_EID) == false)
    {
        UT_Text("CFE_SB_PIPE_ADDED_EID not sent");
        TestStat = CFE_FAIL;
    }

    CFE_SB_DeletePipe(PipeId);
    UT_Report(__FILE__, __LINE__,
              TestStat, "Test_Subscribe_API",
              "Local subscription test");
} /* end Test_Subscribe_LocalSubscription */

/*
** Test message subscription response to reaching the maximum destination count
*/
void Test_Subscribe_MaxDestCount(void)
{
    CFE_SB_PipeId_t PipeId[CFE_PLATFORM_SB_MAX_DEST_PER_PKT + 1];
    CFE_SB_MsgId_t  MsgId = SB_UT_TLM_MID;
    char            PipeName[OS_MAX_API_NAME];
    uint16          PipeDepth = 50;
    int32           i;
    int32           Rtn[CFE_PLATFORM_SB_MAX_DEST_PER_PKT + 1];
    int32           ExpRtn;
    int32           ActRtn;
    int32           TestStat = CFE_PASS;

#ifdef UT_VERBOSE
    UT_Text("Begin Test for Maximum Destination Count");
#endif

    SB_ResetUnitTest();

    /* Create pipes */
    for (i = 0; i < CFE_PLATFORM_SB_MAX_DEST_PER_PKT + 1; i++)
    {
        snprintf(PipeName, OS_MAX_API_NAME, "TestPipe%ld", (long) i);
        Rtn[i] = CFE_SB_CreatePipe(&PipeId[i], PipeDepth, &PipeName[0]);
        ExpRtn = CFE_SUCCESS;

        if (Rtn[i] != ExpRtn)
        {
            snprintf(cMsg, UT_MAX_MESSAGE_LENGTH,
                     "Unexpected error creating pipes in maximum destination "
                       "count test, i=%ld, exp=0x%lx, act=0x%lx",
                       (long) i, (unsigned long) ExpRtn,
                       (unsigned long) Rtn[i]);
            UT_Text(cMsg);
            TestStat = CFE_FAIL;
            break;
        }
    }

    /* Do subscriptions */
    for (i = 0; i < CFE_PLATFORM_SB_MAX_DEST_PER_PKT + 1; i++)
    {
        ActRtn = CFE_SB_Subscribe(MsgId, i);

        if (i < CFE_PLATFORM_SB_MAX_DEST_PER_PKT)
        {
            ExpRtn = CFE_SUCCESS;
        }
        else
        {
            ExpRtn = CFE_SB_MAX_DESTS_MET;
        }

        if (ActRtn != ExpRtn)
        {
            snprintf(cMsg, UT_MAX_MESSAGE_LENGTH,
                     "Unexpected return in maximum destination count test, "
                       "i=%ld, exp=0x%lx, act=0x%lx",
                     (long) i, (unsigned long) ExpRtn, (unsigned long) ActRtn);
            UT_Text(cMsg);
            TestStat = CFE_FAIL;
            break;
        }
    }

    ExpRtn = 3 * (CFE_PLATFORM_SB_MAX_DEST_PER_PKT + 1);
    ActRtn = UT_GetNumEventsSent();

    if (ActRtn != ExpRtn)
    {
        snprintf(cMsg, UT_MAX_MESSAGE_LENGTH,
                 "Unexpected rtn from UT_GetNumEventsSent, exp=%ld, act=%ld",
                 (long) ExpRtn, (long) ActRtn);
        UT_Text(cMsg);
        TestStat = CFE_FAIL;
    }

    if (UT_EventIsInHistory(CFE_SB_PIPE_ADDED_EID) == false)
    {
        UT_Text("CFE_SB_PIPE_ADDED_EID not sent");
        TestStat = CFE_FAIL;
    }

    /* Delete pipes */
    for (i = 0; i < CFE_PLATFORM_SB_MAX_DEST_PER_PKT + 1; i++)
    {
        CFE_SB_DeletePipe(PipeId[i]);
    }

    UT_Report(__FILE__, __LINE__,
              TestStat, "Test_Subscribe_API",
              "Maximum destination count test");
} /* end Test_Subscribe_MaxDestCount */

/*
** Test message subscription response to reaching the maximum message ID count
*/
void Test_Subscribe_MaxMsgIdCount(void)
{
    CFE_SB_PipeId_t PipeId0;
    CFE_SB_PipeId_t PipeId1;
    CFE_SB_PipeId_t PipeId2;
    uint16          PipeDepth = 50;
    int32           i;
    int32           ExpRtn;
    int32           ActRtn;
    int32           TestStat = CFE_PASS;

#ifdef UT_VERBOSE
    UT_Text("Begin Test for Maximum Message ID Count");
#endif

    SB_ResetUnitTest();

    CFE_SB_CreatePipe(&PipeId0, PipeDepth, "TestPipe0");
    CFE_SB_CreatePipe(&PipeId1, PipeDepth, "TestPipe1");
    CFE_SB_CreatePipe(&PipeId2, PipeDepth, "TestPipe2");

    for (i = 0; i < CFE_PLATFORM_SB_MAX_MSG_IDS + 1; i++)
    {
        ActRtn = CFE_SB_Subscribe(i, PipeId2);

        if (i < CFE_PLATFORM_SB_MAX_MSG_IDS)
        {
            ExpRtn = CFE_SUCCESS;
        }
        else
        {
            ExpRtn = CFE_SB_MAX_MSGS_MET;
        }

        if (ActRtn != ExpRtn)
        {
            snprintf(cMsg, UT_MAX_MESSAGE_LENGTH,
                     "Unexpected return in maximum message ID count test, "
                       "i=%ld, exp=0x%lx, act=0x%lx",
                     (long) i, (unsigned long) ExpRtn, (unsigned long) ActRtn);
            UT_Text(cMsg);
            TestStat = CFE_FAIL;
        }
    }

    if (UT_EventIsInHistory(CFE_SB_MAX_MSGS_MET_EID) == false)
    {
        UT_Text("CFE_SB_MAX_MSGS_MET_EID not sent");
        TestStat = CFE_FAIL;
    }

    CFE_SB_DeletePipe(PipeId0);
    CFE_SB_DeletePipe(PipeId1);
    CFE_SB_DeletePipe(PipeId2);
    UT_Report(__FILE__, __LINE__,
              TestStat, "Test_Subscribe_API",
              "Maximum message ID count test");
} /* end Test_Subscribe_MaxMsgIdCount */

/*
** Test obtaining the list of current message subscriptions
*/
void Test_Subscribe_SendPrevSubs(void)
{
    CFE_SB_PipeId_t PipeId0;
    CFE_SB_PipeId_t PipeId1;
    CFE_SB_PipeId_t PipeId2;
    CFE_SB_MsgId_t  MsgId0 = SB_UT_TLM_MID + 1;
    CFE_SB_MsgId_t  MsgId1 = SB_UT_TLM_MID + 2;
    CFE_SB_MsgId_t  MsgId2 = SB_UT_TLM_MID + 3;
    uint16          PipeDepth = 50;
    int32           ExpRtn;
    int32           ActRtn;
    int32           TestStat = CFE_PASS;
    CFE_SB_SendPrevSubs_t SendPrevSubsMsg;

#ifdef UT_VERBOSE
    UT_Text("Begin Test for Send Previous Subscriptions");
#endif

    /* note that the message is not currently used or required,
     * but creating one and initializing it for completeness, in
     * case that changes in the future */
    memset(&SendPrevSubsMsg, 0, sizeof(SendPrevSubsMsg));
    SB_ResetUnitTest();
    CFE_SB_CreatePipe(&PipeId0, PipeDepth, "TestPipe0");
    CFE_SB_CreatePipe(&PipeId1, PipeDepth, "TestPipe1");
    CFE_SB_CreatePipe(&PipeId2, PipeDepth, "TestPipe2");
    CFE_SB_Subscribe(MsgId0, PipeId0);
    CFE_SB_Subscribe(MsgId1, PipeId0);
    CFE_SB_Subscribe(MsgId2, PipeId0);
    CFE_SB_Subscribe(MsgId0, PipeId1);
    CFE_SB_Subscribe(MsgId1, PipeId1);
    CFE_SB_Subscribe(MsgId2, PipeId1);
    CFE_SB_Subscribe(MsgId0, PipeId2);

    /* Set the last list header pointer to NULL to get branch path coverage */
    CFE_SB.RoutingTbl[2].ListHeadPtr = NULL;

    CFE_SB_SendPrevSubsCmd(&SendPrevSubsMsg);
    ExpRtn = 19;
    ActRtn = UT_GetNumEventsSent();

    if (ActRtn != ExpRtn)
    {
        snprintf(cMsg, UT_MAX_MESSAGE_LENGTH,
                 "Unexpected rtn from UT_GetNumEventsSent, exp=%ld, act=%ld",
                 (long) ExpRtn, (long) ActRtn);
        UT_Text(cMsg);
        TestStat = CFE_FAIL;
    }

    if (UT_EventIsInHistory(CFE_SB_PART_SUB_PKT_EID) == false)
    {
        UT_Text("CFE_SB_PART_SUB_PKT_EID not sent");
        TestStat = CFE_FAIL;
    }

    CFE_SB_DeletePipe(PipeId0);
    CFE_SB_DeletePipe(PipeId1);
    CFE_SB_DeletePipe(PipeId2);
    UT_Report(__FILE__, __LINE__,
              TestStat, "Test_Subscribe_API",
              "Send previous subscriptions test");
} /* end Test_Subscribe_SendPrevSubs */

/*
** Test function to get a count of the global message ids in use
*/
void Test_Subscribe_FindGlobalMsgIdCnt(void)
{
    CFE_SB_PipeId_t PipeId0;
    CFE_SB_PipeId_t PipeId1;
    CFE_SB_PipeId_t PipeId2;
    CFE_SB_MsgId_t  MsgId0 = SB_UT_TLM_MID + 1;
    CFE_SB_MsgId_t  MsgId1 = SB_UT_TLM_MID + 2;
    CFE_SB_MsgId_t  MsgId2 = SB_UT_TLM_MID + 3;
    uint16          PipeDepth = 50;
    uint16          MsgLim = 4;
    int32           ExpRtn;
    int32           ActRtn;
    int32           TestStat = CFE_PASS;

#ifdef UT_VERBOSE
    UT_Text("Begin Test for Find Global Message ID Count");
#endif

    SB_ResetUnitTest();
    CFE_SB_CreatePipe(&PipeId0, PipeDepth, "TestPipe0");
    CFE_SB_CreatePipe(&PipeId1, PipeDepth, "TestPipe1");
    CFE_SB_CreatePipe(&PipeId2, PipeDepth, "TestPipe2");
    CFE_SB_Subscribe(MsgId0, PipeId0);
    CFE_SB_Subscribe(MsgId1, PipeId0);
    CFE_SB_Subscribe(MsgId2, PipeId0);
    CFE_SB_Subscribe(MsgId0, PipeId1);
    CFE_SB_Subscribe(MsgId1, PipeId1);
    CFE_SB_Subscribe(MsgId2, PipeId1);
    CFE_SB_SubscribeLocal(MsgId0, PipeId2, MsgLim);

    /* Set the last list head pointer to NULL for branch path coverage */
    CFE_SB.RoutingTbl[2].ListHeadPtr = NULL;

    ActRtn = CFE_SB_FindGlobalMsgIdCnt();
    ExpRtn = 2; /* 2 unique msg ids; the third is set to skip */

    if (ActRtn != ExpRtn)
    {
        snprintf(cMsg, UT_MAX_MESSAGE_LENGTH,
                 "Unexpected return in find global message ID count test, "
                   "exp=0x%lx, act=0x%lx",
                 (unsigned long) ExpRtn, (unsigned long) ActRtn);
        UT_Text(cMsg);
        TestStat = CFE_FAIL;
    }

    ExpRtn = 17;
    ActRtn = UT_GetNumEventsSent();

    if (ActRtn != ExpRtn)
    {
        snprintf(cMsg, UT_MAX_MESSAGE_LENGTH,
                 "Unexpected rtn from UT_GetNumEventsSent, exp=%ld, act=%ld",
                 (long) ExpRtn, (long) ActRtn);
        UT_Text(cMsg);
        TestStat = CFE_FAIL;
    }

    if (UT_EventIsInHistory(CFE_SB_PIPE_ADDED_EID) == false)
    {
        UT_Text("CFE_SB_PIPE_ADDED_EID not sent");
        TestStat = CFE_FAIL;
    }

    CFE_SB_DeletePipe(PipeId0);
    CFE_SB_DeletePipe(PipeId1);
    CFE_SB_DeletePipe(PipeId2);
    UT_Report(__FILE__, __LINE__,
              TestStat, "Test_Subscribe_API",
              "Find global message ID count test");
} /* end Test_Subscribe_FindGlobalMsgIdCnt */

/*
** Test message subscription response to nonexistent pipe
*/
void Test_Subscribe_PipeNonexistent(void)
{
    CFE_SB_MsgId_t  MsgId = SB_UT_CMD_MID;
    CFE_SB_PipeId_t PipeId = 55;
    int32           ExpRtn;
    int32           ActRtn;
    int32           TestStat = CFE_PASS;

#ifdef UT_VERBOSE
    UT_Text("Begin Test for Pipe Nonexistent");
#endif

    SB_ResetUnitTest();
    ExpRtn = CFE_SB_BAD_ARGUMENT;
    ActRtn = CFE_SB_Subscribe(MsgId, PipeId);

    if (ActRtn != ExpRtn)
    {
        snprintf(cMsg, UT_MAX_MESSAGE_LENGTH,
                 "Unexpected return in pipe nonexistent test, "
                   "exp=0x%lx, act=0x%lx",
                 (unsigned long) ExpRtn, (unsigned long) ActRtn);
        UT_Text(cMsg);
        TestStat = CFE_FAIL;
    }

    ExpRtn = 2;
    ActRtn = UT_GetNumEventsSent();

    if (ActRtn != ExpRtn)
    {
        snprintf(cMsg, UT_MAX_MESSAGE_LENGTH,
                 "Unexpected rtn from UT_GetNumEventsSent, exp=%ld, act=%ld",
                 (long) ExpRtn, (long) ActRtn);
        UT_Text(cMsg);
        TestStat = CFE_FAIL;
    }

    if (UT_EventIsInHistory(CFE_SB_SUB_INV_PIPE_EID) == false)
    {
        UT_Text("CFE_SB_SUB_INV_PIPE_EID not sent");
        TestStat = CFE_FAIL;
    }

    UT_Report(__FILE__, __LINE__,
              TestStat, "Test_Subscribe_API",
              "Pipe nonexistent test");
} /* end Test_Subscribe_PipeNonexistent */

/*
** Test enabling and disabling subscription reporting
*/
void Test_Subscribe_SubscriptionReporting(void)
{
    CFE_SB_PipeId_t PipeId;
    CFE_SB_MsgId_t  MsgId = SB_UT_TLM_MID;
    CFE_SB_Qos_t    Quality;
    uint16          PipeDepth = 10;
    int32           ExpRtn;
    int32           ActRtn;
    int32           TestStat = CFE_PASS;

#ifdef UT_VERBOSE
    UT_Text("Begin Test SubscribeFull, Subscription Reporting");
#endif

    SB_ResetUnitTest();

    ActRtn = CFE_SB_CreatePipe(&PipeId, PipeDepth, "TestPipe");
    ExpRtn = CFE_SUCCESS;

    if (ActRtn != ExpRtn)
    {
        snprintf(cMsg, UT_MAX_MESSAGE_LENGTH,
                 "Unexpected return from CreatePipe in subscription reporting "
                   "test, exp=0x%lx, act=0x%lx",
                 (unsigned long) ExpRtn, (unsigned long) ActRtn);
        UT_Text(cMsg);
        TestStat = CFE_FAIL;
    }
    else
    {
        /* Enable subscription reporting */
        CFE_SB_SetSubscriptionReporting(CFE_SB_ENABLE);

        /* Subscribe to message: GLOBAL */
        ActRtn = CFE_SB_Subscribe(MsgId, PipeId);
        ExpRtn = CFE_SUCCESS;

        if (ActRtn != ExpRtn)
        {
            snprintf(cMsg, UT_MAX_MESSAGE_LENGTH,
                     "Unexpected return from Subscribe in subscription "
                       "reporting test, exp=0x%lx, act=0x%lx",
                     (unsigned long) ExpRtn, (unsigned long) ActRtn);
            UT_Text(cMsg);
            TestStat = CFE_FAIL;
        }
        else
        {
            /* Unsubscribe so that a local subscription can be tested */
            ActRtn = CFE_SB_Unsubscribe(MsgId, PipeId);
            ExpRtn = CFE_SUCCESS;

            if (ActRtn != ExpRtn)
            {
                snprintf(cMsg, UT_MAX_MESSAGE_LENGTH,
                         "Unexpected return from Unsubscribe in subscription "
                           "reporting test, exp=0x%lx, act=0x%lx",
                         (unsigned long) ExpRtn, (unsigned long) ActRtn);
                UT_Text(cMsg);
                TestStat = CFE_FAIL;
            }



            if (ActRtn != ExpRtn)
            {
                snprintf(cMsg, UT_MAX_MESSAGE_LENGTH,
                         "Unexpected return from Unsubscribe in subscription "
                           "reporting test, exp=0x%lx, act=0x%lx",
                     (unsigned long) ExpRtn, (unsigned long) ActRtn);
                UT_Text(cMsg);
                TestStat = CFE_FAIL;
            }
            else
            {
                /* Subscribe to message: LOCAL */
                ActRtn = CFE_SB_SubscribeFull(MsgId, PipeId, Quality,
                                              CFE_PLATFORM_SB_DEFAULT_MSG_LIMIT,
                                              CFE_SB_LOCAL);
                ExpRtn = CFE_SUCCESS;

                if (ActRtn != ExpRtn)
                {
                    snprintf(cMsg, UT_MAX_MESSAGE_LENGTH,
                             "Unexpected return from SubscribeFull in "
                               "subscription reporting test, exp=0x%lx, "
                               "act=0x%lx",
                             (unsigned long) ExpRtn, (unsigned long) ActRtn);
                    UT_Text(cMsg);
                    TestStat = CFE_FAIL;
                }
                else
                {
<<<<<<< HEAD
                    ExpRtn = 6;
=======
                    ExpRtn = 10;
>>>>>>> 302b68a4
                    ActRtn = UT_GetNumEventsSent();

                    if (ActRtn != ExpRtn)
                    {
                        snprintf(cMsg, UT_MAX_MESSAGE_LENGTH,
                                 "Unexpected rtn from UT_GetNumEventsSent, "
                                   "exp=%lx, act=%lx",
                                 (unsigned long) ExpRtn, (unsigned long) ActRtn);
                        UT_Text(cMsg);
                        TestStat = CFE_FAIL;
                    }
                    else if (UT_EventIsInHistory(CFE_SB_SUBSCRIPTION_RPT_EID) == false)
                    {
                        UT_Text("CFE_SB_SUBSCRIPTION_RPT_EID not sent");
                        TestStat = CFE_FAIL;
                    }
                }
            }
        }

        /* Disable subscription reporting */
        CFE_SB_SetSubscriptionReporting(CFE_SB_DISABLE);
    }

    CFE_SB_DeletePipe(PipeId);
    UT_Report(__FILE__, __LINE__,
              TestStat, "Test_Subscribe_API",
              "Subscription reporting test");
} /* end Test_Subscribe_SubscriptionReporting */

/*
** Test message subscription response to an invalid pipe owner
*/
void Test_Subscribe_InvalidPipeOwner(void)
{
    CFE_SB_PipeId_t PipeId;
    CFE_SB_MsgId_t  MsgId = SB_UT_TLM_MID;
    uint16          PipeDepth = 10;
    int32           RealOwner;
    int32           ExpRtn;
    int32           ActRtn;
    int32           TestStat = CFE_PASS;

#ifdef UT_VERBOSE
    UT_Text("Begin Test for Invalid Pipe Owner");
#endif

    SB_ResetUnitTest();
    ActRtn = CFE_SB_CreatePipe(&PipeId, PipeDepth, "TestPipe");
    ExpRtn = CFE_SUCCESS;

    if (ActRtn != ExpRtn)
    {
        snprintf(cMsg, UT_MAX_MESSAGE_LENGTH,
                 "First return was unexpected in subscribe - non owner test, "
                   "exp=0x%lx, act=0x%lx",
                 (unsigned long) ExpRtn, (unsigned long) ActRtn);
        UT_Text(cMsg);
        TestStat = CFE_FAIL;
    }

    /* Change owner of pipe through memory corruption */
    RealOwner = CFE_SB.PipeTbl[PipeId].AppId;

    /* Choose a value that is sure not to be owner */
    CFE_SB.PipeTbl[PipeId].AppId = RealOwner + 1;
    CFE_SB_Subscribe(MsgId, PipeId);
    ExpRtn = 3;
    ActRtn = UT_GetNumEventsSent();

    if (ActRtn != ExpRtn)
    {
        snprintf(cMsg, UT_MAX_MESSAGE_LENGTH,
                 "Unexpected rtn from UT_GetNumEventsSent, exp=%ld, act=%ld",
                 (long) ExpRtn, (long) ActRtn);
        UT_Text(cMsg);
        TestStat = CFE_FAIL;
    }

    if (UT_EventIsInHistory(CFE_SB_SUB_INV_CALLER_EID) == false)
    {
        UT_Text("CFE_SB_SUB_INV_CALLER_EID not sent");
        TestStat = CFE_FAIL;
    }

    /* Restore owner id and delete pipe since test is complete */
    CFE_SB.PipeTbl[PipeId].AppId = RealOwner;
    CFE_SB_DeletePipe(PipeId);
    UT_Report(__FILE__, __LINE__,
              TestStat, "Test_Subscribe_API",
              "Invalid pipe owner test");
} /* end Test_Subscribe_InvalidPipeOwner */

/*
** Function for calling SB unsubscribe API test functions
*/
void Test_Unsubscribe_API(void)
{
#ifdef UT_VERBOSE
    UT_Text("Begin Test_Unsubscribe_API");
#endif

    Test_Unsubscribe_Basic();
    Test_Unsubscribe_Local();
    Test_Unsubscribe_InvalParam();
    Test_Unsubscribe_NoMatch();
    Test_Unsubscribe_InvalidPipe();
    Test_Unsubscribe_InvalidPipeOwner();
    Test_Unsubscribe_FirstDestWithMany();
    Test_Unsubscribe_MiddleDestWithMany();
    Test_Unsubscribe_GetDestPtr();

#ifdef UT_VERBOSE
    UT_Text("End Test_Unsubscribe_API\n");
#endif
} /* end Test_Unsubscribe_API */

/*
** Test API used to unsubscribe to a message (successful)
*/
void Test_Unsubscribe_Basic(void)
{
    CFE_SB_PipeId_t TestPipe;
    CFE_SB_MsgId_t  MsgId = CFE_PLATFORM_SB_HIGHEST_VALID_MSGID / 2 + 1;
    uint16          PipeDepth = 50;
    int32           ExpRtn;
    int32           ActRtn;
    int32           TestStat = CFE_PASS;

#ifdef UT_VERBOSE
    UT_Text("Begin Test for Unsubscribe Basic");
#endif

    SB_ResetUnitTest();
    CFE_SB_CreatePipe(&TestPipe, PipeDepth, "TestPipe");
    CFE_SB_Subscribe(MsgId, TestPipe);
    ExpRtn = CFE_SUCCESS;
    ActRtn = CFE_SB_Unsubscribe(MsgId, TestPipe);

    if (ActRtn != ExpRtn)
    {
        snprintf(cMsg, UT_MAX_MESSAGE_LENGTH,
                 "Unexpected return in unsubscribe basic, "
                   "exp=0x%lx, act=0x%lx",
                 (unsigned long) ExpRtn, (unsigned long) ActRtn);
        UT_Text(cMsg);
        TestStat = CFE_FAIL;
    }

    ExpRtn = 4;
    ActRtn = UT_GetNumEventsSent();

    if (ActRtn != ExpRtn)
    {
        snprintf(cMsg, UT_MAX_MESSAGE_LENGTH,
                 "Unexpected rtn from UT_GetNumEventsSent, exp=%ld, act=%ld",
                 (long) ExpRtn, (long) ActRtn);
        UT_Text(cMsg);
        TestStat = CFE_FAIL;
    }

    if (UT_EventIsInHistory(CFE_SB_SUBSCRIPTION_RCVD_EID) == false)
    {
        UT_Text("CFE_SB_SUBSCRIPTION_RCVD_EID not sent");
        TestStat = CFE_FAIL;
    }

    CFE_SB_DeletePipe(TestPipe);
    UT_Report(__FILE__, __LINE__,
              TestStat, "Test_Unsubscribe_API", "Unsubscribe basic");
} /* end Test_Unsubscribe_Basic */

/*
** Test CFE internal API used to locally unsubscribe to a message (successful)
*/
void Test_Unsubscribe_Local(void)
{
    CFE_SB_PipeId_t TestPipe;
    CFE_SB_MsgId_t  MsgId = SB_UT_TLM_MID;
    uint16          PipeDepth = 50;
    int32           ExpRtn;
    int32           ActRtn;
    int32           TestStat = CFE_PASS;

#ifdef UT_VERBOSE
    UT_Text("Begin Test for Local Unsubscribe");
#endif

    SB_ResetUnitTest();
    CFE_SB_CreatePipe(&TestPipe, PipeDepth, "TestPipe");
    CFE_SB_Subscribe(MsgId, TestPipe);
    ExpRtn = CFE_SUCCESS;
    ActRtn = CFE_SB_UnsubscribeLocal(CFE_PLATFORM_SB_HIGHEST_VALID_MSGID, TestPipe);

    if (ActRtn != ExpRtn)
    {
        snprintf(cMsg, UT_MAX_MESSAGE_LENGTH,
                 "Unexpected return in local unsubscribe test, "
                   "exp=0x%lx, act=0x%lx",
                 (unsigned long) ExpRtn, (unsigned long) ActRtn);
        UT_Text(cMsg);
        TestStat = CFE_FAIL;
    }

    ExpRtn = 5;
    ActRtn = UT_GetNumEventsSent();

    if (ActRtn != ExpRtn)
    {
        snprintf(cMsg, UT_MAX_MESSAGE_LENGTH,
                 "Unexpected rtn from UT_GetNumEventsSent, exp=%ld, act=%ld",
                 (long) ExpRtn, (long) ActRtn);
        UT_Text(cMsg);
        TestStat = CFE_FAIL;
    }

    if (UT_EventIsInHistory(CFE_SB_SUBSCRIPTION_RCVD_EID) == false)
    {
        UT_Text("CFE_SB_SUBSCRIPTION_RCVD_EID not sent");
        TestStat = CFE_FAIL;
    }

    CFE_SB_DeletePipe(TestPipe);
    UT_Report(__FILE__, __LINE__,
              TestStat, "Test_Unsubscribe_API",
              "Local unsubscribe test");
} /* end Test_Unsubscribe_Local */

/*
** Test message unsubscription response to an invalid message ID
*/
void Test_Unsubscribe_InvalParam(void)
{
    CFE_SB_PipeId_t TestPipe;
    uint32          CallerId = 0xFFFFFFFF;
    uint16          PipeDepth = 50;
    int32           ExpRtn;
    int32           ActRtn;
    int32           TestStat = CFE_PASS;
    CFE_SB_PipeId_t SavedPipeId;

#ifdef UT_VERBOSE
    UT_Text("Begin Test for Invalid Param, Unsubscribe");
#endif

    SB_ResetUnitTest();
    CFE_SB_CreatePipe(&TestPipe, PipeDepth, "TestPipe");

    /* Perform test using a bad message ID */
    ExpRtn = CFE_SB_BAD_ARGUMENT;
    ActRtn = CFE_SB_Unsubscribe(CFE_PLATFORM_SB_HIGHEST_VALID_MSGID + 1, TestPipe);

    if (ActRtn != ExpRtn)
    {
        snprintf(cMsg, UT_MAX_MESSAGE_LENGTH,
                 "Unexpected return in invalid param (MsgId) unsubscribe "
                   "test, exp=0x%lx, act=0x%lx",
                 (unsigned long) ExpRtn, (unsigned long) ActRtn);
        UT_Text(cMsg);
        TestStat = CFE_FAIL;
    }

    /* Get the caller's Application ID */
    ExpRtn = CFE_SUCCESS;
    ActRtn = CFE_ES_GetAppID(&CallerId);

    if (ActRtn != ExpRtn)
    {
        snprintf(cMsg, UT_MAX_MESSAGE_LENGTH,
                 "Unexpected return from GetAppID in unsubscribe test, "
                   "exp=0x%lx, act=0x%lx",
                 (unsigned long) ExpRtn, (unsigned long) ActRtn);
        UT_Text(cMsg);
        TestStat = CFE_FAIL;
    }
    else
    {
        /* Perform test using a bad scope value */
        ExpRtn = CFE_SB_BAD_ARGUMENT;
        ActRtn = CFE_SB_UnsubscribeFull(0, TestPipe, CFE_SB_LOCAL + 1,
                                        CallerId);

        if (ActRtn != ExpRtn)
        {
            snprintf(cMsg, UT_MAX_MESSAGE_LENGTH,
                     "Unexpected return in invalid param (Scope) unsubscribe "
                       "test, exp=0x%lx, act=0x%lx",
                     (unsigned long) ExpRtn, (unsigned long) ActRtn);
            UT_Text(cMsg);
            TestStat = CFE_FAIL;
        }
        else
        {
            /* Perform test using an invalid pipe ID for branch path coverage.
             * This situation cannot happen in normal circumstances since the
             * bad pipe ID is caught by CFE_SB_GetPipeIdx() before it gets to
             * CFE_SB_ValidatePipeId()
             */
            ExpRtn = CFE_SB_BAD_ARGUMENT;
            SavedPipeId = CFE_SB.PipeTbl[0].PipeId;
            CFE_SB.PipeTbl[0].PipeId = CFE_PLATFORM_SB_MAX_PIPES;
            CFE_SB.PipeTbl[0].InUse = 1;
            ActRtn = CFE_SB_Unsubscribe(0, CFE_PLATFORM_SB_MAX_PIPES);

            if (ActRtn != ExpRtn)
            {
                snprintf(cMsg, UT_MAX_MESSAGE_LENGTH,
                         "Unexpected return in invalid param (PipeId) "
                           "unsubscribe test, exp=0x%lx, act=0x%lx",
                         (unsigned long) ExpRtn, (unsigned long) ActRtn);
                UT_Text(cMsg);
                TestStat = CFE_FAIL;
            }

            /* We must restore the old value so CFE_SB_DeletePipe() works */
            CFE_SB.PipeTbl[0].PipeId = SavedPipeId;

            ExpRtn = 4;
            ActRtn = UT_GetNumEventsSent();

            if (ActRtn != ExpRtn)
            {
                snprintf(cMsg, UT_MAX_MESSAGE_LENGTH,
                         "Unexpected rtn from UT_GetNumEventsSent, "
                           "exp=%lx, act=%lx",
                         (unsigned long) ExpRtn, (unsigned long) ActRtn);
                UT_Text(cMsg);
                TestStat = CFE_FAIL;
            }
        }
    }

    if (UT_EventIsInHistory(CFE_SB_UNSUB_ARG_ERR_EID) == false)
    {
        UT_Text("CFE_SB_UNSUB_ARG_ERR_EID not sent");
        TestStat = CFE_FAIL;
    }

    CFE_SB_DeletePipe(TestPipe);
    UT_Report(__FILE__, __LINE__,
              TestStat, "Test_Unsubscribe_API",
              "Invalid param, unsubscribe test");
} /* end Test_Unsubscribe_InvalParam */

/*
** Test message unsubscription response to a message ID that is not subscribed
*/
void Test_Unsubscribe_NoMatch(void)
{
    CFE_SB_PipeId_t TestPipe;
    CFE_SB_MsgId_t  MsgId = SB_UT_TLM_MID;
    CFE_SB_MsgRouteIdx_t Idx;
    uint16          PipeDepth = 50;
    int32           ExpRtn;
    int32           ActRtn;
    int32           TestStat = CFE_PASS;

#ifdef UT_VERBOSE
    UT_Text("Begin Test for No Match");
#endif

    SB_ResetUnitTest();
    CFE_SB_CreatePipe(&TestPipe, PipeDepth, "TestPipe");
    CFE_SB_Subscribe(MsgId, TestPipe);
    ExpRtn = CFE_SUCCESS;
    ActRtn = CFE_SB_Unsubscribe(MsgId + 1, TestPipe);

    if (ActRtn != ExpRtn)
    {
        snprintf(cMsg, UT_MAX_MESSAGE_LENGTH,
                 "Unexpected return in no match test (bad MsgId), "
                   "exp=0x%lx, act=0x%lx",
                 (unsigned long) ExpRtn, (unsigned long) ActRtn);
        UT_Text(cMsg);
        TestStat = CFE_FAIL;
    }

    /* Get index into routing table */
    Idx = CFE_SB_GetRoutingTblIdx(CFE_SB_ConvertMsgIdtoMsgKey(MsgId));
    CFE_SB.RoutingTbl[CFE_SB_RouteIdxToValue(Idx)].ListHeadPtr->PipeId = 1;
    CFE_SB.RoutingTbl[CFE_SB_RouteIdxToValue(Idx)].ListHeadPtr->Next = NULL;
    ExpRtn = CFE_SUCCESS;
    ActRtn = CFE_SB_Unsubscribe(MsgId, TestPipe);

    if (ActRtn != ExpRtn)
    {
        snprintf(cMsg, UT_MAX_MESSAGE_LENGTH,
                 "Unexpected return in no match test (bad routing table), "
                   "exp=0x%lx, act=0x%lx",
                   (unsigned long) ExpRtn, (unsigned long) ActRtn);
        UT_Text(cMsg);
        TestStat = CFE_FAIL;
    }

    ExpRtn = 6;
    ActRtn = UT_GetNumEventsSent();

    if (ActRtn != ExpRtn)
    {
        snprintf(cMsg, UT_MAX_MESSAGE_LENGTH,
                 "Unexpected rtn from UT_GetNumEventsSent, exp=%ld, act=%ld",
                 (long) ExpRtn, (long) ActRtn);
        UT_Text(cMsg);
        TestStat = CFE_FAIL;
    }

    if (UT_EventIsInHistory(CFE_SB_UNSUB_NO_SUBS_EID) == false)
    {
        UT_Text("CFE_SB_UNSUB_NO_SUBS_EID not sent");
        TestStat = CFE_FAIL;
    }

    CFE_SB_DeletePipe(TestPipe);
    UT_Report(__FILE__, __LINE__,
              TestStat, "Test_Unsubscribe_API", "No match test");
} /* end Test_Unsubscribe_NoMatch */

/*
<<<<<<< HEAD
=======
** Test message unsubscription response to enabling/disabling subscription
** reporting
*/
void Test_Unsubscribe_SubscriptionReporting(void)
{
    CFE_SB_PipeId_t TestPipe;
    CFE_SB_MsgId_t  MsgId = SB_UT_TLM_MID;
    uint32          CallerId = 0xFFFFFFFF;
    uint16          PipeDepth = 50;
    int32           ExpRtn;
    int32           ActRtn;
    int32           TestStat = CFE_PASS;

#ifdef UT_VERBOSE
    UT_Text("Begin Test Unsubscribe Subscription Reporting");
#endif

    SB_ResetUnitTest();
    CFE_SB_CreatePipe(&TestPipe, PipeDepth, "TestPipe");
    CFE_SB_Subscribe(MsgId, TestPipe);
    CFE_SB_SetSubscriptionReporting(CFE_SB_ENABLE);
    CFE_SB_Unsubscribe(MsgId, TestPipe);
    ExpRtn = CFE_SB_UNSUBSCRIPTION;
    ActRtn = CFE_SB.SubRprtMsg.Payload.SubType;

    if (ActRtn != ExpRtn)
    {
        snprintf(cMsg, UT_MAX_MESSAGE_LENGTH,
                 "Unsubscribe not enabled as expected in CFE_SB_Unsubscribe, "
                   "exp=%ld, act=%ld",
                 (long) ExpRtn, (long) ActRtn);
        UT_Text(cMsg);
        TestStat = CFE_FAIL;
    }
    else
    {
        CFE_SB_Subscribe(MsgId, TestPipe);

       /* Get the caller's Application ID */
        ExpRtn = CFE_SUCCESS;
        ActRtn = CFE_ES_GetAppID(&CallerId);

        if (ActRtn != ExpRtn)
        {
            snprintf(cMsg, UT_MAX_MESSAGE_LENGTH,
                     "Unexpected return from GetAppID in unsubscribe test, "
                       "exp=0x%lx, act=0x%lx",
                     (unsigned long) ExpRtn, (unsigned long) ActRtn);
            UT_Text(cMsg);
            TestStat = CFE_FAIL;
        }
        else
        {
            /* Subscribe to message: LOCAL */
            ExpRtn = CFE_SUCCESS;
            ActRtn = CFE_SB_UnsubscribeFull(MsgId, TestPipe, CFE_SB_LOCAL,
                                            CallerId);

            if (ActRtn != ExpRtn)
            {
                snprintf(cMsg, UT_MAX_MESSAGE_LENGTH,
                         "Unexpected return from UnsubscribeFull in "
                           "subscription reporting test, exp=0x%lx, act=0x%lx",
                         (unsigned long) ExpRtn, (unsigned long) ActRtn);
                UT_Text(cMsg);
                TestStat = CFE_FAIL;
            }
            else
            {
                ExpRtn = 11;
                ActRtn = UT_GetNumEventsSent();

                if (ActRtn != ExpRtn)
                {
                    snprintf(cMsg, UT_MAX_MESSAGE_LENGTH,
                             "Unexpected rtn from UT_GetNumEventsSent, "
                               "exp=%lx, act=%lx",
                           (unsigned long) ExpRtn, (unsigned long) ActRtn);
                    UT_Text(cMsg);
                    TestStat = CFE_FAIL;
                }
                else if (UT_EventIsInHistory(CFE_SB_UNSUBSCRIPTION_RPT_EID) == false)
                {
                    UT_Text("CFE_SB_UNSUBSCRIPTION_RPT_EID not sent");
                    TestStat = CFE_FAIL;
                }
            }
        }
    }

    CFE_SB_SetSubscriptionReporting(CFE_SB_DISABLE);
    CFE_SB_DeletePipe(TestPipe);
    UT_Report(__FILE__, __LINE__,
              TestStat, "Test_Unsubscribe_API",
              "Subscription reporting test");
} /* end Test_Unsubscribe_SubscriptionReporting */

/*
>>>>>>> 302b68a4
** Test message unsubscription response to an invalid pipe ID
*/
void Test_Unsubscribe_InvalidPipe(void)
{
    CFE_SB_PipeId_t TestPipe;
    CFE_SB_MsgId_t  MsgId = SB_UT_TLM_MID;
    uint16          PipeDepth = 50;
    int32           ExpRtn;
    int32           ActRtn;
    int32           TestStat = CFE_PASS;

#ifdef UT_VERBOSE
    UT_Text("Begin Test Unsubscribe, Invalid Pipe");
#endif

    SB_ResetUnitTest();
    CFE_SB_CreatePipe(&TestPipe, PipeDepth, "TestPipe");
    CFE_SB_Subscribe(MsgId, TestPipe);
    ExpRtn = CFE_SB_BAD_ARGUMENT;
    ActRtn = CFE_SB_Unsubscribe(MsgId, TestPipe + 1);

    if (ActRtn != ExpRtn)
    {
        snprintf(cMsg, UT_MAX_MESSAGE_LENGTH,
                 "Unexpected return in invalid pipe test, "
                   "exp=0x%lx, act=0x%lx",
                 (unsigned long) ExpRtn, (unsigned long) ActRtn);
        UT_Text(cMsg);
        TestStat = CFE_FAIL;
    }

    ExpRtn = 4;
    ActRtn = UT_GetNumEventsSent();

    if (ActRtn != ExpRtn)
    {
        snprintf(cMsg, UT_MAX_MESSAGE_LENGTH,
                 "Unexpected rtn from UT_GetNumEventsSent, exp=%ld, act=%ld",
                 (long) ExpRtn, (long) ActRtn);
        UT_Text(cMsg);
        TestStat = CFE_FAIL;
    }

    if (UT_EventIsInHistory(CFE_SB_UNSUB_INV_PIPE_EID) == false)
    {
        UT_Text("CFE_SB_UNSUB_INV_PIPE_EID not sent");
        TestStat = CFE_FAIL;
    }

    CFE_SB_DeletePipe(TestPipe);
    UT_Report(__FILE__, __LINE__,
              TestStat, "Test_Unsubscribe_API", "Invalid pipe test");
} /* end Test_Unsubscribe_InvalidPipe */

/*
** Test message unsubscription response to an invalid pipe owner
*/
void Test_Unsubscribe_InvalidPipeOwner(void)
{
    CFE_SB_PipeId_t PipeId;
    CFE_SB_MsgId_t  MsgId = SB_UT_TLM_MID;
    uint32          RealOwner;
    uint16          PipeDepth = 10;
    int32           ExpRtn;
    int32           ActRtn;
    int32           TestStat = CFE_PASS;

#ifdef UT_VERBOSE
    UT_Text("Begin Test for Invalid Pipe Owner");
#endif

    SB_ResetUnitTest();
    ActRtn = CFE_SB_CreatePipe(&PipeId, PipeDepth, "TestPipe");
    ExpRtn = CFE_SUCCESS;

    if (ActRtn != ExpRtn)
    {
        snprintf(cMsg, UT_MAX_MESSAGE_LENGTH,
                 "First return was unexpected in unsubscribe - non owner "
                   "Test, exp=0x%lx, act=0x%lx",
                 (unsigned long) ExpRtn, (unsigned long) ActRtn);
        UT_Text(cMsg);
        TestStat = CFE_FAIL;
    }

    CFE_SB_Subscribe(MsgId, PipeId);

    /* Change owner of pipe through memory corruption */
    RealOwner = CFE_SB.PipeTbl[PipeId].AppId;

    /* Choose a value that is sure not be owner */
    CFE_SB.PipeTbl[PipeId].AppId = RealOwner + 1;
    ActRtn = CFE_SB_Unsubscribe(MsgId, PipeId);
    ExpRtn = CFE_SB_BAD_ARGUMENT;

    if (ActRtn != ExpRtn)
    {
        snprintf(cMsg, UT_MAX_MESSAGE_LENGTH,
                 "Second return was unexpected in unsubscribe - non owner "
                   "Test, exp=0x%lx, act=0x%lx",
                 (unsigned long) ExpRtn, (unsigned long) ActRtn);
        UT_Text(cMsg);
        TestStat = CFE_FAIL;
    }

    ExpRtn = 4;
    ActRtn = UT_GetNumEventsSent();

    if (ActRtn != ExpRtn)
    {
        snprintf(cMsg, UT_MAX_MESSAGE_LENGTH,
                 "Unexpected rtn from UT_GetNumEventsSent, exp=%ld, act=%ld",
                 (long) ExpRtn, (long) ActRtn);
        UT_Text(cMsg);
        TestStat = CFE_FAIL;
    }

    if (UT_EventIsInHistory(CFE_SB_UNSUB_INV_CALLER_EID) == false)
    {
        UT_Text("CFE_SB_UNSUB_INV_CALLER_EID not sent");
        TestStat = CFE_FAIL;
    }

    CFE_SB.PipeTbl[PipeId].AppId = RealOwner;
    CFE_SB_DeletePipe(PipeId);
    UT_Report(__FILE__, __LINE__,
              TestStat, "Test_Unsubscribe_API",
              "Invalid pipe owner test");
} /* end Test_Unsubscribe_InvalidPipeOwner */

/*
** Test message unsubscription response to the first pipe destination when
** the message is subscribed to by multiple pipes
*/
void Test_Unsubscribe_FirstDestWithMany(void)
{
    CFE_SB_MsgId_t  MsgId = SB_UT_CMD_MID;
    CFE_SB_PipeId_t TestPipe1;
    CFE_SB_PipeId_t TestPipe2;
    CFE_SB_PipeId_t TestPipe3;
    uint16          PipeDepth = 50;
    int32           ExpRtn;
    int32           ActRtn;
    int32           TestStat = CFE_PASS;

#ifdef UT_VERBOSE
    UT_Text("Begin Test for Unsubscribe First Destination With Many");
#endif

    SB_ResetUnitTest();
    CFE_SB_CreatePipe(&TestPipe1, PipeDepth, "TestPipe1");
    CFE_SB_CreatePipe(&TestPipe2, PipeDepth, "TestPipe2");
    CFE_SB_CreatePipe(&TestPipe3, PipeDepth, "TestPipe3");
    CFE_SB_Subscribe(MsgId, TestPipe1);
    CFE_SB_Subscribe(MsgId, TestPipe2);
    CFE_SB_Subscribe(MsgId, TestPipe3);
    ExpRtn = CFE_SUCCESS;
    ActRtn = CFE_SB_Unsubscribe(MsgId, TestPipe1);

    if (ActRtn != ExpRtn)
    {
        snprintf(cMsg, UT_MAX_MESSAGE_LENGTH,
                 "Unexpected return in unsubscribe first destination with "
                   "many, exp=0x%lx, act=0x%lx",
                 (unsigned long) ExpRtn, (unsigned long) ActRtn);
        UT_Text(cMsg);
        TestStat = CFE_FAIL;
    }

    ExpRtn = 10;
    ActRtn = UT_GetNumEventsSent();

    if (ActRtn != ExpRtn)
    {
        snprintf(cMsg, UT_MAX_MESSAGE_LENGTH,
                 "Unexpected rtn from UT_GetNumEventsSent, exp=%ld, act=%ld",
                 (long) ExpRtn, (long) ActRtn);
        UT_Text(cMsg);
        TestStat = CFE_FAIL;
    }

    if (UT_EventIsInHistory(CFE_SB_SUBSCRIPTION_RCVD_EID) == false)
    {
        UT_Text("CFE_SB_SUBSCRIPTION_RCVD_EID not sent");
        TestStat = CFE_FAIL;
    }

    CFE_SB_DeletePipe(TestPipe1);
    CFE_SB_DeletePipe(TestPipe2);
    CFE_SB_DeletePipe(TestPipe3);
    UT_Report(__FILE__, __LINE__,
              TestStat, "Test_Unsubscribe_API",
              "Unsubscribe first destination with many");
} /* end Test_Unsubscribe_FirstDestWithMany */

/*
** Test message unsubscription response to a middle pipe destination when
** the message is subscribed to by multiple pipes
*/
void Test_Unsubscribe_MiddleDestWithMany(void)
{
    CFE_SB_MsgId_t  MsgId = SB_UT_CMD_MID;
    CFE_SB_PipeId_t TestPipe1;
    CFE_SB_PipeId_t TestPipe2;
    CFE_SB_PipeId_t TestPipe3;
    uint16          PipeDepth = 50;
    int32           ExpRtn;
    int32           ActRtn;
    int32           TestStat = CFE_PASS;

#ifdef UT_VERBOSE
    UT_Text("Begin Test for Unsubscribe Middle Destination With Many");
#endif

    SB_ResetUnitTest();
    CFE_SB_CreatePipe(&TestPipe1, PipeDepth, "TestPipe1");
    CFE_SB_CreatePipe(&TestPipe2, PipeDepth, "TestPipe2");
    CFE_SB_CreatePipe(&TestPipe3, PipeDepth, "TestPipe3");
    CFE_SB_Subscribe(MsgId, TestPipe1);
    CFE_SB_Subscribe(MsgId, TestPipe2);
    CFE_SB_Subscribe(MsgId, TestPipe3);
    ExpRtn = CFE_SUCCESS;
    ActRtn = CFE_SB_Unsubscribe(MsgId, TestPipe2);

    if (ActRtn != ExpRtn)
    {
        snprintf(cMsg, UT_MAX_MESSAGE_LENGTH,
                 "Unexpected return in unsubscribe middle destination with "
                   "many, exp=0x%lx, act=0x%lx",
                 (unsigned long) ExpRtn, (unsigned long) ActRtn);
        UT_Text(cMsg);
        TestStat = CFE_FAIL;
    }

    ExpRtn = 10;
    ActRtn = UT_GetNumEventsSent();

    if (ActRtn != ExpRtn)
    {
        snprintf(cMsg, UT_MAX_MESSAGE_LENGTH,
                 "Unexpected rtn from UT_GetNumEventsSent, exp=%ld, act=%ld",
                 (long) ExpRtn, (long) ActRtn);
        UT_Text(cMsg);
        TestStat = CFE_FAIL;
    }

    if (UT_EventIsInHistory(CFE_SB_SUBSCRIPTION_RCVD_EID) == false)
    {
        UT_Text("CFE_SB_SUBSCRIPTION_RCVD_EID not sent");
        TestStat = CFE_FAIL;
    }

    CFE_SB_DeletePipe(TestPipe1);
    CFE_SB_DeletePipe(TestPipe2);
    CFE_SB_DeletePipe(TestPipe3);
    UT_Report(__FILE__, __LINE__,
              TestStat, "Test_Unsubscribe_API",
              "Unsubscribe middle destination with many");
} /* end Test_Unsubscribe_MiddleDestWithMany */

/*
** Test message unsubscription by verifying the message destination pointer no
** longer points to the pipe
*/
void Test_Unsubscribe_GetDestPtr(void)
{
    CFE_SB_MsgId_t  MsgId = SB_UT_CMD_MID;
    CFE_SB_PipeId_t TestPipe1;
    CFE_SB_PipeId_t TestPipe2;
    uint16          PipeDepth = 50;
    int32           ExpRtn;
    int32           ActRtn;
    int32           TestStat = CFE_PASS;

#ifdef UT_VERBOSE
    UT_Text("Begin Test for Unsubscribe, Get Destination Pointer");
#endif

    SB_ResetUnitTest();
    CFE_SB_CreatePipe(&TestPipe1, PipeDepth, "TestPipe1");
    CFE_SB_CreatePipe(&TestPipe2, PipeDepth, "TestPipe2");
    CFE_SB_Subscribe(MsgId, TestPipe1);
    CFE_SB_Subscribe(MsgId, TestPipe2);
    CFE_SB_Unsubscribe(MsgId, TestPipe2);

    if (CFE_SB_GetDestPtr(CFE_SB_ConvertMsgIdtoMsgKey(MsgId), TestPipe2) != NULL)
    {
        UT_Text("Unexpected return in unsubscribe, get destination pointer, "
                   "exp NULL");
        TestStat = CFE_FAIL;
    }

    ExpRtn = 7;
    ActRtn = UT_GetNumEventsSent();

    if (ActRtn != ExpRtn)
    {
        snprintf(cMsg, UT_MAX_MESSAGE_LENGTH,
                 "Unexpected rtn from UT_GetNumEventsSent, exp=%ld, act=%ld",
                 (long) ExpRtn, (long) ActRtn);
        UT_Text(cMsg);
        TestStat = CFE_FAIL;
    }

    if (UT_EventIsInHistory(CFE_SB_SUBSCRIPTION_RCVD_EID) == false)
    {
        UT_Text("CFE_SB_SUBSCRIPTION_RCVD_EID not sent");
        TestStat = CFE_FAIL;
    }

    CFE_SB_DeletePipe(TestPipe1);
    CFE_SB_DeletePipe(TestPipe2);
    UT_Report(__FILE__, __LINE__,
              TestStat, "Test_Unsubscribe_API",
              "Get destination pointer");
} /* end Test_Unsubscribe_GetDestPtr */

/*
** Function for calling SB send message API test functions
*/
void Test_SendMsg_API(void)
{
#ifdef UT_VERBOSE
    UT_Text("Begin Test_SendMsg_API");
#endif

    Test_SendMsg_NullPtr();
    Test_SendMsg_InvalidMsgId();
    Test_SendMsg_NoSubscribers();
    Test_SendMsg_MaxMsgSizePlusOne();
    Test_SendMsg_BasicSend();
    Test_SendMsg_SequenceCount();
    Test_SendMsg_QueuePutError();
    Test_SendMsg_PipeFull();
    Test_SendMsg_MsgLimitExceeded();
    Test_SendMsg_GetPoolBufErr();
    Test_SendMsg_ZeroCopyGetPtr();
    Test_SendMsg_ZeroCopySend();
    Test_SendMsg_ZeroCopyPass();
    Test_SendMsg_ZeroCopyReleasePtr();
    Test_SendMsg_DisabledDestination();
    Test_SendMsg_SendWithMetadata();
    Test_SendMsg_InvalidMsgId_ZeroCopy();
    Test_SendMsg_MaxMsgSizePlusOne_ZeroCopy();
    Test_SendMsg_NoSubscribers_ZeroCopy();

#ifdef UT_VERBOSE
    UT_Text("End Test_SendMsg_API\n");
#endif
} /* end Test_SendMsg_API */

/*
** Test response to sending a null message on the software bus
*/
void Test_SendMsg_NullPtr(void)
{
    int32 ExpRtn;
    int32 ActRtn;
    int32 TestStat = CFE_PASS;

#ifdef UT_VERBOSE
    UT_Text("Begin Test for Null Pointer");
#endif

    SB_ResetUnitTest();
    ActRtn = CFE_SB_SendMsg(NULL);
    ExpRtn = CFE_SB_BAD_ARGUMENT;

    if (ActRtn != ExpRtn)
    {
        snprintf(cMsg, UT_MAX_MESSAGE_LENGTH,
                 "Unexpected return in null pointer Test, exp=0x%lx, "
                   "act=0x%lx",
                 (unsigned long) ExpRtn, (unsigned long) ActRtn);
        UT_Text(cMsg);
        TestStat = CFE_FAIL;
    }

    ExpRtn = 1;
    ActRtn = UT_GetNumEventsSent();

    if (ActRtn != ExpRtn)
    {
        snprintf(cMsg, UT_MAX_MESSAGE_LENGTH,
                 "Unexpected rtn from UT_GetNumEventsSent, exp=%ld, act=%ld",
                 (long) ExpRtn, (long) ActRtn);
        UT_Text(cMsg);
        TestStat = CFE_FAIL;
    }

    if (UT_EventIsInHistory(CFE_SB_SEND_BAD_ARG_EID) == false)
    {
        UT_Text("CFE_SB_SEND_BAD_ARG_EID not sent");
        TestStat = CFE_FAIL;
    }

    UT_Report(__FILE__, __LINE__,
              TestStat, "Test_SendMsg_API", "Null pointer test");
} /* end Test_SendMsg_NullPtr */

/*
** Test response to sending a message with an invalid ID
*/
void Test_SendMsg_InvalidMsgId(void)
{
    SB_UT_Test_Tlm_t TlmPkt;
    CFE_SB_MsgPtr_t  TlmPktPtr = (CFE_SB_MsgPtr_t) &TlmPkt;
    int32            ExpRtn;
    int32            ActRtn;
    int32            TestStat = CFE_PASS;

#ifdef UT_VERBOSE
    UT_Text("Begin Test for Invalid Message ID");
#endif

    SB_ResetUnitTest();
    CFE_SB_InitMsg(&TlmPkt, CFE_PLATFORM_SB_HIGHEST_VALID_MSGID + 1,
                   sizeof(TlmPkt), true);
    
    CFE_SB_SetMsgId(TlmPktPtr, 0xFFFF);

    
    CCSDS_WR_APID(TlmPktPtr->Hdr, 0x7FF );

#ifdef MESSAGE_FORMAT_IS_CCSDS_VER_2
    
    CCSDS_WR_SUBSYSTEM_ID(TlmPktPtr->SpacePacket.ApidQ, 0x7E );
    
#endif
    
    ActRtn = CFE_SB_SendMsg(TlmPktPtr);
    
    ExpRtn = CFE_SB_BAD_ARGUMENT;

    if (ActRtn != ExpRtn)
    {
        snprintf(cMsg, UT_MAX_MESSAGE_LENGTH,
                 "Unexpected return in invalid message test, "
                   "exp=0x%lx, act=0x%lx",
                 (unsigned long) ExpRtn, (unsigned long) ActRtn);
        UT_Text(cMsg);
        TestStat = CFE_FAIL;
    }

    ExpRtn = 1;
    ActRtn = UT_GetNumEventsSent();

    if (ActRtn != ExpRtn)
    {
        snprintf(cMsg, UT_MAX_MESSAGE_LENGTH,
                 "Unexpected rtn from UT_GetNumEventsSent, exp=%ld, act=%ld",
                 (long) ExpRtn, (long) ActRtn);
        UT_Text(cMsg);
        TestStat = CFE_FAIL;
    }

    if (UT_EventIsInHistory(CFE_SB_SEND_INV_MSGID_EID) == false)
    {
        UT_Text("CFE_SB_SEND_INV_MSGID_EID not sent");
        TestStat = CFE_FAIL;
    }

    UT_Report(__FILE__, __LINE__,
              TestStat, "Test_SendMsg_API", "Invalid message ID test");
} /* end Test_SendMsg_InvalidMsgId */

/*
** Test response to sending a message which has no subscribers
*/
void Test_SendMsg_NoSubscribers(void)
{
    CFE_SB_MsgId_t   MsgId = SB_UT_TLM_MID;
    SB_UT_Test_Tlm_t TlmPkt;
    CFE_SB_MsgPtr_t  TlmPktPtr = (CFE_SB_MsgPtr_t) &TlmPkt;
    int32            ExpRtn;
    int32            ActRtn;
    int32            TestStat = CFE_PASS;

#ifdef UT_VERBOSE
    UT_Text("Begin Test for No Subscribers");
#endif

    SB_ResetUnitTest();
    CFE_SB_InitMsg(&TlmPkt, MsgId, sizeof(TlmPkt), true);
    ActRtn = CFE_SB_SendMsg(TlmPktPtr);
    ExpRtn = CFE_SUCCESS;

    if (ActRtn != ExpRtn)
    {
        snprintf(cMsg, UT_MAX_MESSAGE_LENGTH,
                 "Unexpected return in no subscribers test, "
                   "exp=0x%lx, act=0x%lx",
                 (unsigned long) ExpRtn, (unsigned long) ActRtn);
        UT_Text(cMsg);
        TestStat = CFE_FAIL;
    }

    ExpRtn = 1;
    ActRtn = UT_GetNumEventsSent();

    if (ActRtn != ExpRtn)
    {
        snprintf(cMsg, UT_MAX_MESSAGE_LENGTH,
                 "Unexpected rtn from UT_GetNumEventsSent, exp=%ld, act=%ld",
                 (long) ExpRtn, (long) ActRtn);
        UT_Text(cMsg);
        TestStat = CFE_FAIL;
    }

    if (UT_EventIsInHistory(CFE_SB_SEND_NO_SUBS_EID) == false)
    {
        UT_Text("CFE_SB_SEND_NO_SUBS_EID not sent");
        TestStat = CFE_FAIL;
    }

    UT_Report(__FILE__, __LINE__,
              TestStat, "Test_SendMsg_API", "No subscribers test");
} /* end Test_SendMsg_NoSubscribers */

/*
** Test response to sending a message with the message size larger than allowed
*/
void Test_SendMsg_MaxMsgSizePlusOne(void)
{
    CFE_SB_MsgId_t   MsgId = SB_UT_TLM_MID;
    SB_UT_Test_Tlm_t TlmPkt;
    CFE_SB_MsgPtr_t  TlmPktPtr = (CFE_SB_MsgPtr_t) &TlmPkt;
    int32            ExpRtn;
    int32            ActRtn;
    int32            TestStat = CFE_PASS;

#ifdef UT_VERBOSE
    UT_Text("Begin Test for Maximum Message Size Plus One");
#endif

    SB_ResetUnitTest();
    CFE_SB_InitMsg(&TlmPkt, MsgId, CFE_MISSION_SB_MAX_SB_MSG_SIZE + 1, false);
    ActRtn = CFE_SB_SendMsg(TlmPktPtr);
    ExpRtn = CFE_SB_MSG_TOO_BIG;

    if (ActRtn != ExpRtn)
    {
        snprintf(cMsg, UT_MAX_MESSAGE_LENGTH,
                 "Unexpected return in maximum message size plus one test, "
                   "exp=0x%lx, act=0x%lx",
                 (unsigned long) ExpRtn, (unsigned long) ActRtn);
        UT_Text(cMsg);
        TestStat = CFE_FAIL;
    }

    ExpRtn = 1;
    ActRtn = UT_GetNumEventsSent();

    if (ActRtn != ExpRtn)
    {
        snprintf(cMsg, UT_MAX_MESSAGE_LENGTH,
                 "Unexpected rtn from UT_GetNumEventsSent, exp=%ld, act=%ld",
                 (long) ExpRtn, (long) ActRtn);
        UT_Text(cMsg);
        TestStat = CFE_FAIL;
    }

    if (UT_EventIsInHistory(CFE_SB_MSG_TOO_BIG_EID) == false)
    {
        UT_Text("CFE_SB_MSG_TOO_BIG_EID not sent");
        TestStat = CFE_FAIL;
    }

    UT_Report(__FILE__, __LINE__,
              TestStat, "Test_SendMsg_API",
              "Maximum message size plus one test");
} /* end Test_SendMsg_MaxMsgSizePlusOne */

/*
** Test successfully sending a message on the software bus
*/
void Test_SendMsg_BasicSend(void)
{
    CFE_SB_PipeId_t  PipeId;
    CFE_SB_MsgId_t   MsgId = SB_UT_TLM_MID;
    SB_UT_Test_Tlm_t TlmPkt;
    CFE_SB_MsgPtr_t  TlmPktPtr = (CFE_SB_MsgPtr_t) &TlmPkt;
    int32            PipeDepth = 2;
    int32            ExpRtn;
    int32            ActRtn;
    int32            TestStat = CFE_PASS;

#ifdef UT_VERBOSE
    UT_Text("Begin Test for Basic Send");
#endif

    SB_ResetUnitTest();
    CFE_SB_CreatePipe(&PipeId, PipeDepth, "TestPipe");
    CFE_SB_Subscribe(MsgId, PipeId);
    CFE_SB_InitMsg(&TlmPkt, MsgId, sizeof(TlmPkt), true);
    ActRtn = CFE_SB_SendMsg(TlmPktPtr);
    ExpRtn = CFE_SUCCESS;

    if (ActRtn != ExpRtn)
    {
        snprintf(cMsg, UT_MAX_MESSAGE_LENGTH,
                 "Unexpected return in basic send test, exp=0x%lx, act=0x%lx",
                 (unsigned long) ExpRtn, (unsigned long) ActRtn);
        UT_Text(cMsg);
        TestStat = CFE_FAIL;
    }

    ExpRtn = 3;
    ActRtn = UT_GetNumEventsSent();

    if (ActRtn != ExpRtn)
    {
        snprintf(cMsg, UT_MAX_MESSAGE_LENGTH,
                 "Unexpected rtn from UT_GetNumEventsSent, exp=%ld, act=%ld",
                 (long) ExpRtn, (long) ActRtn);
        UT_Text(cMsg);
        TestStat = CFE_FAIL;
    }

    CFE_SB_DeletePipe(PipeId);
    UT_Report(__FILE__, __LINE__,
              TestStat, "Test_SendMsg_API", "Basic send test");
} /* end Test_SendMsg_BasicSend */

/*
** Test successful send/receive for packet sequence count
*/
void Test_SendMsg_SequenceCount(void)
{
    CFE_SB_PipeId_t  PipeId;
    CFE_SB_MsgId_t   MsgId = SB_UT_TLM_MID;
    CFE_SB_MsgPtr_t  PtrToMsg;
    SB_UT_Test_Tlm_t TlmPkt;
    CFE_SB_MsgPtr_t  TlmPktPtr = (CFE_SB_MsgPtr_t) &TlmPkt;
    uint32           PipeDepth = 10;
    int32            TestStat = CFE_PASS;
    int32            ExpRtn;
    int32            ActRtn;

#ifdef UT_VERBOSE
    UT_Text("Begin Test for Telemetry Sequence Count");
#endif

    SB_ResetUnitTest();
    CFE_SB_CreatePipe(&PipeId, PipeDepth, "SeqCntTestPipe");
    CFE_SB_InitMsg(&TlmPkt, MsgId, sizeof(TlmPkt), true);
    CFE_SB_Subscribe(MsgId, PipeId);
    CCSDS_WR_SEQ(TlmPktPtr->Hdr, 22);
    ActRtn = CFE_SB_SendMsg(TlmPktPtr);
    ExpRtn = CFE_SUCCESS;

    if (ActRtn != ExpRtn)
    {
        snprintf(cMsg, UT_MAX_MESSAGE_LENGTH,
                 "Unexpected return from send in sequence count test, "
                   "exp=0x%lx, act=0x%lx",
                 (unsigned long) ExpRtn, (unsigned long) ActRtn);
        UT_Text(cMsg);
        TestStat = CFE_FAIL;
    }

    ActRtn = CFE_SB_RcvMsg(&PtrToMsg, PipeId, CFE_SB_PEND_FOREVER);
    ExpRtn = CFE_SUCCESS;

    if (ActRtn != ExpRtn)
    {
        snprintf(cMsg, UT_MAX_MESSAGE_LENGTH,
                 "Unexpected return from rcv 1 in sequence count test, "
                   "exp=0x%lx, act=0x%lx",
                 (unsigned long) ExpRtn, (unsigned long) ActRtn);
        UT_Text(cMsg);
        TestStat = CFE_FAIL;
    }
    else if (PtrToMsg == NULL)
    {
        UT_Text("Unexpected NULL return from rcv 1 in sequence count test");
        TestStat = CFE_FAIL;
    }
    else if (CCSDS_RD_SEQ(PtrToMsg->Hdr) != 1)
    {
        snprintf(cMsg, UT_MAX_MESSAGE_LENGTH,
                 "Unexpected sequence count for send in sequence count test, "
                   "exp=1, act=%d",
                 CCSDS_RD_SEQ(PtrToMsg->Hdr));
        UT_Text(cMsg);
        TestStat = CFE_FAIL;
    }

    ActRtn = CFE_SB_PassMsg(TlmPktPtr);
    ExpRtn = CFE_SUCCESS;

    if (ActRtn != ExpRtn)
    {
        snprintf(cMsg, UT_MAX_MESSAGE_LENGTH,
                 "Unexpected return from pass in sequence count test, "
                   "exp=0x%lx, act=0x%lx",
                 (unsigned long) ExpRtn, (unsigned long) ActRtn);
        UT_Text(cMsg);
        TestStat = CFE_FAIL;
    }

    ActRtn = CFE_SB_RcvMsg(&PtrToMsg, PipeId, CFE_SB_PEND_FOREVER);
    ExpRtn = CFE_SUCCESS;

    if (ActRtn != ExpRtn)
    {
        snprintf(cMsg, UT_MAX_MESSAGE_LENGTH,
                 "Unexpected return from rcv 2 in sequence count test, "
                   "exp=0x%lx, act=0x%lx",
                 (unsigned long) ExpRtn, (unsigned long) ActRtn);
        UT_Text(cMsg);
        TestStat = CFE_FAIL;
    }
    else if (PtrToMsg == NULL)
    {
        UT_Text("Unexpected NULL return from rcv 2 in sequence count test");
        TestStat = CFE_FAIL;
    }
    else if (CCSDS_RD_SEQ(PtrToMsg->Hdr) != 22)
    {
        snprintf(cMsg, UT_MAX_MESSAGE_LENGTH,
                 "Unexpected sequence count for pass in sequence count test, "
                   "exp=22, act=%d",
                 CCSDS_RD_SEQ(PtrToMsg->Hdr));
        UT_Text(cMsg);
        TestStat = CFE_FAIL;
    }

    ActRtn = CFE_SB_SendMsg(TlmPktPtr);
    ExpRtn = CFE_SUCCESS;

    if (ActRtn != ExpRtn)
    {
        snprintf(cMsg, UT_MAX_MESSAGE_LENGTH,
                 "Unexpected return from send 2 in sequence count test, "
                   "exp=0x%lx, act=0x%lx",
                 (unsigned long) ExpRtn, (unsigned long) ActRtn);
        UT_Text(cMsg);
        TestStat = CFE_FAIL;
    }

    ActRtn = CFE_SB_RcvMsg(&PtrToMsg, PipeId, CFE_SB_PEND_FOREVER);
    ExpRtn = CFE_SUCCESS;
    if (ActRtn != ExpRtn)
    {
        snprintf(cMsg, UT_MAX_MESSAGE_LENGTH,
                 "Unexpected return from rcv 3 in sequence count test, "
                   "exp=0x%lx, act=0x%lx",
                 (unsigned long) ExpRtn, (unsigned long) ActRtn);
        UT_Text(cMsg);
        TestStat = CFE_FAIL;
    }
    else if (PtrToMsg == NULL)
    {
        UT_Text("Unexpected NULL return from rcv 3 in sequence count test");
        TestStat = CFE_FAIL;
    }
    else if (CCSDS_RD_SEQ(PtrToMsg->Hdr) != 2)
    {
        snprintf(cMsg, UT_MAX_MESSAGE_LENGTH,
                 "Unexpected sequence count for send in sequence count test, "
                   "exp=2, act=%d",
                 CCSDS_RD_SEQ(PtrToMsg->Hdr));
        UT_Text(cMsg);
        TestStat = CFE_FAIL;
    }

    ExpRtn = 3;
    ActRtn = UT_GetNumEventsSent();

    if (ActRtn != ExpRtn)
    {
        snprintf(cMsg, UT_MAX_MESSAGE_LENGTH,
                 "Unexpected rtn from UT_GetNumEventsSent, exp=%ld, act=%ld",
                 (long) ExpRtn, (long) ActRtn);
        UT_Text(cMsg);
        TestStat = CFE_FAIL;
    }

    if (UT_EventIsInHistory(CFE_SB_SUBSCRIPTION_RCVD_EID) == false)
    {
        UT_Text("CFE_SB_SUBSCRIPTION_RCVD_EID not sent");
        TestStat = CFE_FAIL;
    }

    CFE_SB_Unsubscribe(MsgId, PipeId); /* should have no subscribers now */

    CFE_SB_SendMsg(TlmPktPtr); /* increment to 3 */

    CFE_SB_Subscribe(MsgId, PipeId); /* resubscribe so we can receive a msg */

    CFE_SB_SendMsg(TlmPktPtr); /* increment to 4 */

    CFE_SB_RcvMsg(&PtrToMsg, PipeId, CFE_SB_PEND_FOREVER);

    if (CCSDS_RD_SEQ(PtrToMsg->Hdr) != 4)
    {
        snprintf(cMsg, UT_MAX_MESSAGE_LENGTH,
                 "Unexpected sequence count for send in sequence count test, "
                   "exp=4, act=%d",
                 CCSDS_RD_SEQ(PtrToMsg->Hdr));
        UT_Text(cMsg);
        TestStat = CFE_FAIL;
    }

    CFE_SB_DeletePipe(PipeId);
    UT_Report(__FILE__, __LINE__,
              TestStat, "Test_SendMsg_API",
              "Telemetry sequence count test");
} /* end Test_SendMsg_SequenceCount */

/*
** Test send message response to a socket queue 'put' error
*/
void Test_SendMsg_QueuePutError(void)
{
    CFE_SB_PipeId_t  PipeId4Error;
    CFE_SB_MsgId_t   MsgId = SB_UT_TLM_MID;
    SB_UT_Test_Tlm_t TlmPkt;
    CFE_SB_MsgPtr_t  TlmPktPtr = (CFE_SB_MsgPtr_t) &TlmPkt;
    int32            PipeDepth = 2;
    int32            ExpRtn;
    int32            ActRtn;
    int32            TestStat = CFE_PASS;

#ifdef UT_VERBOSE
    UT_Text("Begin Test for QueuePut Error");
#endif

    SB_ResetUnitTest();
    CFE_SB_CreatePipe(&PipeId4Error, PipeDepth, "TestPipe");
    CFE_SB_Subscribe(MsgId, PipeId4Error);
    CFE_SB_InitMsg(&TlmPkt, MsgId, sizeof(TlmPkt), false);
    UT_SetDeferredRetcode(UT_KEY(OS_QueuePut), 1, OS_ERROR);
    ActRtn = CFE_SB_SendMsg(TlmPktPtr);
    ExpRtn = CFE_SUCCESS;

    if (ActRtn != ExpRtn)
    {
        snprintf(cMsg, UT_MAX_MESSAGE_LENGTH,
                 "Unexpected return in QueuePut error test, "
                   "exp=0x%lx, act=0x%lx",
                 (unsigned long) ExpRtn, (unsigned long) ActRtn);
        UT_Text(cMsg);
        TestStat = CFE_FAIL;
    }

    ExpRtn = 5;
    ActRtn = UT_GetNumEventsSent();

    if (ActRtn != ExpRtn)
    {
        snprintf(cMsg, UT_MAX_MESSAGE_LENGTH,
                 "Unexpected rtn from UT_GetNumEventsSent, exp=%ld, act=%ld",
                 (long) ExpRtn, (long) ActRtn);
        UT_Text(cMsg);
        TestStat = CFE_FAIL;
    }

    if (UT_EventIsInHistory(CFE_SB_Q_WR_ERR_EID) == false)
    {
        UT_Text("CFE_SB_Q_WR_ERR_EID not sent");
        TestStat = CFE_FAIL;
    }

    CFE_SB_DeletePipe(PipeId4Error);
    UT_Report(__FILE__, __LINE__,
              TestStat, "Test_SendMsg_API", "QueuePut error test");
} /* end Test_SendMsg_QueuePutError */

/*
** Test send message response when the socket queue is full
*/
void Test_SendMsg_PipeFull(void)
{
    CFE_SB_PipeId_t  PipeId;
    CFE_SB_MsgId_t   MsgId = SB_UT_TLM_MID;
    SB_UT_Test_Tlm_t TlmPkt;
    CFE_SB_MsgPtr_t  TlmPktPtr = (CFE_SB_MsgPtr_t) &TlmPkt;
    int32            PipeDepth = 1;
    int32            ExpRtn;
    int32            ActRtn;
    int32            TestStat = CFE_PASS;

#ifdef UT_VERBOSE
    UT_Text("Begin Test for Pipe Full");
#endif

    SB_ResetUnitTest();
    CFE_SB_InitMsg(&TlmPkt, MsgId, sizeof(TlmPkt), true);
    CFE_SB_CreatePipe(&PipeId, PipeDepth, "PipeFullTestPipe");
    CFE_SB_Subscribe(MsgId, PipeId);

    /* This send should pass */
    ActRtn = CFE_SB_SendMsg(TlmPktPtr);
    ExpRtn = CFE_SUCCESS;

    if (ActRtn != ExpRtn)
    {
        snprintf(cMsg, UT_MAX_MESSAGE_LENGTH,
                 "Unexpected return1 in pipe full test, exp=0x%lx, act=0x%lx",
                 (unsigned long) ExpRtn, (unsigned long) ActRtn);
        UT_Text(cMsg);
        TestStat = CFE_FAIL;
    }

    /* Tell the QueuePut stub to return OS_QUEUE_FULL on its next call */
    UT_SetDeferredRetcode(UT_KEY(OS_QueuePut), 1, OS_QUEUE_FULL);
    ActRtn = CFE_SB_SendMsg(TlmPktPtr);

    /* Pipe overflow causes SendMsg to return CFE_SUCCESS */
    ExpRtn = CFE_SUCCESS;

    if (ActRtn != ExpRtn)
    {
        snprintf(cMsg, UT_MAX_MESSAGE_LENGTH,
                 "Unexpected return2 in pipe full test, exp=0x%lx, act=0x%lx",
                 (unsigned long) ExpRtn, (unsigned long) ActRtn);
        UT_Text(cMsg);
        TestStat = CFE_FAIL;
    }

    ExpRtn = 5;
    ActRtn = UT_GetNumEventsSent();

    if (ActRtn != ExpRtn)
    {
        snprintf(cMsg, UT_MAX_MESSAGE_LENGTH,
                 "Unexpected rtn from UT_GetNumEventsSent, exp=%ld, act=%ld",
                 (long) ExpRtn, (long) ActRtn);
        UT_Text(cMsg);
        TestStat = CFE_FAIL;
    }

    if (UT_EventIsInHistory(CFE_SB_Q_FULL_ERR_EID) == false)
    {
        UT_Text("CFE_SB_Q_FULL_ERR_EID not sent");
        TestStat = CFE_FAIL;
    }

    CFE_SB_DeletePipe(PipeId);
    UT_Report(__FILE__, __LINE__,
              TestStat, "Test_SendMsg_API", "Pipe full test");
} /* end Test_SendMsg_PipeFull */

/*
** Test send message response to too many messages sent to the pipe
*/
void Test_SendMsg_MsgLimitExceeded(void)
{
    CFE_SB_PipeId_t  PipeId;
    CFE_SB_MsgId_t   MsgId = SB_UT_TLM_MID;
    SB_UT_Test_Tlm_t TlmPkt;
    CFE_SB_MsgPtr_t  TlmPktPtr = (CFE_SB_MsgPtr_t) &TlmPkt;
    int32            PipeDepth = 5;
    int32            ExpRtn;
    int32            ActRtn;
    int32            TestStat = CFE_PASS;

#ifdef UT_VERBOSE
    UT_Text("Begin Test for Msg Limit Exceeded");
#endif

    SB_ResetUnitTest();
    CFE_SB_InitMsg(&TlmPkt, MsgId, sizeof(TlmPkt), false);
    CFE_SB_CreatePipe(&PipeId, PipeDepth, "MsgLimTestPipe");

    /* Set maximum allowed messages on the pipe at one time to 1 */
    CFE_SB_SubscribeEx(MsgId, PipeId, CFE_SB_Default_Qos, 1);

    /* First send should pass */
    ActRtn = CFE_SB_SendMsg(TlmPktPtr);
    ExpRtn = CFE_SUCCESS;

    if (ActRtn != ExpRtn)
    {
        snprintf(cMsg, UT_MAX_MESSAGE_LENGTH,
                 "Unexpected return in message limit test1, "
                   "exp=0x%lx, act=0x%lx",
                 (unsigned long) ExpRtn, (unsigned long) ActRtn);
        UT_Text(cMsg);
        TestStat = CFE_FAIL;
    }

    /* This send should produce a MsgId to Pipe Limit Exceeded message, but
     * return success
     */
    ActRtn = CFE_SB_SendMsg(TlmPktPtr);
    ExpRtn = CFE_SUCCESS;

    if (ActRtn != ExpRtn)
    {
        snprintf(cMsg, UT_MAX_MESSAGE_LENGTH,
                 "Unexpected return in message limit test2, "
                   "exp=0x%lx, act=0x%lx",
                 (unsigned long) ExpRtn, (unsigned long) ActRtn);
        UT_Text(cMsg);
        TestStat = CFE_FAIL;
    }

    ExpRtn = 5;
    ActRtn = UT_GetNumEventsSent();

    if (ActRtn != ExpRtn)
    {
        snprintf(cMsg, UT_MAX_MESSAGE_LENGTH,
                 "Unexpected rtn from UT_GetNumEventsSent, exp=%ld, act=%ld",
                 (long) ExpRtn, (long) ActRtn);
        UT_Text(cMsg);
        TestStat = CFE_FAIL;
    }

    if (UT_EventIsInHistory(CFE_SB_MSGID_LIM_ERR_EID) == false)
    {
        UT_Text("CFE_SB_MSGID_LIM_ERR_EID not sent");
        TestStat = CFE_FAIL;
    }

    CFE_SB_DeletePipe(PipeId);
    UT_Report(__FILE__, __LINE__,
              TestStat, "Test_SendMsg_API",
              "Msg Limit Exceeded test");
} /* end Test_SendMsg_MsgLimitExceeded */

/*
** Test send message response to a buffer descriptor allocation failure
*/
void Test_SendMsg_GetPoolBufErr(void)
{
    CFE_SB_PipeId_t  PipeId;
    CFE_SB_MsgId_t   MsgId = SB_UT_TLM_MID;
    SB_UT_Test_Tlm_t TlmPkt;
    CFE_SB_MsgPtr_t  TlmPktPtr = (CFE_SB_MsgPtr_t) &TlmPkt;
    int32            PipeDepth;
    int32            ExpRtn;
    int32            ActRtn;
    int32            TestStat = CFE_PASS;

#ifdef UT_VERBOSE
    UT_Text("Begin Test for GetPoolBufErr");
#endif

    SB_ResetUnitTest();
    PipeDepth = 1;
    CFE_SB_InitMsg(&TlmPkt, MsgId, sizeof(TlmPkt), true);
    CFE_SB_CreatePipe(&PipeId, PipeDepth, "GetPoolErrPipe");
    CFE_SB_Subscribe(MsgId, PipeId);

    /* Have GetPoolBuf stub return error on its next call (buf descriptor
     * allocation failed)
     */
    UT_SetDeferredRetcode(UT_KEY(CFE_ES_GetPoolBuf), 1, CFE_ES_ERR_MEM_BLOCK_SIZE);
    ActRtn = CFE_SB_SendMsg(TlmPktPtr);
    ExpRtn = CFE_SB_BUF_ALOC_ERR;

    if (ActRtn != ExpRtn)
    {
        snprintf(cMsg, UT_MAX_MESSAGE_LENGTH,
                 "Unexpected return in GetPoolBufErr1 test, "
                   "exp=0x%lx, act=0x%lx",
                 (unsigned long) ExpRtn, (unsigned long) ActRtn);
        UT_Text(cMsg);
        TestStat = CFE_FAIL;
    }

    ExpRtn = 4;
    ActRtn = UT_GetNumEventsSent();

    if (ActRtn != ExpRtn)
    {
        snprintf(cMsg, UT_MAX_MESSAGE_LENGTH,
                 "Unexpected rtn from UT_GetNumEventsSent, exp=%ld, act=%ld",
                 (long) ExpRtn, (long) ActRtn);
        UT_Text(cMsg);
        TestStat = CFE_FAIL;
    }

    if (UT_EventIsInHistory(CFE_SB_GET_BUF_ERR_EID) == false)
    {
        UT_Text("CFE_SB_GET_BUF_ERR_EID not sent");
        TestStat = CFE_FAIL;
    }

    CFE_SB_DeletePipe(PipeId);
    UT_Report(__FILE__, __LINE__,
              TestStat, "Test_SendMsg_API", "GetPoolBufErr test");
} /* end Test_SendMsg_GetPoolBufErr */

/*
** Test getting a pointer to a buffer for zero copy mode with buffer
** allocation failures
*/
void Test_SendMsg_ZeroCopyGetPtr(void)
{
    CFE_SB_ZeroCopyHandle_t ZeroCpyBufHndl;
    uint16                  MsgSize = 10;
    cpuaddr                 ExpRtn;
    cpuaddr                 ActRtn;
    int32                   TestStat = CFE_PASS;

#ifdef UT_VERBOSE
    UT_Text("Begin Test for ZeroCopyGetPtr");
#endif

    SB_ResetUnitTest();

    /* Have GetPoolBuf stub return error on its next call (buf descriptor
     * allocation failed)
     */
    UT_SetDeferredRetcode(UT_KEY(CFE_ES_GetPoolBuf), 1, CFE_ES_ERR_MEM_BLOCK_SIZE);
    ActRtn = (cpuaddr) CFE_SB_ZeroCopyGetPtr(MsgSize, &ZeroCpyBufHndl);
    ExpRtn = (cpuaddr) NULL;

    if (ActRtn != ExpRtn)
    {
        snprintf(cMsg, UT_MAX_MESSAGE_LENGTH,
                 "Unexpected return in ZeroCopyGetPtr test (buffer "
                   "descriptor), exp=0x%lx, act=0x%lx",
                 (unsigned long) ExpRtn, (unsigned long) ActRtn);
        UT_Text(cMsg);
        TestStat = CFE_FAIL;
    }

    /* Have GetPoolBuf stub return error on its second call (actual buffer
     * allocation failed)
     */
    UT_SetDeferredRetcode(UT_KEY(CFE_ES_GetPoolBuf), 2, CFE_ES_ERR_MEM_BLOCK_SIZE);
    ActRtn = (cpuaddr) CFE_SB_ZeroCopyGetPtr(MsgSize, &ZeroCpyBufHndl);
    ExpRtn = (cpuaddr) NULL;

    if (ActRtn != ExpRtn)
    {
        snprintf(cMsg, UT_MAX_MESSAGE_LENGTH,
                 "Unexpected return in ZeroCopyGetPtr test, (buffer "
                   "allocation) exp=0x%lx, act=0x%lx",
                 (unsigned long) ExpRtn, (unsigned long) ActRtn);
        UT_Text(cMsg);
        TestStat = CFE_FAIL;
    }


    /* Have GetPoolBuf stub return error on its second call (null buffer
     * returned and error returning the memory to the buffer)
     */
    UT_SetDeferredRetcode(UT_KEY(CFE_ES_GetPoolBuf), 2, -1);
    UT_SetDeferredRetcode(UT_KEY(CFE_ES_PutPoolBuf), 1, 0);
    ActRtn = (cpuaddr) CFE_SB_ZeroCopyGetPtr(MsgSize, &ZeroCpyBufHndl);
    ExpRtn = (cpuaddr) NULL;

    if (ActRtn != ExpRtn)
    {
        snprintf(cMsg, UT_MAX_MESSAGE_LENGTH,
                 "Unexpected return in ZeroCopyGetPtr test, (null buffer, put "
                   "buffer) exp=0x%lx, act=0x%lx",
                 (unsigned long) ExpRtn, (unsigned long) ActRtn);
        UT_Text(cMsg);
        TestStat = CFE_FAIL;
    }

    ExpRtn = 0;
    ActRtn = UT_GetNumEventsSent();

    if (ActRtn != ExpRtn)
    {
        snprintf(cMsg, UT_MAX_MESSAGE_LENGTH,
                 "Unexpected rtn from UT_GetNumEventsSent (get pool buffer), "
                   "exp=%ld, act=%ld",
                 (unsigned long) ExpRtn, (unsigned long) ActRtn);
        UT_Text(cMsg);
        TestStat = CFE_FAIL;
    }

    /* Increase the peak memory and buffers in use above the expected values in
     * order to exercise branch paths
     */
    CFE_SB.StatTlmMsg.Payload.PeakMemInUse = (MsgSize +
                                              sizeof(CFE_SB_BufferD_t)) * 5;
    CFE_SB.StatTlmMsg.Payload.PeakSBBuffersInUse =
      CFE_SB.StatTlmMsg.Payload.SBBuffersInUse + 2;
    ActRtn = (cpuaddr) CFE_SB_ZeroCopyGetPtr(MsgSize, &ZeroCpyBufHndl);
    ExpRtn = (cpuaddr) NULL;

    if (ActRtn == ExpRtn)
    {
        snprintf(cMsg, UT_MAX_MESSAGE_LENGTH,
                 "Unexpected return in ZeroCopyGetPtr test, (branch paths) "
                   "exp=0x%lx, act=0x%lx",
                 (unsigned long) ExpRtn, (unsigned long) ActRtn);
        UT_Text(cMsg);
        TestStat = CFE_FAIL;
    }

    ExpRtn = (MsgSize + sizeof(CFE_SB_BufferD_t)) * 5;
    ActRtn = CFE_SB.StatTlmMsg.Payload.PeakMemInUse;

    if (ActRtn != ExpRtn)
    {
        snprintf(cMsg, UT_MAX_MESSAGE_LENGTH,
                 "Unexpected branch path taken in ZeroCopyGetPtr test "
                   "(memory in use), exp=0x%lx, act=0x%lx",
                 (unsigned long) ExpRtn, (unsigned long) ActRtn);
        UT_Text(cMsg);
        TestStat = CFE_FAIL;
    }

    ExpRtn = CFE_SB.StatTlmMsg.Payload.SBBuffersInUse + 1;
    ActRtn = CFE_SB.StatTlmMsg.Payload.PeakSBBuffersInUse;

    if (ActRtn != ExpRtn)
    {
        snprintf(cMsg, UT_MAX_MESSAGE_LENGTH,
                 "Unexpected branch path taken in ZeroCopyGetPtr test "
                   "(buffers in use), exp=0x%lx, act=0x%lx",
                 (unsigned long) ExpRtn, (unsigned long) ActRtn);
        UT_Text(cMsg);
        TestStat = CFE_FAIL;
    }

    ExpRtn = 0;
    ActRtn = (cpuaddr)UT_GetNumEventsSent();

    if (ActRtn != ExpRtn)
    {
        snprintf(cMsg, UT_MAX_MESSAGE_LENGTH,
                 "Unexpected rtn from UT_GetNumEventsSent (branch paths), "
                   "exp=%lx, act=%lx",
                 (unsigned long) ExpRtn, (unsigned long) ActRtn);
        UT_Text(cMsg);
        TestStat = CFE_FAIL;
    }

    UT_Report(__FILE__, __LINE__,
              TestStat, "Test_SendMsg_API", "ZeroCopyGetPtr test");
} /* end Test_SendMsg_ZeroCopyGetPtr */

/*
** Test successfully sending a message in zero copy mode (telemetry source
** sequence count increments)
*/
void Test_SendMsg_ZeroCopySend(void)
{
    CFE_SB_MsgPtr_t         PtrToMsg;
    CFE_SB_PipeId_t         PipeId;
    CFE_SB_MsgId_t          MsgId = SB_UT_TLM_MID;
    CFE_SB_MsgPtr_t         ZeroCpyMsgPtr = NULL;
    uint32                  PipeDepth = 10;
    CFE_SB_ZeroCopyHandle_t ZeroCpyBufHndl = 0;
    int32                   ExpRtn;
    int32                   ActRtn;
    int32                   TestStat = CFE_PASS;

#ifdef UT_VERBOSE
    UT_Text("Begin Test for CFE_SB_ZeroCopySend");
#endif

    SB_ResetUnitTest();
    CFE_SB_CreatePipe(&PipeId, PipeDepth, "ZeroCpyTestPipe");
    CFE_SB_Subscribe(MsgId, PipeId);
    ZeroCpyMsgPtr = CFE_SB_ZeroCopyGetPtr(sizeof(SB_UT_Test_Tlm_t),
                                          &ZeroCpyBufHndl);

    if (ZeroCpyMsgPtr == NULL)
    {
        UT_Text("Unexpected NULL pointer returned from ZeroCopyGetPtr");
        TestStat = CFE_FAIL;
    }
    else
    {
        CFE_SB_InitMsg(ZeroCpyMsgPtr, MsgId, sizeof(SB_UT_Test_Tlm_t), true);
        CCSDS_WR_SEQ(ZeroCpyMsgPtr->Hdr, 22);
    }

    /* Test response to a get pool information error */
    UT_SetDeferredRetcode(UT_KEY(CFE_ES_GetPoolBufInfo), 1, -1);
    ActRtn = CFE_SB_ZeroCopySend(ZeroCpyMsgPtr, ZeroCpyBufHndl);
    ExpRtn = CFE_SB_BUFFER_INVALID;

    if (ActRtn != ExpRtn)
    {
        snprintf(cMsg, UT_MAX_MESSAGE_LENGTH,
                 "Unexpected return from send in zero copy send test (get "
                   "pool information), exp=0x%lx, act=0x%lx",
                 (unsigned long) ExpRtn, (unsigned long) ActRtn);
        UT_Text(cMsg);
        TestStat = CFE_FAIL;
    }

    /* Test a successful zero copy send */
    ActRtn = CFE_SB_ZeroCopySend(ZeroCpyMsgPtr, ZeroCpyBufHndl);
    ExpRtn = CFE_SUCCESS;

    if (ActRtn != ExpRtn)
    {
        snprintf(cMsg, UT_MAX_MESSAGE_LENGTH,
                 "Unexpected return from send in zero copy send test  "
                   "(success),exp=0x%lx, act=0x%lx",
                 (unsigned long) ExpRtn, (unsigned long) ActRtn);
        UT_Text(cMsg);
        TestStat = CFE_FAIL;
    }

    ActRtn = CFE_SB_RcvMsg(&PtrToMsg, PipeId, CFE_SB_PEND_FOREVER);
    ExpRtn = CFE_SUCCESS;

    if (ActRtn != ExpRtn)
    {
        snprintf(cMsg, UT_MAX_MESSAGE_LENGTH,
                 "Unexpected return from rcv in zero copy send test, "
                   "exp=0x%lx, act=0x%lx",
                 (unsigned long) ExpRtn, (unsigned long) ActRtn);
        UT_Text(cMsg);
        TestStat = CFE_FAIL;
    }

    if (PtrToMsg == NULL)
    {
        UT_Text("Unexpected NULL return from rcv in zero copy send test");
        TestStat = CFE_FAIL;
    }
    else if (CCSDS_RD_SEQ(PtrToMsg->Hdr) != 1)
    {
        snprintf(cMsg, UT_MAX_MESSAGE_LENGTH,
                 "Unexpected sequence count for send in sequence count test, "
                   "exp=1, act=%d",
                 CCSDS_RD_SEQ(PtrToMsg->Hdr));
        UT_Text(cMsg);
        TestStat = CFE_FAIL;
    }

    ExpRtn = 3;
    ActRtn = UT_GetNumEventsSent();

    if (ActRtn != ExpRtn)
    {
        snprintf(cMsg, UT_MAX_MESSAGE_LENGTH,
                 "Unexpected rtn from UT_GetNumEventsSent, exp=%ld, act=%ld",
                 (long) ExpRtn, (long) ActRtn);
        UT_Text(cMsg);
        TestStat = CFE_FAIL;
    }

    if (UT_EventIsInHistory(CFE_SB_SUBSCRIPTION_RCVD_EID) == false)
    {
        UT_Text("CFE_SB_SUBSCRIPTION_RCVD_EID not sent");
        TestStat = CFE_FAIL;
    }

    CFE_SB_DeletePipe(PipeId);
    UT_Report(__FILE__, __LINE__,
              TestStat, "Test_SendMsg_API",
              "CFE_SB_ZeroCopySend test");
} /* end Test_SendMsg_ZeroCopySend */

/*
** Test successfully sending a message in zero copy mode (telemetry source
** sequence count is unchanged)
*/
void Test_SendMsg_ZeroCopyPass(void)
{
    CFE_SB_MsgPtr_t PtrToMsg;
    CFE_SB_PipeId_t PipeId;
    CFE_SB_MsgId_t          MsgId = SB_UT_TLM_MID;
    CFE_SB_MsgPtr_t         ZeroCpyMsgPtr = NULL;
    uint32                  PipeDepth = 10;
    CFE_SB_ZeroCopyHandle_t ZeroCpyBufHndl = 0;
    uint16                  Seq = 22;
    int32                   ExpRtn;
    int32                   ActRtn;
    int32                   TestStat = CFE_PASS;

#ifdef UT_VERBOSE
    UT_Text("Begin Test for CFE_SB_ZeroCopyPass");
#endif

    SB_ResetUnitTest();
    CFE_SB_CreatePipe(&PipeId, PipeDepth, "ZeroCpyPassTestPipe");
    CFE_SB_Subscribe(MsgId, PipeId);
    ZeroCpyMsgPtr = CFE_SB_ZeroCopyGetPtr(sizeof(SB_UT_Test_Tlm_t),
                                          &ZeroCpyBufHndl);

    if (ZeroCpyMsgPtr == NULL)
    {
        UT_Text("Unexpected NULL pointer returned from ZeroCopyGetPtr");
        TestStat = CFE_FAIL;
    }
    else
    {
      CFE_SB_InitMsg(ZeroCpyMsgPtr, MsgId, sizeof(SB_UT_Test_Tlm_t), true);
      CCSDS_WR_SEQ(ZeroCpyMsgPtr->Hdr, Seq);
    }

    /* Test response to a get pool information error */
    UT_SetDeferredRetcode(UT_KEY(CFE_ES_GetPoolBufInfo), 1, -1);
    ActRtn = CFE_SB_ZeroCopyPass(ZeroCpyMsgPtr, ZeroCpyBufHndl);
    ExpRtn = CFE_SB_BUFFER_INVALID;

    if (ActRtn != ExpRtn)
    {
        snprintf(cMsg, UT_MAX_MESSAGE_LENGTH,
                 "Unexpected return from send in zero copy pass test (get "
                   "pool information) exp=0x%lx, act=0x%lx",
                 (unsigned long) ExpRtn, (unsigned long) ActRtn);
        UT_Text(cMsg);
        TestStat = CFE_FAIL;
    }

    /* Test a successful zero copy pass */
    ActRtn = CFE_SB_ZeroCopyPass(ZeroCpyMsgPtr, ZeroCpyBufHndl);
    ExpRtn = CFE_SUCCESS;

    if (ActRtn != ExpRtn)
    {
        snprintf(cMsg, UT_MAX_MESSAGE_LENGTH,
                 "Unexpected return from send in zero copy pass test "
                   "(success), exp=0x%lx, act=0x%lx",
                 (unsigned long) ExpRtn, (unsigned long) ActRtn);
        UT_Text(cMsg);
        TestStat = CFE_FAIL;
    }

    ActRtn = CFE_SB_RcvMsg(&PtrToMsg, PipeId, CFE_SB_PEND_FOREVER);
    ExpRtn = CFE_SUCCESS;

    if (ActRtn != ExpRtn)
    {
        snprintf(cMsg, UT_MAX_MESSAGE_LENGTH,
                 "Unexpected return from receive in zero copy pass test, "
                   "exp=0x%lx, act=0x%lx",
                 (unsigned long) ExpRtn, (unsigned long) ActRtn);
        UT_Text(cMsg);
        TestStat = CFE_FAIL;
    }

    if (PtrToMsg == NULL)
    {
        UT_Text("Unexpected NULL return from receive in zero copy pass test");
        TestStat = CFE_FAIL;
    }
    else if (CCSDS_RD_SEQ(PtrToMsg->Hdr) != Seq)
    {
        snprintf(cMsg, UT_MAX_MESSAGE_LENGTH,
                 "Unexpected sequence count for send in sequence count test, "
                   "exp=%d, act=%d",
                 Seq, CCSDS_RD_SEQ(PtrToMsg->Hdr));
        UT_Text(cMsg);
        TestStat = CFE_FAIL;
    }

    ExpRtn = 3;
    ActRtn = UT_GetNumEventsSent();

    if (ActRtn != ExpRtn)
    {
        snprintf(cMsg, UT_MAX_MESSAGE_LENGTH,
                 "Unexpected rtn from UT_GetNumEventsSent, exp=%ld, act=%ld",
                 (long) ExpRtn, (long) ActRtn);
        UT_Text(cMsg);
        TestStat = CFE_FAIL;
    }

    if (UT_EventIsInHistory(CFE_SB_SUBSCRIPTION_RCVD_EID) == false)
    {
        UT_Text("CFE_SB_SUBSCRIPTION_RCVD_EID not sent");
        TestStat = CFE_FAIL;
    }

    CFE_SB_DeletePipe(PipeId);
    UT_Report(__FILE__, __LINE__,
              TestStat, "Test_SendMsg_API",
              "CFE_SB_ZeroCopyPass test");
} /* end Test_SendMsg_ZeroCopyPass */

/*
** Test releasing a pointer to a buffer for zero copy mode
*/
void Test_SendMsg_ZeroCopyReleasePtr(void)
{
    CFE_SB_MsgPtr_t         ZeroCpyMsgPtr1 = NULL;
    CFE_SB_MsgPtr_t         ZeroCpyMsgPtr2 = NULL;
    CFE_SB_MsgPtr_t         ZeroCpyMsgPtr3 = NULL;
    CFE_SB_ZeroCopyHandle_t ZeroCpyBufHndl1 = 0;
    CFE_SB_ZeroCopyHandle_t ZeroCpyBufHndl2 = 0;
    CFE_SB_ZeroCopyHandle_t ZeroCpyBufHndl3 = 0;
    uint16                  MsgSize = 10;
    int32                   ExpRtn;
    int32                   ActRtn;
    int32                   TestStat = CFE_PASS;

#ifdef UT_VERBOSE
    UT_Text("Begin Test for ZeroCopyReleasePtr");
#endif

    SB_ResetUnitTest();
    ZeroCpyMsgPtr1 = CFE_SB_ZeroCopyGetPtr(MsgSize, &ZeroCpyBufHndl1);
    ZeroCpyMsgPtr2 = CFE_SB_ZeroCopyGetPtr(MsgSize, &ZeroCpyBufHndl2);
    ZeroCpyMsgPtr3 = CFE_SB_ZeroCopyGetPtr(MsgSize, &ZeroCpyBufHndl3);
    ActRtn = CFE_SB_ZeroCopyReleasePtr(ZeroCpyMsgPtr2, ZeroCpyBufHndl2);
    ExpRtn = CFE_SUCCESS;

    /* Test successful release of the first buffer */
    if (ActRtn != ExpRtn)
    {
        snprintf(cMsg, UT_MAX_MESSAGE_LENGTH,
                 "Unexpected return in ZeroCopyReleasePtr test (success 1), "
                   "exp=0x%lx, act=0x%lx",
                 (unsigned long) ExpRtn, (unsigned long) ActRtn);
        UT_Text(cMsg);
        TestStat = CFE_FAIL;
    }

    /* Test response to an invalid buffer */
    UT_SetDeferredRetcode(UT_KEY(CFE_ES_GetPoolBufInfo), 1, -1);
    ActRtn = CFE_SB_ZeroCopyReleasePtr(ZeroCpyMsgPtr2, ZeroCpyBufHndl2);
    ExpRtn = CFE_SB_BUFFER_INVALID;

    if (ActRtn != ExpRtn)
    {
        snprintf(cMsg, UT_MAX_MESSAGE_LENGTH,
                 "Unexpected return in ZeroCopyReleasePtr test (get pool "
                   "information error), exp=0x%lx, act=0x%lx",
                 (unsigned long) ExpRtn, (unsigned long) ActRtn);
        UT_Text(cMsg);
        TestStat = CFE_FAIL;
    }

    /* Test response to a null message pointer */
    ActRtn = CFE_SB_ZeroCopyReleasePtr(NULL, ZeroCpyBufHndl2);
    ExpRtn = CFE_SB_BUFFER_INVALID;

    if (ActRtn != ExpRtn)
    {
        snprintf(cMsg, UT_MAX_MESSAGE_LENGTH,
                 "Unexpected return in ZeroCopyReleasePtr test (null "
                   "message pointer error), exp=0x%lx, act=0x%lx",
                 (unsigned long) ExpRtn, (unsigned long) ActRtn);
        UT_Text(cMsg);
        TestStat = CFE_FAIL;
    }

    /* Test response to an invalid message pointer */
    ActRtn = CFE_SB_ZeroCopyReleasePtr((CFE_SB_Msg_t *) 0x1234,
                                       ZeroCpyBufHndl2);
    ExpRtn = CFE_SB_BUFFER_INVALID;

    if (ActRtn != ExpRtn)
    {
        snprintf(cMsg, UT_MAX_MESSAGE_LENGTH,
                 "Unexpected return in ZeroCopyReleasePtr test (invalid "
                   "message pointer error), exp=0x%lx, act=0x%lx",
                 (unsigned long) ExpRtn, (unsigned long) ActRtn);
        UT_Text(cMsg);
        TestStat = CFE_FAIL;
    }

    /* Test path when return the descriptor to the pool fails in
     * CFE_SB_ZeroCopyReleaseDesc
     */
    UT_SetDeferredRetcode(UT_KEY(CFE_ES_PutPoolBuf), 1, -1);
    ActRtn = CFE_SB_ZeroCopyReleasePtr(ZeroCpyMsgPtr2, ZeroCpyBufHndl2);
    ExpRtn = CFE_SUCCESS;

    if (ActRtn != ExpRtn)
    {
        snprintf(cMsg, UT_MAX_MESSAGE_LENGTH,
                 "Unexpected return in ZeroCopyReleasePtr test (return "
                   "descriptor to buffer error), exp=0x%lx, act=0x%lx",
                 (unsigned long) ExpRtn, (unsigned long) ActRtn);
        UT_Text(cMsg);
        TestStat = CFE_FAIL;
    }

    /* Test path when return the buffer to the pool fails in
     * CFE_SB_ZeroCopyReleasePtr
     */
    UT_SetDeferredRetcode(UT_KEY(CFE_ES_PutPoolBuf), 2, -1);
    ActRtn = CFE_SB_ZeroCopyReleasePtr(ZeroCpyMsgPtr2, ZeroCpyBufHndl2);
    ExpRtn = CFE_SUCCESS;

    if (ActRtn != ExpRtn)
    {
        snprintf(cMsg, UT_MAX_MESSAGE_LENGTH,
                 "Unexpected return in ZeroCopyReleasePtr test (return buffer "
                   "to pool error), exp=0x%lx, act=0x%lx",
                 (unsigned long) ExpRtn, (unsigned long) ActRtn);
        UT_Text(cMsg);
        TestStat = CFE_FAIL;
    }

    /* Test successful release of the second buffer */
    ActRtn = CFE_SB_ZeroCopyReleasePtr(ZeroCpyMsgPtr3, ZeroCpyBufHndl3);
    ExpRtn = CFE_SUCCESS;

    if (ActRtn != ExpRtn)
    {
        snprintf(cMsg, UT_MAX_MESSAGE_LENGTH,
                 "Unexpected return in ZeroCopyReleasePtr test (success 2), "
                   "exp=0x%lx, act=0x%lx",
                 (unsigned long) ExpRtn, (unsigned long) ActRtn);
        UT_Text(cMsg);
        TestStat = CFE_FAIL;
    }

    /* Test successful release of the third buffer */
    ActRtn = CFE_SB_ZeroCopyReleasePtr(ZeroCpyMsgPtr1, ZeroCpyBufHndl1);
    ExpRtn = CFE_SUCCESS;

    if (ActRtn != ExpRtn)
    {
        snprintf(cMsg, UT_MAX_MESSAGE_LENGTH,
                 "Unexpected return in ZeroCopyReleasePtr test (success 3), "
                   "exp=0x%lx, act=0x%lx",
                 (unsigned long) ExpRtn, (unsigned long) ActRtn);
        UT_Text(cMsg);
        TestStat = CFE_FAIL;
    }

    ExpRtn = 0;
    ActRtn = UT_GetNumEventsSent();

    if (ActRtn != ExpRtn)
    {
        snprintf(cMsg, UT_MAX_MESSAGE_LENGTH,
                 "Unexpected rtn from UT_GetNumEventsSent, exp=%lx, act=%lx",
                 (unsigned long) ExpRtn, (unsigned long) ActRtn);
        UT_Text(cMsg);
        TestStat = CFE_FAIL;
    }

    UT_Report(__FILE__, __LINE__,
              TestStat, "Test_SendMsg_API",
              "ZeroCopyReleasePtr test");
} /* end Test_SendMsg_ZeroCopyReleasePtr */

/*
** Test send message response with the destination disabled
*/
void Test_SendMsg_DisabledDestination(void)
{
    CFE_SB_PipeId_t       PipeId;
    CFE_SB_MsgId_t        MsgId = SB_UT_TLM_MID;
    SB_UT_Test_Tlm_t      TlmPkt;
    CFE_SB_MsgPtr_t       TlmPktPtr = (CFE_SB_MsgPtr_t) &TlmPkt;
    CFE_SB_DestinationD_t *DestPtr;
    int32                 PipeDepth;
    int32                 ExpRtn;
    int32                 ActRtn;
    int32                 TestStat = CFE_PASS;

#ifdef UT_VERBOSE
    UT_Text("Begin Test for Send w/Disabled Destination");
#endif

    SB_ResetUnitTest();
    PipeDepth = 2;
    CFE_SB_CreatePipe(&PipeId, PipeDepth, "TestPipe");
    CFE_SB_Subscribe(MsgId, PipeId);
    DestPtr = CFE_SB_GetDestPtr(CFE_SB_ConvertMsgIdtoMsgKey(MsgId), PipeId);
    DestPtr->Active = CFE_SB_INACTIVE;
    CFE_SB_InitMsg(&TlmPkt, MsgId, sizeof(TlmPkt), true);
    ActRtn = CFE_SB_SendMsg(TlmPktPtr);
    ExpRtn = CFE_SUCCESS;

    if (ActRtn != ExpRtn)
    {
        snprintf(cMsg, UT_MAX_MESSAGE_LENGTH,
                 "Unexpected return in disabled destination test, "
                   "exp=0x%lx, act=0x%lx",
                 (unsigned long) ExpRtn, (unsigned long) ActRtn);
        UT_Text(cMsg);
        TestStat = CFE_FAIL;
    }

    ExpRtn = 3;
    ActRtn = UT_GetNumEventsSent();

    if (ActRtn != ExpRtn)
    {
        snprintf(cMsg, UT_MAX_MESSAGE_LENGTH,
                 "Unexpected rtn from UT_GetNumEventsSent, exp=%ld, act=%ld",
                 (long) ExpRtn, (long) ActRtn);
        UT_Text(cMsg);
        TestStat = CFE_FAIL;
    }

    if (UT_EventIsInHistory(CFE_SB_SUBSCRIPTION_RCVD_EID) == false)
    {
        UT_Text("CFE_SB_SUBSCRIPTION_RCVD_EID not sent");
        TestStat = CFE_FAIL;
    }

    CFE_SB_DeletePipe(PipeId);
    UT_Report(__FILE__, __LINE__,
              TestStat, "Test_SendMsg_API",
              "Disabled destination test");
} /* end Test_SendMsg_DisabledDestination */

/*
** Test successfully sending a message with the metadata
*/
void Test_SendMsg_SendWithMetadata(void)
{
    CFE_SB_PipeId_t PipeId;
    CFE_SB_MsgId_t  MsgId = SB_UT_TLM_MID;

    struct
    {
        /* To exercise the CFE_SB_SEND_ZEROCOPY feature,
         * the packet data must already be enclosed in a
         * buffer descriptor
         */
        CFE_SB_BufferD_t  BufDesc;
        SB_UT_Test_Tlm_t  TlmPkt;
    } TlmPktBufDesc;

    CFE_SB_MsgPtr_t TlmPktPtr = (CFE_SB_MsgPtr_t) &TlmPktBufDesc.TlmPkt;
    int32           PipeDepth;
    int32           ExpRtn;
    int32           ActRtn;
    int32           TestStat = CFE_PASS;

#ifdef UT_VERBOSE
    UT_Text("Begin Test for Send with Metadata (SendMsgFull)");
#endif

    memset(&TlmPktBufDesc, 0, sizeof(TlmPktBufDesc));
    SB_ResetUnitTest();
    PipeDepth = 2;
    CFE_SB_CreatePipe(&PipeId, PipeDepth, "TestPipe");
    CFE_SB_Subscribe(MsgId, PipeId);
    CFE_SB_InitMsg(&TlmPktBufDesc.TlmPkt, MsgId,
                   sizeof(TlmPktBufDesc.TlmPkt), true);
    ActRtn = CFE_SB_SendMsgFull(TlmPktPtr, CFE_SB_DO_NOT_INCREMENT,
                                CFE_SB_SEND_ZEROCOPY);
    ExpRtn = CFE_SUCCESS;

    if (ActRtn != ExpRtn)
    {
        snprintf(cMsg, UT_MAX_MESSAGE_LENGTH,
                 "Unexpected return in send with metadata test, "
                   "exp=0x%lx, act=0x%lx",
                 (unsigned long) ExpRtn, (unsigned long) ActRtn);
        UT_Text(cMsg);
        TestStat = CFE_FAIL;
    }

    ExpRtn = 3;
    ActRtn = UT_GetNumEventsSent();

    if (ActRtn != ExpRtn)
    {
        snprintf(cMsg, UT_MAX_MESSAGE_LENGTH,
                 "Unexpected rtn from UT_GetNumEventsSent, exp=%ld, act=%ld",
                 (long) ExpRtn, (long) ActRtn);
        UT_Text(cMsg);
        TestStat = CFE_FAIL;
    }

    CFE_SB_DeletePipe(PipeId);
    UT_Report(__FILE__, __LINE__,
              TestStat, "Test_SendMsg_API",
              "Send with metadata test");

} /* end Test_SendMsg_SendWithMetadata */

/*
** Test response to sending a message with an invalid ID and ZeroCopy is set
*/
void Test_SendMsg_InvalidMsgId_ZeroCopy(void)
{
    SB_UT_Test_Tlm_t TlmPkt;
    CFE_SB_MsgPtr_t  TlmPktPtr;
    int32            ExpRtn;
    int32            ActRtn;
    int32            TestStat = CFE_PASS;

#ifdef UT_VERBOSE
    UT_Text("Begin Test for Invalid Message ID (ZeroCopy)");
#endif

    SB_ResetUnitTest();
    TlmPktPtr = CFE_SB_ZeroCopyGetPtr(sizeof(SB_UT_Test_Tlm_t),
                                      (CFE_SB_ZeroCopyHandle_t *) &TlmPkt);
    if (TlmPktPtr == NULL)
    {
        UT_Text("Unexpected NULL pointer returned from ZeroCopyGetPtr");
        TestStat = CFE_FAIL;
    }
    else
    {
        CFE_SB_InitMsg(TlmPktPtr, CFE_PLATFORM_SB_HIGHEST_VALID_MSGID + 1,
        		       sizeof(SB_UT_Test_Tlm_t), true);
        ActRtn = CFE_SB_SendMsgFull(TlmPktPtr, CFE_SB_INCREMENT_TLM,
                                    CFE_SB_SEND_ZEROCOPY);
        ExpRtn = CFE_SB_BAD_ARGUMENT;

        if (ActRtn != ExpRtn)
        {
            snprintf(cMsg, UT_MAX_MESSAGE_LENGTH,
                     "Unexpected return in invalid message ID test, "
                       "exp=0x%lx, act=0x%lx",
                     (unsigned long) ExpRtn, (unsigned long) ActRtn);
            UT_Text(cMsg);
            TestStat = CFE_FAIL;
        }
    }

    ExpRtn = 1;
    ActRtn = UT_GetNumEventsSent();

    if (ActRtn != ExpRtn)
    {
        snprintf(cMsg, UT_MAX_MESSAGE_LENGTH,
                 "Unexpected rtn from UT_GetNumEventsSent, exp=%lx, act=%lx",
                 (unsigned long) ExpRtn, (unsigned long) ActRtn);
        UT_Text(cMsg);
        TestStat = CFE_FAIL;
    }

    if (UT_EventIsInHistory(CFE_SB_SEND_INV_MSGID_EID) == false)
    {
        UT_Text("CFE_SB_SEND_INV_MSGID_EID not sent");
        TestStat = CFE_FAIL;
    }

    UT_Report(__FILE__, __LINE__,
              TestStat, "Test_SendMsg_API",
                  "Invalid message ID test (ZeroCopy)");
} /* end Test_SendMsg_InvalidMsgId_ZeroCopy */

/*
** Test response to sending a message with the message size larger than allowed
** and ZeroCopy is set
*/
void Test_SendMsg_MaxMsgSizePlusOne_ZeroCopy(void)
{
    CFE_SB_MsgId_t   MsgId = SB_UT_TLM_MID;
    SB_UT_Test_Tlm_t TlmPkt;
    CFE_SB_MsgPtr_t  TlmPktPtr;
    int32            ExpRtn;
    int32            ActRtn;
    int32            TestStat = CFE_PASS;

#ifdef UT_VERBOSE
    UT_Text("Begin Test for Maximum Message Size Plus One (ZeroCopy)");
#endif

    SB_ResetUnitTest();
    TlmPktPtr = CFE_SB_ZeroCopyGetPtr(sizeof(SB_UT_Test_Tlm_t),
    		                          (CFE_SB_ZeroCopyHandle_t *) &TlmPkt);
    if (TlmPktPtr == NULL)
    {
        UT_Text("Unexpected NULL pointer returned from ZeroCopyGetPtr");
        TestStat = CFE_FAIL;
    }
    else
    {
        CFE_SB_InitMsg(TlmPktPtr, MsgId, CFE_MISSION_SB_MAX_SB_MSG_SIZE + 1, false);
        ActRtn = CFE_SB_SendMsgFull(TlmPktPtr, CFE_SB_INCREMENT_TLM,
                                    CFE_SB_SEND_ZEROCOPY);
        ExpRtn = CFE_SB_MSG_TOO_BIG;

        if (ActRtn != ExpRtn)
        {
            snprintf(cMsg, UT_MAX_MESSAGE_LENGTH,
                     "Unexpected return in maximum message size plus one "
                       "test, exp=0x%lx, act=0x%lx",
                     (unsigned long) ExpRtn, (unsigned long) ActRtn);
            UT_Text(cMsg);
            TestStat = CFE_FAIL;
        }
    }

    ExpRtn = 1;
    ActRtn = UT_GetNumEventsSent();

    if (ActRtn != ExpRtn)
    {
        snprintf(cMsg, UT_MAX_MESSAGE_LENGTH,
                 "Unexpected rtn from UT_GetNumEventsSent, exp=%lx, act=%lx",
                     (unsigned long) ExpRtn, (unsigned long) ActRtn);
        UT_Text(cMsg);
        TestStat = CFE_FAIL;
    }

    if (UT_EventIsInHistory(CFE_SB_MSG_TOO_BIG_EID) == false)
    {
        UT_Text("CFE_SB_MSG_TOO_BIG_EID not sent");
        TestStat = CFE_FAIL;
    }

    UT_Report(__FILE__, __LINE__,
              TestStat, "Test_SendMsg_API",
              "Maximum message size plus one test (ZeroCopy)");
} /* end Test_SendMsg_MaxMsgSizePlusOne_ZeroCopy */

/*
** Test response to sending a message which has no subscribers and ZeroCopy is
** set
*/
void Test_SendMsg_NoSubscribers_ZeroCopy(void)
{
    CFE_SB_MsgId_t   MsgId = SB_UT_TLM_MID;
    SB_UT_Test_Tlm_t TlmPkt;
    CFE_SB_MsgPtr_t  TlmPktPtr;
    int32            ExpRtn;
    int32            ActRtn;
    int32            TestStat = CFE_PASS;

#ifdef UT_VERBOSE
    UT_Text("Begin Test for No Subscribers (ZeroCopy)");
#endif

    SB_ResetUnitTest();
    TlmPktPtr = CFE_SB_ZeroCopyGetPtr(sizeof(SB_UT_Test_Tlm_t),
    		                          (CFE_SB_ZeroCopyHandle_t *) &TlmPkt);
    if (TlmPktPtr == NULL)
    {
        UT_Text("Unexpected NULL pointer returned from ZeroCopyGetPtr");
        TestStat = CFE_FAIL;
    }
    else
    {
        CFE_SB_InitMsg(TlmPktPtr, MsgId, sizeof(SB_UT_Test_Tlm_t), true);
        ActRtn = CFE_SB_SendMsgFull(TlmPktPtr, CFE_SB_INCREMENT_TLM,
                                    CFE_SB_SEND_ZEROCOPY);
        ExpRtn = CFE_SUCCESS;

        if (ActRtn != ExpRtn)
        {
            snprintf(cMsg, UT_MAX_MESSAGE_LENGTH,
                     "Unexpected return in no subscribers test, "
                       "exp=0x%lx, act=0x%lx",
                     (unsigned long) ExpRtn, (unsigned long) ActRtn);
            UT_Text(cMsg);
            TestStat = CFE_FAIL;
        }
    }

    ExpRtn = 1;
    ActRtn = UT_GetNumEventsSent();

    if (ActRtn != ExpRtn)
    {
        snprintf(cMsg, UT_MAX_MESSAGE_LENGTH,
                 "Unexpected rtn from UT_GetNumEventsSent, exp=%lx, act=%lx",
                     (unsigned long) ExpRtn, (unsigned long) ActRtn);
        UT_Text(cMsg);
        TestStat = CFE_FAIL;
    }

    if (UT_EventIsInHistory(CFE_SB_SEND_NO_SUBS_EID) == false)
    {
        UT_Text("CFE_SB_SEND_NO_SUBS_EID not sent");
        TestStat = CFE_FAIL;
    }

    UT_Report(__FILE__, __LINE__,
              TestStat, "Test_SendMsg_API",
              "No subscribers test (ZeroCopy)");
} /* end Test_SendMsg_NoSubscribers_ZeroCopy */

/*
** Function for calling SB receive message API test functions
*/
void Test_RcvMsg_API(void)
{
#ifdef UT_VERBOSE
    UT_Text("Begin Test_RcvMsg_API");
#endif

    Test_RcvMsg_InvalidPipeId();
    Test_RcvMsg_InvalidTimeout();
    Test_RcvMsg_Poll();
    Test_RcvMsg_GetLastSenderNull();
    Test_RcvMsg_GetLastSenderInvalidPipe();
    Test_RcvMsg_GetLastSenderInvalidCaller();
    Test_RcvMsg_GetLastSenderSuccess();
    Test_RcvMsg_Timeout();
    Test_RcvMsg_PipeReadError();
    Test_RcvMsg_PendForever();
    Test_RcvMsg_InvalidBufferPtr();

#ifdef UT_VERBOSE
    UT_Text("End Test_RcvMsg_API\n");
#endif
} /* end Test_RcvMsg_API */

/*
** Test receiving a message from the software bus with an invalid pipe ID
*/
void Test_RcvMsg_InvalidPipeId(void)
{
    CFE_SB_MsgPtr_t PtrToMsg;
    CFE_SB_PipeId_t InvalidPipeId = 20;
    int32           ExpRtn;
    int32           ActRtn;
    int32           TestStat = CFE_PASS;

#ifdef UT_VERBOSE
    UT_Text("Begin Test for Rcv - Invalid PipeId Rcv");
#endif

    SB_ResetUnitTest();
    CFE_SB.PipeTbl[InvalidPipeId].InUse = CFE_SB_NOT_IN_USE;
    ActRtn = CFE_SB_RcvMsg(&PtrToMsg, InvalidPipeId, CFE_SB_POLL);
    ExpRtn = CFE_SB_BAD_ARGUMENT;

    if (ActRtn != ExpRtn)
    {
        snprintf(cMsg, UT_MAX_MESSAGE_LENGTH,
                 "Unexpected return in invalid pipe ID test, "
                   "exp=0x%lx, act=0x%lx",
                 (unsigned long) ExpRtn, (unsigned long) ActRtn);
        UT_Text(cMsg);
        TestStat = CFE_FAIL;
    }

    ExpRtn = 1;
    ActRtn = UT_GetNumEventsSent();

    if (ActRtn != ExpRtn)
    {
        snprintf(cMsg, UT_MAX_MESSAGE_LENGTH,
                 "Unexpected rtn from UT_GetNumEventsSent, exp=%lx, act=%lx",
                 (unsigned long) ExpRtn, (unsigned long) ActRtn);
        UT_Text(cMsg);
        TestStat = CFE_FAIL;
    }

    if (UT_EventIsInHistory(CFE_SB_BAD_PIPEID_EID) == false)
    {
        UT_Text("CFE_SB_BAD_PIPEID_EID not sent");
        TestStat = CFE_FAIL;
    }

    UT_Report(__FILE__, __LINE__,
              TestStat, "Test_RcvMsg_API", "Invalid pipe ID test");
} /* end Test_RcvMsg_InvalidPipeId */

/*
** Test receiving a message response to invalid timeout value (< -1)
*/
void Test_RcvMsg_InvalidTimeout(void)
{
    CFE_SB_MsgPtr_t PtrToMsg;
    CFE_SB_PipeId_t PipeId;
    uint32          PipeDepth = 10;
    int32           TimeOut = -5;
    int32           ExpRtn;
    int32           ActRtn;
    int32           TestStat = CFE_PASS;

#ifdef UT_VERBOSE
    UT_Text("Begin Test for Rcv - Invalid Timeout");
#endif

    SB_ResetUnitTest();
    CFE_SB_CreatePipe(&PipeId, PipeDepth, "RcvMsgTestPipe");
    ActRtn = CFE_SB_RcvMsg(&PtrToMsg, PipeId, TimeOut);
    ExpRtn = CFE_SB_BAD_ARGUMENT;

    if (ActRtn != ExpRtn)
    {
        snprintf(cMsg, UT_MAX_MESSAGE_LENGTH,
                 "Unexpected return in invalid timeout test, "
                   "exp=0x%lx, act=0x%lx",
                 (unsigned long) ExpRtn, (unsigned long) ActRtn);
        UT_Text(cMsg);
        TestStat = CFE_FAIL;
    }

    ExpRtn = 2;
    ActRtn = UT_GetNumEventsSent();

    if (ActRtn != ExpRtn)
    {
        snprintf(cMsg, UT_MAX_MESSAGE_LENGTH,
                 "Unexpected rtn from UT_GetNumEventsSent, "
                   "exp=%lx, act=%lx",
                 (unsigned long) ExpRtn, (unsigned long) ActRtn);
        UT_Text(cMsg);
        TestStat = CFE_FAIL;
    }

    if (UT_EventIsInHistory(CFE_SB_RCV_BAD_ARG_EID) == false)
    {
        UT_Text("CFE_SB_RCV_BAD_ARG_EID not sent");
        TestStat = CFE_FAIL;
    }

    CFE_SB_DeletePipe(PipeId);
    UT_Report(__FILE__, __LINE__,
              TestStat, "Test_RcvMsg_API", "Invalid timeout test");
} /* end Test_RcvMsg_InvalidTimeout */

/*
** Test receiving a message response when there is no message on the queue
*/
void Test_RcvMsg_Poll(void)
{
    CFE_SB_MsgPtr_t PtrToMsg;
    CFE_SB_PipeId_t PipeId;
    uint32          PipeDepth = 10;
    int32           ExpRtn;
    int32           ActRtn;
    int32           TestStat = CFE_PASS;

#ifdef UT_VERBOSE
    UT_Text("Begin Test for Poll Receive");
#endif

    SB_ResetUnitTest();
    CFE_SB_CreatePipe(&PipeId, PipeDepth, "RcvMsgTestPipe");
    ActRtn = CFE_SB_RcvMsg(&PtrToMsg, PipeId, CFE_SB_POLL);
    ExpRtn = CFE_SB_NO_MESSAGE;

    if (ActRtn != ExpRtn)
    {
        snprintf(cMsg, UT_MAX_MESSAGE_LENGTH,
                 "Unexpected return in poll receive test, "
                   "exp=0x%lx, act=0x%lx",
                 (unsigned long) ExpRtn, (unsigned long) ActRtn);
        UT_Text(cMsg);
        TestStat = CFE_FAIL;
    }

    ExpRtn = 1;
    ActRtn = UT_GetNumEventsSent();

    if (ActRtn != ExpRtn)
    {
        snprintf(cMsg, UT_MAX_MESSAGE_LENGTH,
                 "Unexpected rtn from UT_GetNumEventsSent, exp=%ld, act=%ld",
                 (long) ExpRtn, (long) ActRtn);
        UT_Text(cMsg);
        TestStat = CFE_FAIL;
    }

    if (UT_EventIsInHistory(CFE_SB_PIPE_ADDED_EID) == false)
    {
        UT_Text("CFE_SB_PIPE_ADDED_EID not sent");
        TestStat = CFE_FAIL;
    }

    CFE_SB_DeletePipe(PipeId);
    UT_Report(__FILE__, __LINE__,
              TestStat, "Test_RcvMsg_API", "Poll receive test");
} /* end Test_RcvMsg_Poll */

/*
** Test receive last message response to a null sender ID
*/
void Test_RcvMsg_GetLastSenderNull(void)
{
    CFE_SB_PipeId_t PipeId;
    uint32          PipeDepth = 10;
    int32           ExpRtn;
    int32           ActRtn;
    int32           TestStat = CFE_PASS;

#ifdef UT_VERBOSE
    UT_Text("Begin Test for GetLastSender Null Ptr");
#endif

    SB_ResetUnitTest();
    CFE_SB_CreatePipe(&PipeId, PipeDepth, "RcvMsgTestPipe");
    ActRtn = CFE_SB_GetLastSenderId(NULL, PipeId);
    ExpRtn = CFE_SB_BAD_ARGUMENT;

    if (ActRtn != ExpRtn)
    {
        snprintf(cMsg, UT_MAX_MESSAGE_LENGTH,
                 "Unexpected return in GetLastSenderId null pointer test, "
                   "exp=0x%lx, act=0x%lx",
                 (unsigned long) ExpRtn, (unsigned long) ActRtn);
        UT_Text(cMsg);
        TestStat = CFE_FAIL;
    }

    ExpRtn = 2;
    ActRtn = UT_GetNumEventsSent();

    if (ActRtn != ExpRtn)
    {
        snprintf(cMsg, UT_MAX_MESSAGE_LENGTH,
                 "Unexpected rtn from UT_GetNumEventsSent, exp=%ld, act=%ld",
                 (long) ExpRtn, (long) ActRtn);
        UT_Text(cMsg);
        TestStat = CFE_FAIL;
    }

    if (UT_EventIsInHistory(CFE_SB_LSTSNDER_ERR1_EID) == false)
    {
        UT_Text("CFE_SB_LSTSNDER_ERR1_EID not sent");
        TestStat = CFE_FAIL;
    }

    CFE_SB_DeletePipe(PipeId);
    UT_Report(__FILE__, __LINE__,
              TestStat, "Test_RcvMsg_API",
              "GetLastSenderId null pointer test");
} /* end Test_RcvMsg_GetLastSenderNull */

/*
** Test receive last message response to an invalid pipe ID
*/
void Test_RcvMsg_GetLastSenderInvalidPipe(void)
{
    CFE_SB_PipeId_t   PipeId;
    CFE_SB_PipeId_t   InvalidPipeId = 250;
    CFE_SB_SenderId_t *GLSPtr;
    uint32            PipeDepth = 10;
    int32             ExpRtn;
    int32             ActRtn;
    int32             TestStat = CFE_PASS;

#ifdef UT_VERBOSE
    UT_Text("Begin Test for GetLastSender Invalid Pipe");
#endif

    SB_ResetUnitTest();
    CFE_SB_CreatePipe(&PipeId, PipeDepth, "RcvMsgTestPipe");
    ActRtn = CFE_SB_GetLastSenderId(&GLSPtr, InvalidPipeId);
    ExpRtn = CFE_SB_BAD_ARGUMENT;

    if (ActRtn != ExpRtn)
    {
        snprintf(cMsg, UT_MAX_MESSAGE_LENGTH,
                 "Unexpected return in GetLastSenderId invalid pipe test, "
                   "exp=0x%lx, act=0x%lx",
                 (unsigned long) ExpRtn, (unsigned long) ActRtn);
        UT_Text(cMsg);
        TestStat = CFE_FAIL;
    }

    ExpRtn = 2;
    ActRtn = UT_GetNumEventsSent();

    if (ActRtn != ExpRtn)
    {
        snprintf(cMsg, UT_MAX_MESSAGE_LENGTH,
                 "Unexpected rtn from UT_GetNumEventsSent, exp=%ld, act=%ld",
                 (long) ExpRtn, (long) ActRtn);
        UT_Text(cMsg);
        TestStat = CFE_FAIL;
    }

    if (UT_EventIsInHistory(CFE_SB_LSTSNDER_ERR2_EID) == false)
    {
        UT_Text("CFE_SB_LSTSNDER_ERR2_EID not sent");
        TestStat = CFE_FAIL;
    }

    CFE_SB_DeletePipe(PipeId);
    UT_Report(__FILE__, __LINE__,
              TestStat, "Test_RcvMsg_API",
              "GetLastSenderId invalid pipe test");
} /* end Test_RcvMsg_GetLastSenderInvalidPipe */

/*
** Test receive last message response to an invalid owner ID
*/
void Test_RcvMsg_GetLastSenderInvalidCaller(void)
{
    CFE_SB_PipeId_t   PipeId;
    CFE_SB_SenderId_t *GLSPtr;
    uint32            PipeDepth = 10;
    uint32            OrigPipeOwner;
    int32             ExpRtn;
    int32             ActRtn;
    int32             TestStat = CFE_PASS;

#ifdef UT_VERBOSE
    UT_Text("Begin Test for GetLastSender Invalid Caller");
#endif

    SB_ResetUnitTest();
    CFE_SB_CreatePipe(&PipeId, PipeDepth, "RcvMsgTestPipe");

    /* Change pipe owner ID to execute 'invalid caller' code */
    OrigPipeOwner = CFE_SB.PipeTbl[PipeId].AppId;
    CFE_SB.PipeTbl[PipeId].AppId = OrigPipeOwner + 1;
    ActRtn = CFE_SB_GetLastSenderId(&GLSPtr, PipeId);
    ExpRtn = CFE_SB_BAD_ARGUMENT;

    if (ActRtn != ExpRtn)
    {
        snprintf(cMsg, UT_MAX_MESSAGE_LENGTH,
                 "Unexpected return in GetLastSenderId invalid caller test, "
                   "exp=0x%lx, act=0x%lx",
                 (unsigned long) ExpRtn, (unsigned long) ActRtn);
        UT_Text(cMsg);
        TestStat = CFE_FAIL;
    }

    ExpRtn = 2;
    ActRtn = UT_GetNumEventsSent();

    if (ActRtn != ExpRtn)
    {
        snprintf(cMsg, UT_MAX_MESSAGE_LENGTH,
                 "Unexpected rtn from UT_GetNumEventsSent, exp=%ld, act=%ld",
                 (long) ExpRtn, (long) ActRtn);
        UT_Text(cMsg);
        TestStat = CFE_FAIL;
    }

    if (UT_EventIsInHistory(CFE_SB_GLS_INV_CALLER_EID) == false)
    {
        UT_Text("CFE_SB_GLS_INV_CALLER_EID not sent");
        TestStat = CFE_FAIL;
    }

    /* Restore original pipe owner apid */
    CFE_SB.PipeTbl[PipeId].AppId = OrigPipeOwner;
    CFE_SB_DeletePipe(PipeId);
    UT_Report(__FILE__, __LINE__,
              TestStat, "Test_RcvMsg_API",
              "GetLastSenderId invalid caller test");
} /* end Test_RcvMsg_GetLastSenderInvalidCaller */

/*
** Test successful receive last message request
*/
void Test_RcvMsg_GetLastSenderSuccess(void)
{
    CFE_SB_PipeId_t   PipeId;
    CFE_SB_SenderId_t *GLSPtr;
    uint32            PipeDepth = 10;
    int32             ExpRtn;
    int32             ActRtn;
    int32             TestStat = CFE_PASS;

#ifdef UT_VERBOSE
    UT_Text("Begin Test for GetLastSender Success");
#endif

    SB_ResetUnitTest();
    CFE_SB_CreatePipe(&PipeId, PipeDepth, "RcvMsgTestPipe");
    ActRtn = CFE_SB_GetLastSenderId(&GLSPtr, PipeId);
    ExpRtn = CFE_SUCCESS;

    if (ActRtn != ExpRtn)
    {
        snprintf(cMsg, UT_MAX_MESSAGE_LENGTH,
                 "Unexpected return in GetLastSenderId Success Test, "
                   "exp=0x%lx, act=0x%lx",
                 (unsigned long) ExpRtn, (unsigned long) ActRtn);
        UT_Text(cMsg);
        TestStat = CFE_FAIL;
    }

    ExpRtn = 1;
    ActRtn = UT_GetNumEventsSent();

    if (ActRtn != ExpRtn)
    {
        snprintf(cMsg, UT_MAX_MESSAGE_LENGTH,
                 "Unexpected rtn from UT_GetNumEventsSent, exp=%ld, act=%ld",
                 (long) ExpRtn, (long) ActRtn);
        UT_Text(cMsg);
        TestStat = CFE_FAIL;
    }

    CFE_SB_DeletePipe(PipeId);
    UT_Report(__FILE__, __LINE__,
              TestStat, "Test_RcvMsg_API",
              "GetLastSenderId Success Test");
} /* end Test_RcvMsg_GetLastSenderSuccess */

/*
** Test receiving a message response to a timeout
*/
void Test_RcvMsg_Timeout(void)
{
    CFE_SB_MsgPtr_t PtrToMsg;
    CFE_SB_PipeId_t PipeId;
    uint32          PipeDepth = 10;
    int32           TimeOut = 200;
    int32           ExpRtn;
    int32           ActRtn;
    int32           TestStat = CFE_PASS;

#ifdef UT_VERBOSE
    UT_Text("Begin Test for Timeout Rcv");
#endif

    SB_ResetUnitTest();
    CFE_SB_CreatePipe(&PipeId, PipeDepth, "RcvMsgTestPipe");

    UT_SetDeferredRetcode(UT_KEY(OS_QueueGet), 1, OS_QUEUE_TIMEOUT);

    ActRtn = CFE_SB_RcvMsg(&PtrToMsg, PipeId, TimeOut);
    ExpRtn = CFE_SB_TIME_OUT;

    if (ActRtn != ExpRtn)
    {
        snprintf(cMsg, UT_MAX_MESSAGE_LENGTH,
                 "Unexpected return in timeout receive test, exp=%ld, act=%ld",
                 (long) ExpRtn, (long) ActRtn);
        UT_Text(cMsg);
        TestStat = CFE_FAIL;
    }

    ExpRtn = 1;
    ActRtn = UT_GetNumEventsSent();

    if (ActRtn != ExpRtn)
    {
        snprintf(cMsg, UT_MAX_MESSAGE_LENGTH,
                 "Unexpected rtn from UT_GetNumEventsSent, exp=%ld, act=%ld",
                 (long) ExpRtn, (long) ActRtn);
        UT_Text(cMsg);
        TestStat = CFE_FAIL;
    }

    if (UT_EventIsInHistory(CFE_SB_PIPE_ADDED_EID) == false)
    {
        UT_Text("CFE_SB_PIPE_ADDED_EID not sent");
        TestStat = CFE_FAIL;
    }

    CFE_SB_DeletePipe(PipeId);
    UT_Report(__FILE__, __LINE__,
              TestStat, "Test_RcvMsg_API", "Timeout receive test");
} /* end Test_RcvMsg_Timeout */

/*
** Test receiving a message response to a pipe read error
*/
void Test_RcvMsg_PipeReadError(void)
{
    CFE_SB_MsgPtr_t PtrToMsg;
    CFE_SB_PipeId_t PipeId;
    uint32          PipeDepth = 10;
    int32           ExpRtn;
    int32           ActRtn;
    int32           TestStat = CFE_PASS;

#ifdef UT_VERBOSE
    UT_Text("Begin Test for Pipe Read Error");
#endif

    SB_ResetUnitTest();
    CFE_SB_CreatePipe(&PipeId, PipeDepth, "RcvMsgTestPipe");
    UT_SetDeferredRetcode(UT_KEY(OS_QueueGet), 1, OS_ERROR);
    ActRtn = CFE_SB_RcvMsg(&PtrToMsg, PipeId, CFE_SB_PEND_FOREVER);
    ExpRtn = CFE_SB_PIPE_RD_ERR;

    if (ActRtn != ExpRtn)
    {
        snprintf(cMsg, UT_MAX_MESSAGE_LENGTH,
                 "Unexpected return in pipe read error test, "
                   "exp=0x%lx, act=0x%lx",
                 (unsigned long) ExpRtn, (unsigned long) ActRtn);
        UT_Text(cMsg);
        TestStat = CFE_FAIL;
    }

    ExpRtn = 3;
    ActRtn = UT_GetNumEventsSent();

    if (ActRtn != ExpRtn)
    {
        snprintf(cMsg, UT_MAX_MESSAGE_LENGTH,
                 "Unexpected rtn from UT_GetNumEventsSent, exp=%ld, act=%ld",
                 (long) ExpRtn, (long) ActRtn);
        UT_Text(cMsg);
        TestStat = CFE_FAIL;
    }

    if (UT_EventIsInHistory(CFE_SB_Q_RD_ERR_EID) == false)
    {
        UT_Text("CFE_SB_Q_RD_ERR_EID not sent");
        TestStat = CFE_FAIL;
    }

    CFE_SB_DeletePipe(PipeId);
    UT_Report(__FILE__, __LINE__,
              TestStat, "Test_RcvMsg_API", "Pipe read error test");
} /* end Test_RcvMsg_PipeReadError */

/*
** Test receiving a message response to a "pend forever" timeout
*/
void Test_RcvMsg_PendForever(void)
{
    CFE_SB_MsgPtr_t  PtrToMsg;
    CFE_SB_MsgId_t   MsgId = SB_UT_TLM_MID;
    CFE_SB_PipeId_t  PipeId;
    SB_UT_Test_Tlm_t TlmPkt;
    CFE_SB_MsgPtr_t  TlmPktPtr = (CFE_SB_MsgPtr_t) &TlmPkt;
    CFE_SB_PipeD_t   *PipeDscPtr;
    uint32           PipeDepth = 10;
    int32            ExpRtn;
    int32            ActRtn;
    int32            TestStat = CFE_PASS;

#ifdef UT_VERBOSE
    UT_Text("Begin Test for Pend Forever");
#endif

    SB_ResetUnitTest();
    CFE_SB_CreatePipe(&PipeId, PipeDepth, "RcvMsgTestPipe");
    CFE_SB_InitMsg(&TlmPkt, MsgId, sizeof(TlmPkt), true);
    CFE_SB_Subscribe(MsgId, PipeId);
    ActRtn = CFE_SB_SendMsg(TlmPktPtr);
    ExpRtn = CFE_SUCCESS;

    if (ActRtn != ExpRtn)
    {
        snprintf(cMsg, UT_MAX_MESSAGE_LENGTH,
                 "Unexpected return from send in pend forever test, "
                   "exp=0x%lx, act=0x%lx",
                 (unsigned long) ExpRtn, (unsigned long) ActRtn);
        UT_Text(cMsg);
        TestStat = CFE_FAIL;
    }

    ActRtn = CFE_SB_RcvMsg(&PtrToMsg, PipeId, CFE_SB_PEND_FOREVER);
    ExpRtn = CFE_SUCCESS;

    if (ActRtn != ExpRtn)
    {
        snprintf(cMsg, UT_MAX_MESSAGE_LENGTH,
                 "Unexpected return from receive in pend forever test, "
                   "exp=0x%lx, act=0x%lx",
                 (unsigned long) ExpRtn, (unsigned long) ActRtn);
        UT_Text(cMsg);
        TestStat = CFE_FAIL;
    }

    if (PtrToMsg != NULL)
    {
        snprintf(cMsg, UT_MAX_MESSAGE_LENGTH,
                 "Received Msg 0x%x", (unsigned int)CFE_SB_GetMsgId(PtrToMsg));
#ifdef UT_VERBOSE
        UT_Text(cMsg);
#endif
    }

    ExpRtn = 3;
    ActRtn = UT_GetNumEventsSent();

    if (ActRtn != ExpRtn)
    {
        snprintf(cMsg, UT_MAX_MESSAGE_LENGTH,
                 "Unexpected rtn from UT_GetNumEventsSent, exp=%ld, act=%ld",
                 (long) ExpRtn, (long) ActRtn);
        UT_Text(cMsg);
        TestStat = CFE_FAIL;
    }

    if (UT_EventIsInHistory(CFE_SB_SUBSCRIPTION_RCVD_EID) == false)
    {
        UT_Text("CFE_SB_SUBSCRIPTION_RCVD_EID not sent");
        TestStat = CFE_FAIL;
    }

    PipeDscPtr = CFE_SB_GetPipePtr(PipeId);
    PipeDscPtr->ToTrashBuff = PipeDscPtr->CurrentBuff;
    PipeDscPtr->CurrentBuff = NULL;
    CFE_SB_DeletePipe(PipeId);
    UT_Report(__FILE__, __LINE__,
              TestStat, "Test_RcvMsg_API", "Pend forever test");
} /* end Test_RcvMsg_PendForever */

/*
** Test releasing zero copy buffers for all pipes owned by a given app ID
*/
void Test_CleanupApp_API(void)
{
    CFE_SB_PipeId_t         PipeId;
    CFE_SB_ZeroCopyHandle_t ZeroCpyBufHndl = 0;
    uint16                  PipeDepth = 50;
    int32                   ExpRtn;
    int32                   ActRtn;
    int32                   TestStat = CFE_PASS;

#ifdef UT_VERBOSE
    UT_Text("Begin Test for CleanupApp");
#endif

    SB_ResetUnitTest();
    CFE_SB_CreatePipe(&PipeId, PipeDepth, "TestPipe");
    CFE_SB_ZeroCopyGetPtr(PipeDepth, &ZeroCpyBufHndl);
    CFE_SB_ZeroCopyGetPtr(PipeDepth, &ZeroCpyBufHndl);

    /* Set second application ID to provide complete branch path coverage */
    CFE_SB.PipeTbl[1].InUse = CFE_SB_IN_USE;
    CFE_SB.PipeTbl[1].AppId = 1;

    if (CFE_SB.ZeroCopyTail == NULL)
    {
        UT_Text("Unexpected ZeroCopyTail UT_GetNumEventsSent, exp = not NULL");
        TestStat = CFE_FAIL;
    }

    /* Attempt with a bad application ID first in order to get full branch path
     * coverage in CFE_SB_ZeroCopyReleaseAppId
     */
    CFE_SB_CleanUpApp(1);

    /* Attempt again with a valid application ID */
    CFE_SB_CleanUpApp(0);

    if (CFE_SB.ZeroCopyTail != NULL)
    {
        UT_Text("Unexpected ZeroCopyTail UT_GetNumEventsSent, exp = NULL");
        TestStat = CFE_FAIL;
    }

    ExpRtn = 3;
    ActRtn = UT_GetNumEventsSent();

    if (ActRtn != ExpRtn)
    {
        snprintf(cMsg, UT_MAX_MESSAGE_LENGTH,
                 "Unexpected return from UT_GetNumEventsSent, "
                   "exp=%ld, act=%ld",
                 (long) ExpRtn, (long) ActRtn);
        UT_Text(cMsg);
        TestStat = CFE_FAIL;
    }

    if (UT_EventIsInHistory(CFE_SB_PIPE_ADDED_EID) == false)
    {
        UT_Text("CFE_SB_PIPE_ADDED_EID not sent");
        TestStat = CFE_FAIL;
    }

    if (UT_EventIsInHistory(CFE_SB_PIPE_DELETED_EID) == false)
    {
        UT_Text("CFE_SB_PIPE_DELETED_EID not sent");
        TestStat = CFE_FAIL;
    }

    UT_Report(__FILE__, __LINE__,
              TestStat, "Test_CleanupApp_API", "CleanupApp test");
} /* end Test_CleanupApp_API */

/*
** Test receiving a message response to invalid buffer pointer (null)
*/
void Test_RcvMsg_InvalidBufferPtr(void)
{
    CFE_SB_PipeId_t PipeId;
    uint32          PipeDepth = 10;
    int32           ExpRtn;
    int32           ActRtn;
    int32           TestStat = CFE_PASS;

#ifdef UT_VERBOSE
    UT_Text("Begin Test for Rcv - Invalid Buffer Pointer");
#endif

    SB_ResetUnitTest();
    CFE_SB_CreatePipe(&PipeId, PipeDepth, "RcvMsgTestPipe");
    ActRtn = CFE_SB_RcvMsg(NULL, PipeId, CFE_SB_PEND_FOREVER);
    ExpRtn = CFE_SB_BAD_ARGUMENT;

    if (ActRtn != ExpRtn)
    {
        snprintf(cMsg, UT_MAX_MESSAGE_LENGTH,
                 "Unexpected return in invalid buffer pointer test, "
                   "exp=0x%lx, act=0x%lx",
                   (unsigned long) ExpRtn, (unsigned long) ActRtn);
        UT_Text(cMsg);
        TestStat = CFE_FAIL;
    }

    ExpRtn = 2;
    ActRtn = UT_GetNumEventsSent();

    if (ActRtn != ExpRtn)
    {
        snprintf(cMsg, UT_MAX_MESSAGE_LENGTH,
                 "Unexpected rtn from UT_GetNumEventsSent, "
                   "exp=%lx, act=%lx",
                   (unsigned long) ExpRtn, (unsigned long) ActRtn);
        UT_Text(cMsg);
        TestStat = CFE_FAIL;
    }

    if (UT_EventIsInHistory(CFE_SB_RCV_BAD_ARG_EID) == false)
    {
        UT_Text("CFE_SB_RCV_BAD_ARG_EID not sent");
        TestStat = CFE_FAIL;
    }

    CFE_SB_DeletePipe(PipeId);
    UT_Report(__FILE__, __LINE__,
              TestStat, "Test_RcvMsg_API", "Invalid buffer pointer test");
} /* end Test_RcvMsg_InvalidBufferPtr */

/*
** Test SB Utility APIs
*/
void Test_SB_Utils(void)
{
#ifdef UT_VERBOSE
    UT_Text("Begin Test for SB Utils");
#endif

    Test_CFE_SB_InitMsg();
    Test_CFE_SB_MsgHdrSize();
    Test_CFE_SB_GetUserData();
    Test_CFE_SB_SetGetMsgId();
    Test_CFE_SB_SetGetUserDataLength();
    Test_CFE_SB_SetGetTotalMsgLength();
    Test_CFE_SB_SetGetMsgTime();
    Test_CFE_SB_TimeStampMsg();
    Test_CFE_SB_SetGetCmdCode();
    Test_CFE_SB_ChecksumUtils();
    Test_CFE_SB_ValidateMsgId();
#ifdef UT_VERBOSE
    UT_Text("End Test for SB Utils\n");
#endif
} /* end Test_SB_Utils */

/*
**
*/
void Test_CFE_SB_InitMsg(void)
{
#ifdef UT_VERBOSE
    UT_Text("Begin Test_CFE_SB_InitMsg");
#endif

    Test_CFE_SB_InitMsg_True();
    Test_CFE_SB_InitMsg_False();
#ifdef UT_VERBOSE
    UT_Text("End Test_CFE_SB_InitMsg\n");
#endif
} /* end Test_CFE_SB_InitMsg */

/*
** Test message initialization, clearing the message content
*/
void Test_CFE_SB_InitMsg_True(void)
{
    int              result;
    SB_UT_Test_Cmd_t SBCmd;
    CFE_SB_MsgPtr_t  SBCmdPtr = (CFE_SB_MsgPtr_t) &SBCmd;

#ifdef UT_VERBOSE
    UT_Text("Begin SB_TestInitMsg_True");
#endif

    SB_ResetUnitTest();

    /* Set entire cmd packet to all f's */
    memset(SBCmdPtr, 0xff, sizeof(SBCmd));
    CFE_SB_InitMsg(SBCmdPtr, CFE_SB_CMD_MID, sizeof(SBCmd), true);
    result = SBCmd.Cmd32Param1 == 0 &&
             SBCmd.Cmd16Param1 == 0 &&
             SBCmd.Cmd16Param2 == 0 &&
             SBCmd.Cmd8Param1 == 0 &&
             SBCmd.Cmd8Param2 == 0 &&
             SBCmd.Cmd8Param3 == 0 &&
             SBCmd.Cmd8Param4 == 0;
    UT_Report(__FILE__, __LINE__,
              result, "SB_TestInitMsg_True",
              "Clear message content");
} /* end Test_CFE_SB_InitMsg_True */

/*
** Test message initialization, leaving the message content unchanged
*/
void Test_CFE_SB_InitMsg_False(void)
{
    int              result;
    SB_UT_Test_Cmd_t SBCmd;
    CFE_SB_MsgPtr_t  SBCmdPtr = (CFE_SB_MsgPtr_t) &SBCmd;

#ifdef UT_VERBOSE
    UT_Text("Begin SB_TestInitMsg_False");
#endif

    SB_ResetUnitTest();

    /* Set entire cmd packet to all f's */
    memset(SBCmdPtr, 0xff, sizeof(SBCmd));
    result = SBCmd.Cmd32Param1 == 0xffffffff &&
             SBCmd.Cmd16Param1 == 0xffff &&
             SBCmd.Cmd16Param2 == 0xffff &&
             SBCmd.Cmd8Param1 == 0xff &&
             SBCmd.Cmd8Param2 == 0xff &&
             SBCmd.Cmd8Param3 == 0xff &&
             SBCmd.Cmd8Param4 == 0xff;
    CFE_SB_InitMsg(SBCmdPtr, CFE_SB_CMD_MID, sizeof(SBCmd), false);
    UT_Report(__FILE__, __LINE__,
              result, "SB_TestInitMsg_False",
              "Leave message content");
} /* end Test_CFE_SB_InitMsg_False */

/*
** Test getting the size of a command/telemetry message header
*/
void Test_CFE_SB_MsgHdrSize(void)
{
    int32 TestStat;
    uint16 ExpectedSize;
    uint16 ActualSize;
    CCSDS_PriHdr_t   * PktPtr;
    CFE_SB_MsgId_t msgId;
    SB_UT_Test_Cmd_t testCmd;
    SB_UT_Test_Tlm_t testTlm;
    
    CFE_SB_MsgPtr_t MsgPtr = (CFE_SB_MsgPtr_t)&testCmd;
    
    PktPtr = (CCSDS_PriHdr_t*)MsgPtr;
    

#ifdef UT_VERBOSE
    UT_Text("Begin Test_CFE_SB_MsgHdrSize");
#endif
    /* Test for cmds w/sec hdr */
    SB_ResetUnitTest();

    msgId = SB_UT_CMD_MID;

    ExpectedSize = sizeof(CFE_SB_CmdHdr_t);

    
    CFE_SB_InitMsg(MsgPtr,
                    msgId,
                    sizeof(testCmd),
                    0);
                    
    
    /* Set this to Command Type */
    CCSDS_WR_TYPE(*PktPtr, 1); 
    /* No sec hdr */
    CCSDS_WR_SHDR(*PktPtr, 1);

    TestStat = CFE_PASS;

    ActualSize = CFE_SB_MsgHdrSize(MsgPtr);
    if (ActualSize != ExpectedSize)
    {
        TestStat = CFE_FAIL;
    }
    
    UT_Report(__FILE__, __LINE__,
              TestStat, "Test_CFE_SB_MsgHdrSize",
              "Commands with secondary header");

    /* Test for cmds wo/sec hdr */
    SB_ResetUnitTest();
    TestStat = CFE_PASS;

    CFE_SB_InitMsg(MsgPtr,
                    SB_UT_TLM_MID,
                    sizeof(testCmd),
                    0);
                    
    /* Set this to Command Type */
    CCSDS_WR_TYPE(*PktPtr, 1); 
    /* No sec hdr */
    CCSDS_WR_SHDR(*PktPtr, 0);

    ExpectedSize = sizeof(CCSDS_PriHdr_t);
    ActualSize = CFE_SB_MsgHdrSize(MsgPtr);
    if (ActualSize != ExpectedSize)
    {
        TestStat = CFE_FAIL;
    }

    UT_Report(__FILE__, __LINE__,
              TestStat, "Test_CFE_SB_MsgHdrSize",
              "Commands without secondary header");

    
    MsgPtr = (CFE_SB_MsgPtr_t)&testTlm;
    PktPtr = (CCSDS_PriHdr_t*)MsgPtr;

    /* Test for tlm w/sec hdr */
    SB_ResetUnitTest();
    TestStat = CFE_PASS;
    CFE_SB_SetMsgId(MsgPtr, SB_UT_TLM_MID);

    /* Set this to Tlm Type */
    CCSDS_WR_TYPE(*PktPtr, 0);
    CCSDS_WR_SHDR(*PktPtr, 1);
    
    ExpectedSize = sizeof(CFE_SB_TlmHdr_t);

    ActualSize = CFE_SB_MsgHdrSize(MsgPtr);
    if (ActualSize != ExpectedSize)
    {
        TestStat = CFE_FAIL;
    }

    UT_Report(__FILE__, __LINE__,
              TestStat, "Test_CFE_SB_MsgHdrSize",
              "Telemetry with secondary header");

    /* Test for tlm wo/sec hdr */
    SB_ResetUnitTest();
    TestStat = CFE_PASS;
    CFE_SB_SetMsgId(MsgPtr, SB_UT_TLM_MID);

    /* Set this to Telemetry Type */
    CCSDS_WR_TYPE(*PktPtr, 0); 
    CCSDS_WR_SHDR(*PktPtr, 0);
    
    ExpectedSize = sizeof(CCSDS_PriHdr_t);
    ActualSize = CFE_SB_MsgHdrSize(MsgPtr);
    if (ActualSize != ExpectedSize)
    {
        TestStat = CFE_FAIL;
    }

    UT_Report(__FILE__, __LINE__,
              TestStat, "Test_CFE_SB_MsgHdrSize",
              "Telemetry without secondary header");
} /* end Test_CFE_SB_MsgHdrSize */

/*
** Test getting a pointer to the user data portion of a message
*/
void Test_CFE_SB_GetUserData(void)
{
    SB_UT_Test_Cmd_t       SBCmd;
    CFE_SB_MsgPtr_t        SBCmdPtr = (CFE_SB_MsgPtr_t) &SBCmd;
    SB_UT_Test_Tlm_t       SBTlm;
    CFE_SB_MsgPtr_t        SBTlmPtr = (CFE_SB_MsgPtr_t) &SBTlm;
    SB_UT_TstPktWoSecHdr_t SBNoSecHdrPkt;
    CFE_SB_MsgPtr_t        SBNoSecHdrPktPtr = (CFE_SB_MsgPtr_t) &SBNoSecHdrPkt;
    int32                  TestStat;
    uint8                  *ActualAdrReturned;
    uint8                  *ExpAdrReturned;
    CFE_SB_MsgId_t         msgId;

#ifdef UT_VERBOSE
    UT_Text("Begin Test_CFE_SB_GetUserData");
#endif

    /* Test address returned for cmd pkts w/sec hdr */
    SB_ResetUnitTest();
    TestStat = CFE_PASS;

    msgId = SB_UT_CMD_MID;

    ExpAdrReturned = (uint8 *) SBCmdPtr + sizeof(CFE_SB_CmdHdr_t);
    
    CFE_SB_InitMsg(SBCmdPtr, msgId, sizeof(SB_UT_Test_Cmd_t), true);
    ActualAdrReturned = CFE_SB_GetUserData(SBCmdPtr);

    
    if (ActualAdrReturned != ExpAdrReturned)
    {
        snprintf(cMsg, UT_MAX_MESSAGE_LENGTH,
                 "Address of data for commands with secondary header is "
                   "packet address + 8\n PktAddr %p, Rtn %p, Exp %p",
                 (void *) SBCmdPtr, ActualAdrReturned, ExpAdrReturned);
        UT_Text(cMsg);
        TestStat = CFE_FAIL;
    }

    UT_Report(__FILE__, __LINE__,
              TestStat, "Test_CFE_SB_GetUserData",
              "Command packet with secondary header test");

    /* Test address returned for cmd pkts wo/sec hdr */
    SB_ResetUnitTest();
    TestStat = CFE_PASS;
    CFE_SB_SetMsgId(SBNoSecHdrPktPtr, SB_UT_TLM_MID);
    CCSDS_WR_SHDR(*(CCSDS_PriHdr_t*)SBNoSecHdrPktPtr, 0);
    ActualAdrReturned = CFE_SB_GetUserData(SBNoSecHdrPktPtr);
    ExpAdrReturned = (uint8 *) SBNoSecHdrPktPtr + 6;

    if (ActualAdrReturned != ExpAdrReturned)
    {
        snprintf(cMsg, UT_MAX_MESSAGE_LENGTH,
                 "Address of data for commands without secondary header is "
                   "packet address + 6\n PktAddr %p, Rtn %p, Exp %p",
                 (void *) SBNoSecHdrPktPtr, ActualAdrReturned, ExpAdrReturned);
        UT_Text(cMsg);
        TestStat = CFE_FAIL;
    }

    UT_Report(__FILE__, __LINE__,
              TestStat, "Test_CFE_SB_GetUserData",
              "Command packet without secondary header test");

    /* Test address returned for tlm pkts w/sec hdr */
    SB_ResetUnitTest();
    TestStat = CFE_PASS;
    CFE_SB_InitMsg(SBTlmPtr, SB_UT_TLM_MID, sizeof(SB_UT_Test_Tlm_t), true);
    ActualAdrReturned = CFE_SB_GetUserData(SBTlmPtr);
    
    ExpAdrReturned = (uint8 *) SBTlmPtr + sizeof(CFE_SB_TlmHdr_t);

    if (ActualAdrReturned != ExpAdrReturned)
    {
        snprintf(cMsg, UT_MAX_MESSAGE_LENGTH,
                 "Address of data for telemetry packets with secondary header "
                   "is Pkt Addr + 12\n PktAddr %p, Rtn %p, Exp %p",
                 (void *) SBTlmPtr, ActualAdrReturned, ExpAdrReturned);
        UT_Text(cMsg);
        TestStat = CFE_FAIL;
    }

    UT_Report(__FILE__, __LINE__,
              TestStat, "Test_CFE_SB_GetUserData",
              "Telemetry packets with secondary header test");

    /* Test address returned for tlm pkts wo/sec hdr */
    SB_ResetUnitTest();
    TestStat = CFE_PASS;
    CFE_SB_SetMsgId(SBNoSecHdrPktPtr, SB_UT_TLM_MID);
    CCSDS_WR_SHDR(*(CCSDS_PriHdr_t*)SBNoSecHdrPktPtr, 0);
    ActualAdrReturned = CFE_SB_GetUserData(SBNoSecHdrPktPtr);
    ExpAdrReturned = (uint8 *) SBNoSecHdrPktPtr + sizeof(CCSDS_PriHdr_t);

    if (ActualAdrReturned != ExpAdrReturned)
    {
        snprintf(cMsg, UT_MAX_MESSAGE_LENGTH,
                 "Address of data for telemetry packets without secondary "
                   "header is Pkt Addr + 6\n PktAddr %p, Rtn %p, Exp %p",
                 (void *) SBNoSecHdrPktPtr, ActualAdrReturned, ExpAdrReturned);
        UT_Text(cMsg);
        TestStat = CFE_FAIL;
    }

    UT_Report(__FILE__, __LINE__,
              TestStat, "Test_CFE_SB_GetUserData",
              "Telemetry packets without secondary header test");
} /* end Test_CFE_SB_GetUserData */

/*
** Test setting and getting the message ID of a message
*/
void Test_CFE_SB_SetGetMsgId(void)
{
    SB_UT_Test_Cmd_t SBCmd;
    CFE_SB_MsgPtr_t  SBCmdPtr = (CFE_SB_MsgPtr_t) &SBCmd;
    CFE_SB_MsgId_t   MsgIdReturned;
    uint32           TestStat;
    uint32           i;

#ifdef UT_VERBOSE
    UT_Text("Begin Test_CFE_SB_SetGetMsgId");
#endif

    /* Test setting and getting the message ID of a message */
    SB_ResetUnitTest();
    TestStat = CFE_PASS;

    /* Set entire command packet to all f's */
    memset(SBCmdPtr, 0xff, sizeof(SBCmd));
    CFE_SB_SetMsgId(SBCmdPtr, CFE_SB_CMD_MID);
    MsgIdReturned = CFE_SB_GetMsgId(SBCmdPtr);

    if (MsgIdReturned != CFE_SB_CMD_MID)
    {
        snprintf(cMsg, UT_MAX_MESSAGE_LENGTH,
                 "CFE_SB_GetMsgId returned 0x%lx, expected 0x%lx",
                 (unsigned long) MsgIdReturned,
                 (unsigned long) CFE_SB_CMD_MID);
        UT_Text(cMsg);
        TestStat = CFE_FAIL;
    }

    UT_Report(__FILE__, __LINE__,
              TestStat, "Test_CFE_SB_SetGetMsgId",
              "Get the set message ID test");

    /* Test setting and getting the message ID of a message looping through
     * all values
     */
    SB_ResetUnitTest();
    TestStat = CFE_PASS;

    
    /* Looping through every value from 0 to 0xffff */
    for (i = 0; i <= 0xFFFF; i++)
    {
        CFE_SB_SetMsgId(SBCmdPtr, i);
        
        if (CFE_SB_GetMsgId(SBCmdPtr) != i)
        {
            break;
        }
    }

    UT_Report(__FILE__, __LINE__,
              i == 0x10000, "Test_CFE_SB_SetGetMsgId", "Loop test");
} /* end Test_CFE_SB_SetGetMsgId */

/*
** Test setting and getting the user data size of a message
*/
void Test_CFE_SB_SetGetUserDataLength(void)
{
    SB_UT_Test_Cmd_t       SBCmd;
    CFE_SB_MsgPtr_t        SBCmdPtr = (CFE_SB_MsgPtr_t) &SBCmd;
    SB_UT_Test_Tlm_t       SBTlm;
    CFE_SB_MsgPtr_t        SBTlmPtr = (CFE_SB_MsgPtr_t) &SBTlm;
    SB_UT_TstPktWoSecHdr_t SBNoSecHdrPkt;
    CFE_SB_MsgPtr_t        SBNoSecHdrPktPtr = (CFE_SB_MsgPtr_t) &SBNoSecHdrPkt;
    int32                  SetSize, TestStat;
    uint16                 SizeReturned;
    int16                  ActualPktLenField;
    int16                  ExpPktLenField;
    CFE_SB_MsgId_t         msgId;

#ifdef UT_VERBOSE
    UT_Text("Begin Test_CFE_SB_SetGetUserDataLength");
#endif

    /* CCSDS pkt length field = SecHdrSize + data - 1 */

    /* Loop through all pkt length values for cmd pkts w/sec hdr */
    SB_ResetUnitTest();
    TestStat = CFE_PASS;
    
    msgId = SB_UT_CMD_MID;

    CFE_SB_InitMsg(SBCmdPtr, msgId, sizeof(SB_UT_Test_Cmd_t), true);

    
    for (SetSize = 0; SetSize < 0x10000; SetSize++)
    {
        CFE_SB_SetUserDataLength(SBCmdPtr, SetSize);
        SizeReturned = CFE_SB_GetUserDataLength(SBCmdPtr);
        ActualPktLenField = UT_GetActualPktLenField(SBCmdPtr);

        ExpPktLenField = sizeof(CCSDS_CommandPacket_t) + SetSize - sizeof(CCSDS_PriHdr_t) - 1; /* SecHdrSize + data - 1 */

        if (SizeReturned != SetSize ||
            ActualPktLenField != ExpPktLenField)
        {
            snprintf(cMsg, UT_MAX_MESSAGE_LENGTH,
                     "SzRet=%u, SetSz=%ld, ActPL=%d, ExpPL=%d",
                     (unsigned) SizeReturned, (long) SetSize,
                     (int) ActualPktLenField, (int) ExpPktLenField);
            UT_Text(cMsg);
            TestStat = CFE_FAIL;
            break;
        }
    }

    UT_Report(__FILE__, __LINE__,
              TestStat, "Test_CFE_SB_SetGetUserDataLength",
              "Command packet with secondary header test");

    /* Loop through all pkt length values for cmd pkts wo/sec hdr */
    SB_ResetUnitTest();
    TestStat = CFE_PASS;
    
    msgId = SB_UT_TLM_MID;

    CFE_SB_SetMsgId(SBNoSecHdrPktPtr, msgId);
    CCSDS_WR_SHDR(*(CCSDS_PriHdr_t*)SBNoSecHdrPktPtr, 0);
    
    for (SetSize = 0; SetSize < 0x10000; SetSize++)
    {
        CFE_SB_SetUserDataLength(SBNoSecHdrPktPtr, SetSize);
        SizeReturned = CFE_SB_GetUserDataLength(SBNoSecHdrPktPtr);
        ActualPktLenField = UT_GetActualPktLenField(SBNoSecHdrPktPtr);
        ExpPktLenField = 0 + SetSize - 1; /* SecHdrSize + data - 1 */

        if (SizeReturned != SetSize ||
            ActualPktLenField != ExpPktLenField)
        {
            snprintf(cMsg, UT_MAX_MESSAGE_LENGTH,
                     "SzRet=%u, SetSz=%ld, ActPL=%d, ExpPL=%d",
                     (unsigned) SizeReturned, (long) SetSize,
                     (int) ActualPktLenField, (int) ExpPktLenField);
            UT_Text(cMsg);
            TestStat = CFE_FAIL;
            break;
        }
    }

    UT_Report(__FILE__, __LINE__,
              TestStat, "Test_CFE_SB_SetGetUserDataLength",
              "Command packet without secondary header test");

    /* Loop through all pkt length values for tlm pkts w/sec hdr */
    SB_ResetUnitTest();
    TestStat = CFE_PASS;

    msgId = SB_UT_TLM_MID;
    
    CFE_SB_InitMsg(SBTlmPtr, msgId, sizeof(SB_UT_Test_Tlm_t), true);
    
    for (SetSize = 0; SetSize < 0x10000; SetSize++)
    {
        CFE_SB_SetUserDataLength(SBTlmPtr, SetSize);
        SizeReturned = CFE_SB_GetUserDataLength(SBTlmPtr);
        ActualPktLenField = UT_GetActualPktLenField(SBTlmPtr);
        
        ExpPktLenField = sizeof(CCSDS_TelemetryPacket_t) + SetSize - sizeof(CCSDS_PriHdr_t) - 1; /* SecHdrSize + data - 1 */

        if (SizeReturned != SetSize ||
            ActualPktLenField != ExpPktLenField)
        {
            snprintf(cMsg, UT_MAX_MESSAGE_LENGTH,
                     "SzRet=%u, SetSz=%ld, ActPL=%d, ExpPL=%d",
                     (unsigned int) SizeReturned, (long) SetSize,
                     (int) ActualPktLenField, (int) ExpPktLenField);
            UT_Text(cMsg);
            TestStat = CFE_FAIL;
            break;
        }
    }

    UT_Report(__FILE__, __LINE__,
              TestStat, "Test_CFE_SB_SetGetUserDataLength",
              "Telemetry packet with secondary header test");

    /* Loop through all pkt length values for tlm pkts wo/sec hdr */
    SB_ResetUnitTest();
    TestStat = CFE_PASS;

    msgId = SB_UT_TLM_MID;
    
    CFE_SB_SetMsgId(SBNoSecHdrPktPtr, msgId);

    CCSDS_WR_SHDR(*(CCSDS_PriHdr_t*)SBNoSecHdrPktPtr, 0);
        
    for (SetSize = 0; SetSize < 0x10000; SetSize++)
    {
        CFE_SB_SetUserDataLength(SBNoSecHdrPktPtr, SetSize);
        SizeReturned = CFE_SB_GetUserDataLength(SBNoSecHdrPktPtr);
        ActualPktLenField = UT_GetActualPktLenField(SBNoSecHdrPktPtr);
        ExpPktLenField = 0 + SetSize - 1; /* SecHdrSize + data - 1 */

        if (SizeReturned != SetSize ||
            ActualPktLenField != ExpPktLenField)
        {
            snprintf(cMsg, UT_MAX_MESSAGE_LENGTH,
                     "SzRet=%u, SetSz=%ld, ActPL=%d, ExpPL=%d",
                     (unsigned int) SizeReturned, (long) SetSize,
                     (int) ActualPktLenField, (int) ExpPktLenField);
            UT_Text(cMsg);
            TestStat = CFE_FAIL;
            break;
        }
    }

    UT_Report(__FILE__, __LINE__,
              TestStat, "Test_CFE_SB_SetGetUserDataLength",
              "Telemetry packet without secondary header test");
} /* end Test_CFE_SB_SetGetUserDataLength */

/*
** Test setting and getting the total message size
*/
void Test_CFE_SB_SetGetTotalMsgLength(void)
{
    SB_UT_Test_Cmd_t       SBCmd;
    CFE_SB_MsgPtr_t        SBCmdPtr = (CFE_SB_MsgPtr_t) &SBCmd;
    SB_UT_Test_Tlm_t       SBTlm;
    CFE_SB_MsgPtr_t        SBTlmPtr = (CFE_SB_MsgPtr_t) &SBTlm;
    SB_UT_TstPktWoSecHdr_t SBNoSecHdrPkt;
    CFE_SB_MsgPtr_t        SBNoSecHdrPktPtr = (CFE_SB_MsgPtr_t) &SBNoSecHdrPkt;
    int32                  SetSize, TestStat;
    uint16                 TotalMsgSizeReturned;
    int16                  ActualPktLenField;
    int16                  ExpPktLenField;

#ifdef UT_VERBOSE
    UT_Text("Begin Test_CFE_SB_SetGetTotalMsgLength");
#endif

    /* CCSDS pkt length field = TotalPktSize - 7 */

    /* Loop through all pkt length values for cmd pkts w/sec hdr */
    SB_ResetUnitTest();
    TestStat = CFE_PASS;
    CFE_SB_SetMsgId(SBCmdPtr, SB_UT_CMD_MID);

    for (SetSize = 0; SetSize < 0x10000; SetSize++)
    {
        CFE_SB_SetTotalMsgLength(SBCmdPtr, SetSize);
        TotalMsgSizeReturned = CFE_SB_GetTotalMsgLength(SBCmdPtr);
        ActualPktLenField = UT_GetActualPktLenField(SBCmdPtr);
        ExpPktLenField = SetSize - 7; /* TotalPktSize - 7 */

        if (TotalMsgSizeReturned != SetSize ||
            ActualPktLenField != ExpPktLenField)
        {
            snprintf(cMsg, UT_MAX_MESSAGE_LENGTH,
                     "SzRet=%u, SetSz=%ld, ActPL=%d, ExpPL=%d",
                     (unsigned int) TotalMsgSizeReturned, (long) SetSize,
                     (int) ActualPktLenField, (int) ExpPktLenField);
            UT_Text(cMsg);
            TestStat = CFE_FAIL;
            break;
        }
    }

    UT_Report(__FILE__, __LINE__,
              TestStat, "Test_CFE_SB_SetGetTotalMsgLength",
              "Command packet with secondary header test");

    /* Loop through all pkt length values for cmd pkts wo/sec hdr */
    SB_ResetUnitTest();
    TestStat = CFE_PASS;
    CFE_SB_SetMsgId(SBNoSecHdrPktPtr, SB_UT_TLM_MID);

    for (SetSize = 0; SetSize < 0x10000; SetSize++)
    {
        CFE_SB_SetTotalMsgLength(SBNoSecHdrPktPtr, SetSize);
        TotalMsgSizeReturned = CFE_SB_GetTotalMsgLength(SBNoSecHdrPktPtr);
        ActualPktLenField = UT_GetActualPktLenField(SBNoSecHdrPktPtr);
        ExpPktLenField = SetSize - 7; /* TotalPktSize - 7 */

        if (TotalMsgSizeReturned != SetSize ||
            ActualPktLenField != ExpPktLenField)
        {
            snprintf(cMsg, UT_MAX_MESSAGE_LENGTH,
                     "SzRet=%u, SetSz=%ld, ActPL=%d, ExpPL=%d",
                     (unsigned int) TotalMsgSizeReturned, (long) SetSize,
                     (int) ActualPktLenField, (int) ExpPktLenField);
            UT_Text(cMsg);
            TestStat = CFE_FAIL;
            break;
        }
    }

    UT_Report(__FILE__, __LINE__,
              TestStat, "Test_CFE_SB_SetGetTotalMsgLength",
              "Command packet without secondary header test");

    /* Loop through all pkt length values for tlm pkts w/sec hdr */
    SB_ResetUnitTest();
    TestStat = CFE_PASS;
    CFE_SB_SetMsgId(SBTlmPtr, SB_UT_TLM_MID);

    for (SetSize = 0; SetSize < 0x10000; SetSize++)
    {
        CFE_SB_SetTotalMsgLength(SBTlmPtr, SetSize);
        TotalMsgSizeReturned = CFE_SB_GetTotalMsgLength(SBTlmPtr);
        ActualPktLenField = UT_GetActualPktLenField(SBTlmPtr);
        ExpPktLenField = SetSize - 7; /* TotalPktSize - 7 */

        if (TotalMsgSizeReturned != SetSize ||
            ActualPktLenField != ExpPktLenField)
        {
            snprintf(cMsg, UT_MAX_MESSAGE_LENGTH,
                     "SzRet=%u, SetSz=%ld, ActPL=%d, ExpPL=%d",
                     (unsigned int) TotalMsgSizeReturned, (long) SetSize,
                     (int) ActualPktLenField, (int) ExpPktLenField);
            UT_Text(cMsg);
            TestStat = CFE_FAIL;
            break;
        }
    }

    UT_Report(__FILE__, __LINE__,
              TestStat, "Test_CFE_SB_SetGetTotalMsgLength",
              "Telemetry packet with secondary header test");

    /* Loop through all pkt length values for tlm pkts wo/sec hdr */
    SB_ResetUnitTest();
    TestStat = CFE_PASS;
    CFE_SB_SetMsgId(SBNoSecHdrPktPtr, SB_UT_TLM_MID);

    for (SetSize = 0; SetSize < 0x10000; SetSize++)
    {
        CFE_SB_SetTotalMsgLength(SBNoSecHdrPktPtr, SetSize);
        TotalMsgSizeReturned = CFE_SB_GetTotalMsgLength(SBNoSecHdrPktPtr);
        ActualPktLenField = UT_GetActualPktLenField(SBNoSecHdrPktPtr);
        ExpPktLenField = SetSize - 7; /* TotalPktSize - 7 */

        if (TotalMsgSizeReturned != SetSize ||
            ActualPktLenField != ExpPktLenField)
        {
            snprintf(cMsg, UT_MAX_MESSAGE_LENGTH,
                     "SzRet=%u, SetSz=%ld, ActPL=%d, ExpPL=%d",
                     (unsigned int) TotalMsgSizeReturned, (long) SetSize,
                     (int) ActualPktLenField, (int) ExpPktLenField);
            UT_Text(cMsg);
            TestStat = CFE_FAIL;
            break;
        }
    }

    UT_Report(__FILE__, __LINE__,
              TestStat, "Test_CFE_SB_SetGetTotalMsgLength",
              "Telemetry packet without secondary header test");
} /* end Test_CFE_SB_SetGetTotalMsgLength */

/*
** Test setting and getting the message time field
*/
void Test_CFE_SB_SetGetMsgTime(void)
{
    SB_UT_Test_Cmd_t       SBCmd;
    CFE_SB_MsgPtr_t        SBCmdPtr = (CFE_SB_MsgPtr_t) &SBCmd;
    SB_UT_Test_Tlm_t       SBTlm;
    CFE_SB_MsgPtr_t        SBTlmPtr = (CFE_SB_MsgPtr_t) &SBTlm;
    SB_UT_TstPktWoSecHdr_t SBNoSecHdrPkt;
    CFE_SB_MsgPtr_t        SBNoSecHdrPktPtr = (CFE_SB_MsgPtr_t) &SBNoSecHdrPkt;
    CFE_TIME_SysTime_t     SetTime, GetTime;
    int32                  RtnFromSet, TestStat;
    CFE_SB_MsgId_t         msgId;

#ifdef UT_VERBOSE
    UT_Text("Begin Test_CFE_SB_SetGetMsgTime");
#endif

    /* Begin test for cmd pkts w/sec hdr */
    SB_ResetUnitTest();
    TestStat = CFE_PASS;

    /* Set MsgId to all f's */
    memset(SBCmdPtr, 0xff, sizeof(SBCmd));

    /* Set MsgId */
    CFE_SB_SetMsgId(SBCmdPtr, SB_UT_CMD_MID);
    

    SetTime.Seconds = 0x4321;
    SetTime.Subseconds = 0x8765;
    RtnFromSet = CFE_SB_SetMsgTime(SBCmdPtr, SetTime);
    GetTime.Seconds = 0xffff;
    GetTime.Subseconds = 0xffff;
    GetTime = CFE_SB_GetMsgTime(SBCmdPtr);

    /* Verify CFE_SB_SetMsgTime returns CFE_SB_WRONG_MSG_TYPE for cmd
     * pkts w/sec hdr
     */
    if (RtnFromSet != CFE_SB_WRONG_MSG_TYPE)
    {
        snprintf(cMsg, UT_MAX_MESSAGE_LENGTH,
                 "RtnFromSet=%ld, ExpReturn=0x%lx",
                 (long) RtnFromSet, (unsigned long) CFE_SB_WRONG_MSG_TYPE);
        UT_Text(cMsg);
        TestStat = CFE_FAIL;
        UT_DisplayPkt(SBCmdPtr, sizeof(SBCmd));
    }
    /* Verify the call to CFE_SB_GetMsgTime returns a time value of zero */
    else if (GetTime.Seconds != 0 || GetTime.Subseconds != 0)
    {
        snprintf(cMsg, UT_MAX_MESSAGE_LENGTH,
                 "GetTime.Sec=%lu, GetTime.Subsec=%lu",
                 (unsigned long) GetTime.Seconds,
                 (unsigned long) GetTime.Subseconds);
        UT_Text(cMsg);
        TestStat = CFE_FAIL;
        UT_DisplayPkt(SBCmdPtr, sizeof(SBCmd));
    }

    UT_Report(__FILE__, __LINE__,
              TestStat, "Test_CFE_SB_SetGetMsgTime",
              "Command packet with secondary header test");

    /* Begin test for cmd pkts wo/sec hdr */
    SB_ResetUnitTest();
    TestStat = CFE_PASS;

    /* Set MsgId to all f's */
    memset(SBNoSecHdrPktPtr, 0xff, sizeof(SBNoSecHdrPkt));

    /* Set MsgId */
    CFE_SB_SetMsgId(SBNoSecHdrPktPtr, SB_UT_TLM_MID);
    CCSDS_WR_SHDR(*(CCSDS_PriHdr_t*)SBNoSecHdrPktPtr, 0);
    

    SetTime.Seconds = 0x4321;
    SetTime.Subseconds = 0x8765;
    RtnFromSet = CFE_SB_SetMsgTime(SBNoSecHdrPktPtr, SetTime);
    GetTime.Seconds = 0xffff;
    GetTime.Subseconds = 0xffff;
    GetTime = CFE_SB_GetMsgTime(SBNoSecHdrPktPtr);

    /* Verify CFE_SB_SetMsgTime returns CFE_SB_WRONG_MSG_TYPE for cmd
     * pkts wo/sec hdr
     */
    if (RtnFromSet != CFE_SB_WRONG_MSG_TYPE)
    {
        snprintf(cMsg, UT_MAX_MESSAGE_LENGTH,
                 "RtnFromSet=%ld, ExpReturn=0x%lx",
                 (long) RtnFromSet, (unsigned long) CFE_SB_WRONG_MSG_TYPE);
        UT_Text(cMsg);
        TestStat = CFE_FAIL;
        UT_DisplayPkt(SBNoSecHdrPktPtr, sizeof(SB_UT_TstPktWoSecHdr_t));
    }
    /* Verify the call to CFE_SB_GetMsgTime returns a time value of zero */
    else if (GetTime.Seconds != 0 || GetTime.Subseconds != 0)
    {
        snprintf(cMsg, UT_MAX_MESSAGE_LENGTH,
                 "GetTime.Sec=%lu, GetTime.Subsec=%lu",
                 (unsigned long) GetTime.Seconds,
                 (unsigned long) GetTime.Subseconds);
        UT_Text(cMsg);
        TestStat = CFE_FAIL;
        UT_DisplayPkt(SBNoSecHdrPktPtr, sizeof(SB_UT_TstPktWoSecHdr_t));
    }

    UT_Report(__FILE__, __LINE__,
              TestStat, "Test_CFE_SB_SetGetMsgTime",
              "Command packet without secondary header test");

    /* Begin test for tlm pkts w/sec hdr */
    SB_ResetUnitTest();
    TestStat = CFE_PASS;

    /* Set MsgId to all f's */
    memset(SBTlmPtr, 0xff, sizeof(SBTlm));
    
    msgId = SB_UT_TLM_MID;

    /* Set MsgId to 0x0805 */
    CFE_SB_SetMsgId(SBTlmPtr, msgId);
    SetTime.Seconds = 0x01234567;
    SetTime.Subseconds = 0x89abcdef;
    RtnFromSet = CFE_SB_SetMsgTime(SBTlmPtr, SetTime);
    GetTime.Seconds = 0xffff;
    GetTime.Subseconds = 0xffff;
    GetTime = CFE_SB_GetMsgTime(SBTlmPtr);

    /* Verify CFE_SB_SetMsgTime returns CFE_SUCCESS for tlm pkts w/sec hdr */
    if (RtnFromSet != CFE_SUCCESS)
    {
        snprintf(cMsg, UT_MAX_MESSAGE_LENGTH,
                 "RtnFromSet=%ld, ExpReturn=0", (long)RtnFromSet);
        UT_Text(cMsg);
        TestStat = CFE_FAIL;
        UT_DisplayPkt(SBTlmPtr, sizeof(SBTlm));
    }
    /* Verify CFE_SB_GetMsgTime returns the SetTime value w/2 LSBytes
     * of subseconds zeroed out
     */
    else if (GetTime.Seconds != SetTime.Seconds ||
             GetTime.Subseconds != (SetTime.Subseconds & 0xffff0000))
    {
        snprintf(cMsg, UT_MAX_MESSAGE_LENGTH,
                 "SetTime.Sec=%lu, GetTime.Sec=%lu, SetTime.Subsec=%lu, "
                   "GetTime.Subsec=%lu",
                 (unsigned long) SetTime.Seconds,
                 (unsigned long) GetTime.Seconds,
                 (unsigned long) SetTime.Subseconds,
                 (unsigned long) GetTime.Subseconds);
        UT_Text(cMsg);
        TestStat = CFE_FAIL;
        UT_DisplayPkt(SBTlmPtr, sizeof(SBTlm));
    }

    UT_Report(__FILE__, __LINE__,
              TestStat, "Test_CFE_SB_SetGetMsgTime",
              "Telemetry packet with secondary header test");

    /* Begin test for tlm pkts wo/sec hdr */
    SB_ResetUnitTest();
    TestStat = CFE_PASS;

    /* Set MsgId to all f's */
    memset(SBNoSecHdrPktPtr, 0xff, sizeof(SBNoSecHdrPkt));

    /* Set MsgId to 0x0005 */
    CFE_SB_SetMsgId(SBNoSecHdrPktPtr, SB_UT_TLM_MID);
    CCSDS_WR_SHDR(*((CCSDS_PriHdr_t*)SBNoSecHdrPktPtr), 0);
    SetTime.Seconds = 0x01234567;
    SetTime.Subseconds = 0x89abcdef;
    RtnFromSet = CFE_SB_SetMsgTime(SBNoSecHdrPktPtr, SetTime);
    GetTime.Seconds = 0xffff;
    GetTime.Subseconds = 0xffff;
    GetTime = CFE_SB_GetMsgTime(SBNoSecHdrPktPtr);

    /* Verify CFE_SB_SetMsgTime returns CFE_SB_WRONG_MSG_TYPE for tlm
     * pkts wo/sec hdr
     */
    if (RtnFromSet != CFE_SB_WRONG_MSG_TYPE)
    {
        snprintf(cMsg, UT_MAX_MESSAGE_LENGTH,
                 "RtnFromSet=%ld, ExpReturn=0x%lx",
                 (long) RtnFromSet, (unsigned long) CFE_SB_WRONG_MSG_TYPE);
        UT_Text(cMsg);
        TestStat = CFE_FAIL;
        UT_DisplayPkt(SBNoSecHdrPktPtr, sizeof(SBNoSecHdrPkt));
    }
    /* Verify the call to CFE_SB_GetMsgTime returns a time value of zero */
    else if (GetTime.Seconds != 0 || GetTime.Subseconds != 0)
    {
        snprintf(cMsg, UT_MAX_MESSAGE_LENGTH,
                 "GetTime.Sec=%lu, GetTime.Subsec=%lu",
                 (unsigned long) GetTime.Seconds,
                 (unsigned long) GetTime.Subseconds);
        UT_Text(cMsg);
        TestStat = CFE_FAIL;
        UT_DisplayPkt(SBNoSecHdrPktPtr, sizeof(SBNoSecHdrPkt));
    }

    UT_Report(__FILE__, __LINE__,
              TestStat, "Test_CFE_SB_SetGetMsgTime",
              "Telemetry packet without secondary header test");
} /* end Test_CFE_SB_SetGetMsgTime */

/*
** Test setting the time field to the current time
*/
void Test_CFE_SB_TimeStampMsg(void)
{
    SB_UT_Test_Tlm_t   SBTlm;
    CFE_SB_MsgPtr_t    SBTlmPtr = (CFE_SB_MsgPtr_t) &SBTlm;
    CFE_TIME_SysTime_t GetTime;
    uint32             ExpSecs;
    int32              TestStat = CFE_PASS;

#ifdef UT_VERBOSE
    UT_Text("Begin Test_CFE_SB_TimeStampMsg");
#endif

    /* Begin test for tlm pkts w/sec hdr */
    SB_ResetUnitTest();

    /* Note: Only Tlm Pkt with Sec Hdr is tested here because this function
     * (Test_CFE_SB_TimeStampMsg) is simply a call to
     * Test_CFE_SB_SetGetMsgTime.  Test_CFE_SB_SetGetMsgTime has covered
     * the other pkt types
     */

    /* Set MsgId to all f's */
    memset(SBTlmPtr, 0xff, sizeof(SBTlm));

    /* Set MsgId to 0x0805 */
    CFE_SB_SetMsgId(SBTlmPtr, SB_UT_TLM_MID);
    CFE_SB_TimeStampMsg(SBTlmPtr);
    GetTime.Seconds = 0xffff;
    GetTime.Subseconds = 0xffff;
    GetTime = CFE_SB_GetMsgTime(SBTlmPtr);
    ExpSecs = GetTime.Seconds + 1;
    CFE_SB_TimeStampMsg(SBTlmPtr);
    GetTime.Seconds = 0xffff;
    GetTime.Subseconds = 0xffff;
    GetTime = CFE_SB_GetMsgTime(SBTlmPtr);

    /* Verify CFE_SB_GetMsgTime returns the time value expected by
     * CFE_TIME_GetTime.  The stub for CFE_TIME_GetTime simply increments
     * the seconds cnt on each call
     */
    if (GetTime.Seconds != ExpSecs || GetTime.Subseconds != 0)
    {
        snprintf(cMsg, UT_MAX_MESSAGE_LENGTH,
                 "GetTime.Sec=%lu, ExpSecs=%lu; GetTime.Subsec=%lu, "
                   "ExpSubsecs=0",
                   (unsigned long) GetTime.Seconds,
                   (unsigned long) ExpSecs,
                   (unsigned long) GetTime.Subseconds);
        UT_Text(cMsg);
        TestStat = CFE_FAIL;
        UT_DisplayPkt(SBTlmPtr, sizeof(SB_UT_Test_Tlm_t));
    }

    UT_Report(__FILE__, __LINE__,
              TestStat, "Test_CFE_SB_SetGetMsgTime",
              "Telemetry packet with secondary header test");
} /* end Test_CFE_SB_TimeStampMsg */

/*
** Test setting and getting the opcode field of message
*/
void Test_CFE_SB_SetGetCmdCode(void)
{
    SB_UT_Test_Cmd_t       SBCmd;
    CFE_SB_MsgPtr_t        SBCmdPtr = (CFE_SB_MsgPtr_t) &SBCmd;
    SB_UT_Test_Tlm_t       SBTlm;
    CFE_SB_MsgPtr_t        SBTlmPtr = (CFE_SB_MsgPtr_t) &SBTlm;
    SB_UT_TstPktWoSecHdr_t SBNoSecHdrPkt;
    CFE_SB_MsgPtr_t        SBNoSecHdrPktPtr = (CFE_SB_MsgPtr_t) &SBNoSecHdrPkt;
    int32                  TestStat, RtnFromSet, ExpRtnFrmSet;
    uint16                 CmdCodeSet, CmdCodeReturned;
    uint8                  ActualCmdCodeField;
    int16                  ExpCmdCode;
    CCSDS_PriHdr_t         *PktPtr;
    CFE_SB_MsgId_t         msgId;

#ifdef UT_VERBOSE
    UT_Text("Begin Test_CFE_SB_SetGetCmdCode");
#endif

    /* Loop through all cmd code values(plus a few invalid) for cmd
     * pkts w/sec hdr
     */
    SB_ResetUnitTest();
    TestStat = CFE_PASS;

    /* Set MsgId to all f's */
    memset(SBCmdPtr, 0xff, sizeof(SBCmd));

    msgId = SB_UT_CMD_MID;

    CFE_SB_InitMsg(SBCmdPtr, msgId, sizeof(SB_UT_Test_Cmd_t), true);

    PktPtr = (CCSDS_PriHdr_t*)SBCmdPtr;
    
    CCSDS_WR_SHDR(*PktPtr,1);
    
    for (CmdCodeSet = 0; CmdCodeSet < 0x100; CmdCodeSet++)
    {
        RtnFromSet = CFE_SB_SetCmdCode(SBCmdPtr, CmdCodeSet);
        
        ExpRtnFrmSet = CFE_SUCCESS;
        CmdCodeReturned = CFE_SB_GetCmdCode(SBCmdPtr);
        ActualCmdCodeField = UT_GetActualCmdCodeField(SBCmdPtr);

        /* GSFC CmdCode is the 7 LSBs of the 1st byte of cmd sec hdr */
        ExpCmdCode = CmdCodeSet & 0x007f;

        if (CmdCodeReturned != ExpCmdCode ||
            ActualCmdCodeField != ExpCmdCode ||
            RtnFromSet != ExpRtnFrmSet)
        {
            snprintf(cMsg, UT_MAX_MESSAGE_LENGTH,
                     "CCRet=%d, CCSet=%d, ActCC=%d, ExpCC=%d, "
                       "RtnFrmSet=0x%lx, ExpRtFrmSet=0x%lx",
                     CmdCodeReturned, CmdCodeSet, ActualCmdCodeField,
                     ExpCmdCode, (unsigned long) RtnFromSet,
                     (unsigned long) ExpRtnFrmSet);
            UT_Text(cMsg);
            UT_DisplayPkt(SBCmdPtr, sizeof(SBCmd));
            TestStat = CFE_FAIL;
            break;
        }
    }

    UT_Report(__FILE__, __LINE__,
              TestStat, "Test_CFE_SB_SetGetCmdCode",
              "Command packet with secondary header test");

    /* Loop through all cmd code values (plus a few invalid) for cmd
     * pkts wo/sec hdr
     */
    SB_ResetUnitTest();
    TestStat = CFE_PASS;

    /* Set MsgId to all f's */
    memset(SBNoSecHdrPktPtr, 0xff, sizeof(SB_UT_TstPktWoSecHdr_t));

    /* Set MsgId */
    CFE_SB_SetMsgId(SBNoSecHdrPktPtr, SB_UT_TLM_MID);
    
    PktPtr = (CCSDS_PriHdr_t*)SBNoSecHdrPktPtr;
    
    CCSDS_WR_SHDR(*PktPtr,0);
    
    for (CmdCodeSet = 0; CmdCodeSet < 0x100; CmdCodeSet++)
    {
        RtnFromSet = CFE_SB_SetCmdCode(SBNoSecHdrPktPtr, CmdCodeSet);
        ExpRtnFrmSet = CFE_SB_WRONG_MSG_TYPE;
        CmdCodeReturned = CFE_SB_GetCmdCode(SBNoSecHdrPktPtr);
        ActualCmdCodeField = UT_GetActualCmdCodeField(SBNoSecHdrPktPtr);

        /* GSFC CmdCode is the 7 LSBs of the 1st byte of cmd Sec hdr */
        ExpCmdCode = CmdCodeSet & 0x007f;

        if (RtnFromSet != ExpRtnFrmSet)
        {
            snprintf(cMsg, UT_MAX_MESSAGE_LENGTH,
                     "CCRet=%d, CCSet=%d, ActCC=%d, ExpCC=%d, "
                       "RtnFrmSet=0x%lx, ExpRtFrmSet=0x%lx",
                     CmdCodeReturned, CmdCodeSet, ActualCmdCodeField,
                     ExpCmdCode, (unsigned long) RtnFromSet,
                     (unsigned long) ExpRtnFrmSet);
            UT_Text(cMsg);
            UT_DisplayPkt(SBNoSecHdrPktPtr, sizeof(SBNoSecHdrPkt));
            TestStat = CFE_FAIL;
            break;
        }
    }

    UT_Report(__FILE__, __LINE__,
              TestStat, "Test_CFE_SB_SetGetCmdCode",
              "Command packet without secondary header test");

    /* Loop through all cmd code values (plus a few invalid) for tlm
     * pkts w/sec hdr
     */
    SB_ResetUnitTest();
    TestStat = CFE_PASS;

    /* Set MsgId to all f's */
    memset(SBTlmPtr, 0xff, sizeof(SBTlm));

    /* Set MsgId to 0x0805 */
    CFE_SB_SetMsgId(SBTlmPtr, SB_UT_TLM_MID);

    PktPtr = (CCSDS_PriHdr_t*)SBTlmPtr;
    
    CCSDS_WR_SHDR(*PktPtr,1);
    
    for (CmdCodeSet = 0; CmdCodeSet < 0x100; CmdCodeSet++)
    {
        RtnFromSet = CFE_SB_SetCmdCode(SBTlmPtr, CmdCodeSet);
        ExpRtnFrmSet = CFE_SB_WRONG_MSG_TYPE;
        CmdCodeReturned = CFE_SB_GetCmdCode(SBTlmPtr);
        ActualCmdCodeField = UT_GetActualCmdCodeField(SBTlmPtr);

        /* GSFC CmdCode is the 7 LSBs of the 1st byte of cmd Sec hdr */
        ExpCmdCode = CmdCodeSet & 0x007f;

        if (RtnFromSet != ExpRtnFrmSet)
        {
            snprintf(cMsg, UT_MAX_MESSAGE_LENGTH,
                     "CCRet=%d, CCSet=%d, ActCC=%d, ExpCC=%d, "
                       "RtnFrmSet=0x%lx, ExpRtFrmSet=0x%lx",
                     CmdCodeReturned, CmdCodeSet, ActualCmdCodeField,
                     ExpCmdCode, (unsigned long) RtnFromSet,
                     (unsigned long) ExpRtnFrmSet);
            UT_Text(cMsg);
            UT_DisplayPkt(SBTlmPtr, sizeof(SBTlm));
            TestStat = CFE_FAIL;
            break;
        }
    }

    UT_Report(__FILE__, __LINE__,
              TestStat, "Test_CFE_SB_SetGetCmdCode",
              "Telemetry packet with secondary header test");

    /* Loop through all cmd code values (plus a few invalid) for tlm
     * pkts wo/sec hdr
     */
    SB_ResetUnitTest();
    TestStat = CFE_PASS;

    /* Set pkt to all f's */
    memset(SBNoSecHdrPktPtr, 0xff, sizeof(SBNoSecHdrPkt));

    /* Set MsgId to 0x0005 */
    CFE_SB_SetMsgId(SBNoSecHdrPktPtr, SB_UT_TLM_MID);

    PktPtr = (CCSDS_PriHdr_t*)SBNoSecHdrPktPtr;
    
    CCSDS_WR_SHDR(*PktPtr,0);
    
    for (CmdCodeSet = 0; CmdCodeSet < 0x100; CmdCodeSet++)
    {
        RtnFromSet = CFE_SB_SetCmdCode(SBNoSecHdrPktPtr, CmdCodeSet);
        ExpRtnFrmSet = CFE_SB_WRONG_MSG_TYPE;
        CmdCodeReturned = CFE_SB_GetCmdCode(SBNoSecHdrPktPtr);
        ActualCmdCodeField = UT_GetActualCmdCodeField(SBNoSecHdrPktPtr);

        /* GSFC CmdCode is the 7 LSBs of the 1st byte of cmd sec hdr */
        ExpCmdCode = CmdCodeSet & 0x007f;

        if (RtnFromSet != ExpRtnFrmSet)
        {
            snprintf(cMsg, UT_MAX_MESSAGE_LENGTH,
                     "CCRet=%d, CCSet=%d, ActCC=%d, ExpCC=%d, "
                       "RtnFrmSet=0x%lx, ExpRtFrmSet=0x%lx",
                     CmdCodeReturned, CmdCodeSet, ActualCmdCodeField,
                     ExpCmdCode, (unsigned long) RtnFromSet,
                     (unsigned long) ExpRtnFrmSet);
            UT_Text(cMsg);
            UT_DisplayPkt(SBNoSecHdrPktPtr, sizeof(SBNoSecHdrPkt));
            TestStat = CFE_FAIL;
            break;
        }
    }

    UT_Report(__FILE__, __LINE__,
              TestStat, "Test_CFE_SB_SetGetCmdCode",
              "Telemetry packet without secondary header test");
} /* end Test_CFE_SB_SetGetCmdCode */

/*
** Test generating, setting, getting, and validating a checksum field
** for a message
*/
void Test_CFE_SB_ChecksumUtils(void)
{
    SB_UT_Test_Cmd_t       SBCmd;
    CFE_SB_MsgPtr_t        SBCmdPtr = (CFE_SB_MsgPtr_t) &SBCmd;
    SB_UT_Test_Tlm_t       SBTlm;
    CFE_SB_MsgPtr_t        SBTlmPtr = (CFE_SB_MsgPtr_t) &SBTlm;
    SB_UT_TstPktWoSecHdr_t SBNoSecHdrPkt;
    CFE_SB_MsgPtr_t        SBNoSecHdrPktPtr = (CFE_SB_MsgPtr_t) &SBNoSecHdrPkt;
    uint16                 RtnFrmGet, ExpRtnFrmGet;
    bool                RtnFrmValidate, ExpRtnFrmVal;
    int32                  TestStat;

#ifdef UT_VERBOSE
    UT_Text("Begin Test_CFE_SB_ChecksumUtils");
#endif

    /* Begin test for cmd pkts w/sec hdr */
    SB_ResetUnitTest();
    TestStat = CFE_PASS;

    /* Initialize pkt, setting data to zero */
    CFE_SB_InitMsg(SBCmdPtr, 0x1805, sizeof(SBCmd), true);

    CCSDS_WR_SID( (*((CCSDS_PriHdr_t*) SBCmdPtr)), 0x1805 );
    
    /* Set checksum field */
    
    CFE_SB_GenerateChecksum(SBCmdPtr);
    
    RtnFrmGet = CFE_SB_GetChecksum(SBCmdPtr);
#ifndef MESSAGE_FORMAT_IS_CCSDS_VER_2
    ExpRtnFrmGet = 0x2f;
#else
    ExpRtnFrmGet = 0x65;
#endif

    /* Validation expected to return true */
    RtnFrmValidate = CFE_SB_ValidateChecksum(SBCmdPtr);
    ExpRtnFrmVal = true;

    if (RtnFrmGet != ExpRtnFrmGet || RtnFrmValidate != ExpRtnFrmVal)
    {
        snprintf(cMsg, UT_MAX_MESSAGE_LENGTH,
                 "Unexpected results in 1st check, RtnFrmValidate=%d, "
                   "ExpRtnFrmVal=%d, RtnFrmGet=0x%x, ExpRtnFrmGet=0x%x",
                 RtnFrmValidate, ExpRtnFrmVal, RtnFrmGet, ExpRtnFrmGet);
        UT_Text(cMsg);
        UT_DisplayPkt(SBCmdPtr, sizeof(SBCmd));
        TestStat = CFE_FAIL;
    }

    /* Change 1 byte in pkt and verify checksum is no longer valid.
     * Increment MsgId by 1 to 0x1806.  Validation expected to
     * return false
     */
    CCSDS_WR_SID( (*((CCSDS_PriHdr_t*) SBCmdPtr)), 0x1806 );
    
    RtnFrmValidate = CFE_SB_ValidateChecksum(SBCmdPtr);
    ExpRtnFrmVal = false;

    if (TestStat == CFE_FAIL || RtnFrmValidate != ExpRtnFrmVal)
    {
        snprintf(cMsg, UT_MAX_MESSAGE_LENGTH,
                 "Second validate...RtnFrmValidate=%d, ExpRtnFrmVal=%d",
                 RtnFrmValidate, ExpRtnFrmVal);
        UT_Text(cMsg);
        UT_DisplayPkt(SBCmdPtr, sizeof(SBCmd));
        TestStat = CFE_FAIL;
    }

    UT_Report(__FILE__, __LINE__,
              TestStat, "Test_CFE_SB_ChecksumUtils",
              "Command packet with secondary header test");

    /* Begin test for cmd pkts wo/sec hdr */
    SB_ResetUnitTest();
    TestStat = CFE_PASS;

    /* Initialize pkt, setting data to zero */
    CFE_SB_InitMsg(SBNoSecHdrPktPtr, 0x1005,
                   sizeof(SBNoSecHdrPkt), true);

    
    CCSDS_WR_SHDR( SBNoSecHdrPktPtr->Hdr, 0 );
    
    /* Set checksum field */
    CFE_SB_GenerateChecksum(SBNoSecHdrPktPtr);
    RtnFrmGet = CFE_SB_GetChecksum(SBNoSecHdrPktPtr);
    ExpRtnFrmGet = 0;

    /* Validation expected to return false */
    RtnFrmValidate = CFE_SB_ValidateChecksum(SBNoSecHdrPktPtr);
    ExpRtnFrmVal = false;

    if (RtnFrmGet != ExpRtnFrmGet || RtnFrmValidate != ExpRtnFrmVal)
    {
        snprintf(cMsg, UT_MAX_MESSAGE_LENGTH,
                 "Unexpected results in 1st check, RtnFrmValidate=%d, "
                   "ExpRtnFrmVal=%d, RtnFrmGet=0x%x, ExpRtnFrmGet=0x%x",
                 RtnFrmValidate, ExpRtnFrmVal, RtnFrmGet, ExpRtnFrmGet);
        UT_Text(cMsg);
        UT_DisplayPkt(SBNoSecHdrPktPtr, sizeof(SBNoSecHdrPkt));
        TestStat = CFE_FAIL;
    }

    /* Change 1 byte in pkt and verify checksum is no longer valid.
     * Increment MsgId by 1 to 0x1006.  Validation expected to
     * return false
     */
    CFE_SB_SetMsgId(SBNoSecHdrPktPtr, SB_UT_TLM_MID);
    
    CCSDS_WR_SHDR( SBCmdPtr->Hdr, 0 );
    RtnFrmValidate = CFE_SB_ValidateChecksum(SBNoSecHdrPktPtr);
    ExpRtnFrmVal = false;

    if (TestStat == CFE_FAIL || RtnFrmValidate != ExpRtnFrmVal)
    {
        snprintf(cMsg, UT_MAX_MESSAGE_LENGTH,
                 "Second validate...RtnFrmValidate=%d, ExpRtnFrmVal=%d",
                 RtnFrmValidate, ExpRtnFrmVal);
        UT_Text(cMsg);
        UT_DisplayPkt(SBNoSecHdrPktPtr, sizeof(SBNoSecHdrPkt));
        TestStat = CFE_FAIL;
    }

    UT_Report(__FILE__, __LINE__,
              TestStat, "Test_CFE_SB_ChecksumUtils",
              "Command packet without secondary header test");

    /* Begin test for tlm pkts w/sec hdr */
    SB_ResetUnitTest();
    TestStat = CFE_PASS;

    /* Initialize pkt, setting data to zero */
    CFE_SB_InitMsg(SBTlmPtr, 0x0805, sizeof(SBTlm), true);

    /* Set checksum field */
    CFE_SB_GenerateChecksum(SBTlmPtr);
    RtnFrmGet = CFE_SB_GetChecksum(SBTlmPtr);
    ExpRtnFrmGet = 0;

    /* Validation expected to return false */
    RtnFrmValidate = CFE_SB_ValidateChecksum(SBTlmPtr);
    ExpRtnFrmVal = false;

    if (RtnFrmGet != ExpRtnFrmGet || RtnFrmValidate != ExpRtnFrmVal)
    {
        snprintf(cMsg, UT_MAX_MESSAGE_LENGTH,
                 "Unexpected results in 1st check, RtnFrmValidate=%d, "
                   "ExpRtnFrmVal=%d, RtnFrmGet=0x%x, ExpRtnFrmGet=0x%x",
                 RtnFrmValidate, ExpRtnFrmVal, RtnFrmGet, ExpRtnFrmGet);
        UT_Text(cMsg);
        UT_DisplayPkt(SBTlmPtr, sizeof(SBTlm));
        TestStat = CFE_FAIL;
    }

    /* Change 1 byte in pkt and verify checksum is no longer valid.
     * Increment MsgId by 1 to 0x0806.  Validation expected to return false
     */
    CFE_SB_SetMsgId(SBTlmPtr, 0x1806);
    RtnFrmValidate = CFE_SB_ValidateChecksum(SBTlmPtr);
    ExpRtnFrmVal = false;

    if (TestStat == CFE_FAIL || RtnFrmValidate != ExpRtnFrmVal)
    {
        snprintf(cMsg, UT_MAX_MESSAGE_LENGTH,
                 "Second validate...RtnFrmValidate=%d, ExpRtnFrmVal=%d",
                 RtnFrmValidate, ExpRtnFrmVal);
        UT_Text(cMsg);
        UT_DisplayPkt(SBTlmPtr, sizeof(SBTlm));
        TestStat = CFE_FAIL;
    }

    UT_Report(__FILE__, __LINE__,
              TestStat, "Test_CFE_SB_ChecksumUtils",
              "Telemetry packet with secondary header test");

    /* Begin test for tlm pkts wo/sec hdr */
    SB_ResetUnitTest();
    TestStat = CFE_PASS;

    /* Initialize pkt, setting data to zero */
    CFE_SB_InitMsg(SBNoSecHdrPktPtr, 0x0005,
                   sizeof(SBNoSecHdrPkt), true);

    /* Setting checksum field */
    CFE_SB_GenerateChecksum(SBNoSecHdrPktPtr);
    RtnFrmGet = CFE_SB_GetChecksum(SBNoSecHdrPktPtr);
    ExpRtnFrmGet = 0;

    /* Validation expected to return false */
    RtnFrmValidate = CFE_SB_ValidateChecksum(SBNoSecHdrPktPtr);
    ExpRtnFrmVal = false;

    if (RtnFrmGet != ExpRtnFrmGet || RtnFrmValidate != ExpRtnFrmVal)
    {
        snprintf(cMsg, UT_MAX_MESSAGE_LENGTH,
                 "Unexpected results in 1st check, RtnFrmValidate=%d, "
                   "ExpRtnFrmVal=%d, RtnFrmGet=0x%x, ExpRtnFrmGet=0x%x",
                 RtnFrmValidate, ExpRtnFrmVal, RtnFrmGet, ExpRtnFrmGet);
        UT_Text(cMsg);
        UT_DisplayPkt(SBNoSecHdrPktPtr, sizeof(SBNoSecHdrPkt));
        TestStat = CFE_FAIL;
    }

    /* Change 1 byte in pkt and verify checksum is no longer valid.
     * Increment MsgId by 1 to 0x0006.  Validation expected to
     * return false
     */
    CFE_SB_SetMsgId(SBNoSecHdrPktPtr, 0x0006);
    RtnFrmValidate = CFE_SB_ValidateChecksum(SBNoSecHdrPktPtr);
    ExpRtnFrmVal = false;

    if (TestStat == CFE_FAIL || RtnFrmValidate != ExpRtnFrmVal)
    {
        snprintf(cMsg, UT_MAX_MESSAGE_LENGTH,
                 "Second validate...RtnFrmValidate=%d, ExpRtnFrmVal=%d",
                 RtnFrmValidate, ExpRtnFrmVal);
        UT_Text(cMsg);
        UT_DisplayPkt(SBNoSecHdrPktPtr, sizeof(SBNoSecHdrPkt));
        TestStat = CFE_FAIL;
    }

    UT_Report(__FILE__, __LINE__,
              TestStat, "Test_CFE_SB_ChecksumUtils",
              "Telemetry packet without secondary header test");
} /* end Test_CFE_SB_ChecksumUtils */


/*
** Test validating a msg id
*/
void Test_CFE_SB_ValidateMsgId(void)
{
    
    CFE_SB_MsgId_t        MsgId;
    uint32                ActualReturn;

    SB_ResetUnitTest();
    
    /* Validate Msg Id */
    MsgId = CFE_PLATFORM_SB_HIGHEST_VALID_MSGID;
    ActualReturn = CFE_SB_ValidateMsgId(MsgId);

    UT_Report(__FILE__, __LINE__,
              ActualReturn == CFE_SUCCESS,
              "CFE_SB_ValidateMsgId",
              "Testing validation for a valid MsgId");
    
    /* Test for invalid msg id */
    MsgId = CFE_PLATFORM_SB_HIGHEST_VALID_MSGID + 1;
    ActualReturn = CFE_SB_ValidateMsgId(MsgId);
    
    UT_Report(__FILE__, __LINE__,
              ActualReturn == CFE_SB_FAILED,
              "CFE_SB_ValidateMsgId",
              "Testing validation for an invalid MsgId");
}

/*
** Function for calling SB special test cases functions
*/
void Test_SB_SpecialCases(void)
{
    Test_OS_MutSem_ErrLogic();
    Test_ReqToSendEvent_ErrLogic();
    Test_PutDestBlk_ErrLogic();
    Test_CFE_SB_GetPipeIdx();
    Test_CFE_SB_Buffers();
    Test_CFE_SB_BadPipeInfo();
    Test_SB_SendMsgPaths();
    Test_RcvMsg_UnsubResubPath();
    Test_MessageString();
    Test_SB_IdxPushPop();
} /* end Test_SB_SpecialCases */


/*
** Test msg key idx push pop
*/
void Test_SB_IdxPushPop()
{
    int32           i;
    int32           ExpRtn;
    int32           ActRtn;
    CFE_SB_MsgRouteIdx_t Idx;
    int32           TestStat = CFE_PASS;
    
#ifdef UT_VERBOSE
    UT_Text("Begin Test Test_SB_IdxPushPop");
#endif    
    
    SB_ResetUnitTest();

    CFE_SB_InitIdxStack();
    
    for (i = 0; i < CFE_PLATFORM_SB_MAX_MSG_IDS; i++)
    {
        /* Subscribe to maximum number of messages */
        Idx = CFE_SB_RouteIdxPop_Unsync();
        ActRtn = CFE_SB_RouteIdxToValue(Idx);
        ExpRtn = i;
        if (ExpRtn != ActRtn)
        {
            snprintf(cMsg, UT_MAX_MESSAGE_LENGTH,
                     "Pop ExpRtn (%d) != ActRtn(%d)",
                     (int)ExpRtn, (int)ActRtn);
            UT_Text(cMsg);
            TestStat = CFE_FAIL;
        }
    }

    
    Idx = CFE_SB_RouteIdxPop_Unsync();
    ActRtn = CFE_SB_RouteIdxToValue(Idx);
    ExpRtn = CFE_SB_RouteIdxToValue(CFE_SB_INVALID_ROUTE_IDX);
    
    if (ExpRtn != ActRtn)
    {
        snprintf(cMsg, UT_MAX_MESSAGE_LENGTH,
                 "Pop ExpRtn (%d) != ActRtn(%d)",
                 (int)ExpRtn, (int)ActRtn);
        UT_Text(cMsg);
        TestStat = CFE_FAIL;
    }
    
    UT_Report(__FILE__, __LINE__,
              TestStat, "CFE_SB_IdxPop_Unsync",
              "Popped all subscription indexes");
    /*
     *  This sub-unit test is dependent upon the previous 
     *  Maybe do a
     * 
    SB_ResetUnitTest();

    CFE_SB_InitIdxStack();
     * again here 
     */
    for (i = 0; i < CFE_PLATFORM_SB_MAX_MSG_IDS; i++)
    {
        /* Un-subscribe from all messages */
        CFE_SB_RouteIdxPush_Unsync(CFE_SB_ValueToRouteIdx(i));
        ActRtn = CFE_SUCCESS;
        ExpRtn = CFE_SUCCESS;
        if (ExpRtn != ActRtn)
        {
            snprintf(cMsg, UT_MAX_MESSAGE_LENGTH,
                     "Push ExpRtn (%d) != ActRtn(%d)",
                     (int)ExpRtn, (int)ActRtn);
            UT_Text(cMsg);
            TestStat = CFE_FAIL;
        }
    }
    
    CFE_SB_RouteIdxPush_Unsync(CFE_SB_ValueToRouteIdx(i));
    ActRtn = CFE_SUCCESS;
    ExpRtn = CFE_SUCCESS;
    
    if (ExpRtn != ActRtn)
    {
        snprintf(cMsg, UT_MAX_MESSAGE_LENGTH,
                 "Push ExpRtn (%d) != ActRtn(%d)",
                 (int)ExpRtn, (int)ActRtn);
        UT_Text(cMsg);
        TestStat = CFE_FAIL;
    }
    
    UT_Report(__FILE__, __LINE__,
              TestStat, "CFE_SB_IdxPush_Unsync",
              "Pushed all un-subscription indexes");

} /* end Test_SB_IdxPushPop */

/*
** Test pipe creation with semaphore take and give failures
*/
void Test_OS_MutSem_ErrLogic(void)
{
    CFE_SB_PipeId_t PipeId;
    CFE_SB_MsgId_t  MsgId = SB_UT_CMD_MID;
    uint16          PipeDepth = 50;
    int32           ExpRtn;
    int32           ActRtn;
    int32           TestStat = CFE_PASS;

#ifdef UT_VERBOSE
    UT_Text("Begin Test Shared Semaphore Give/Take Failure");
#endif

    SB_ResetUnitTest();
    UT_SetDeferredRetcode(UT_KEY(OS_MutSemTake), 1, CFE_OS_SEM_FAILURE);
    UT_SetDeferredRetcode(UT_KEY(OS_MutSemGive), 2, CFE_OS_SEM_FAILURE);
    CFE_SB_CreatePipe(&PipeId, PipeDepth, "TestPipe");
    CFE_SB_Subscribe(MsgId, PipeId);
    ExpRtn = 3;
    ActRtn = UT_GetNumEventsSent();

    if (ActRtn != ExpRtn)
    {
        snprintf(cMsg, UT_MAX_MESSAGE_LENGTH,
                 "Unexpected rtn from UT_GetNumEventsSent, exp=%lx, act=%lx",
                 (unsigned long) ExpRtn, (unsigned long) ActRtn);
        UT_Text(cMsg);
        TestStat = CFE_FAIL;
    }

    if (UT_EventIsInHistory(CFE_SB_PIPE_ADDED_EID) == false)
    {
        UT_Text("CFE_SB_PIPE_ADDED_EID not sent");
        TestStat = CFE_FAIL;
    }

    if (UT_EventIsInHistory(CFE_SB_SUBSCRIPTION_RCVD_EID) == false)
    {
        UT_Text("CFE_SB_SUBSCRIPTION_RCVD_EID not sent");
        TestStat = CFE_FAIL;
    }

    CFE_SB_DeletePipe(PipeId);
    UT_Report(__FILE__, __LINE__,
              TestStat, "CFE_SB_(Un)LockSharedData",
              "Semaphore give/take failure test");
} /* end Test_OS_MutSemTake_ErrLogic */

/*
** Test successful recursive event prevention
*/
void Test_ReqToSendEvent_ErrLogic(void)
{
    uint32 TaskId = 13;
    uint32 Bit = 5;
    int32  ExpRtn;
    int32  ActRtn;
    int32  TestStat = CFE_PASS;

#ifdef UT_VERBOSE
    UT_Text("Begin Test ReqToSendEvent Error");
#endif

    SB_ResetUnitTest();

    /* Clear task bits, then call function, which should set the bit for
     * the specified task
     */
    CFE_SB.StopRecurseFlags[TaskId] = 0x0000;
    ExpRtn = CFE_SB_GRANTED;
    ActRtn = CFE_SB_RequestToSendEvent(TaskId, Bit);

    if (ActRtn != ExpRtn)
    {
        snprintf(cMsg, UT_MAX_MESSAGE_LENGTH,
                 "Unexpected rtn when bit not set, exp=%ld, act=%ld",
                 (long) ExpRtn, (long) ActRtn);
        UT_Text(cMsg);
        TestStat = CFE_FAIL;
    }

    /* Call the function a second time; the result should indicate that the
     * bit is already set
     */
    ExpRtn = CFE_SB_DENIED;
    ActRtn = CFE_SB_RequestToSendEvent(TaskId, Bit);

    if (ActRtn != ExpRtn)
    {
        snprintf(cMsg, UT_MAX_MESSAGE_LENGTH,
                 "Unexpected rtn when bit set, exp=%lx, act=%lx",
                (unsigned long) ExpRtn, (unsigned long) ActRtn);
        UT_Text(cMsg);
        TestStat = CFE_FAIL;
    }

    ExpRtn = 0;
    ActRtn = UT_GetNumEventsSent();

    if (ActRtn != ExpRtn)
    {
        snprintf(cMsg, UT_MAX_MESSAGE_LENGTH,
                 "Unexpected rtn from UT_GetNumEventsSent, exp=%lx, act=%lx",
                (unsigned long) ExpRtn, (unsigned long) ActRtn);
        UT_Text(cMsg);
        TestStat = CFE_FAIL;
    }

    UT_Report(__FILE__, __LINE__,
              TestStat, "CFE_SB_RequestToSendEvent",
              "Request to send event error test");
} /* end Test_ReqToSendEvent_ErrLogic */

/*
** Test getting a destination descriptor to the SB memory pool using a null
** destination pointer
*/
void Test_PutDestBlk_ErrLogic(void)
{
    int32 ExpRtn;
    int32 ActRtn;
    int32 TestStat = CFE_PASS;

#ifdef UT_VERBOSE
    UT_Text("Begin Test PutDestBlk Error");
#endif

    SB_ResetUnitTest();
    ExpRtn = CFE_SB_BAD_ARGUMENT;
    ActRtn = CFE_SB_PutDestinationBlk(NULL);

    if (ActRtn != ExpRtn)
    {
        snprintf(cMsg, UT_MAX_MESSAGE_LENGTH,
                 "Unexpected rtn, exp=%lx, act=%lx",
                (unsigned long) ExpRtn, (unsigned long) ActRtn);
        UT_Text(cMsg);
        TestStat = CFE_FAIL;
    }

    ExpRtn = 0;
    ActRtn = UT_GetNumEventsSent();

    if (ActRtn != ExpRtn)
    {
        snprintf(cMsg, UT_MAX_MESSAGE_LENGTH,
                 "Unexpected rtn from UT_GetNumEventsSent, exp=%lx, act=%lx",
                (unsigned long) ExpRtn, (unsigned long) ActRtn);
        UT_Text(cMsg);
        TestStat = CFE_FAIL;
    }

    UT_Report(__FILE__, __LINE__,
              TestStat, "CFE_SB_PutDestinationBlk",
              "PutDestBlk error test");
} /* end Test_PutDestBlk_ErrLogic */

/*
** Test internal function to get the pipe table index for the given pipe ID
*/
void Test_CFE_SB_GetPipeIdx(void)
{
    int32 ExpRtn;
    int32 ActRtn;
    int32 TestStat = CFE_PASS;

#ifdef UT_VERBOSE
    UT_Text("Begin Test GetPipeIdx");
#endif

    SB_ResetUnitTest();
    CFE_SB.PipeTbl[0].PipeId = 0;
    CFE_SB.PipeTbl[0].InUse = CFE_SB_NOT_IN_USE;
    ExpRtn = CFE_SB_INVALID_PIPE;
    ActRtn = CFE_SB_GetPipeIdx(0);

    if (ActRtn != ExpRtn)
    {
        snprintf(cMsg, UT_MAX_MESSAGE_LENGTH,
                 "Unexpected rtn, exp=%lx, act=%lx",
                (unsigned long) ExpRtn, (unsigned long) ActRtn);
        UT_Text(cMsg);
        TestStat = CFE_FAIL;
    }

    ExpRtn = 0;
    ActRtn = UT_GetNumEventsSent();

    if (ActRtn != ExpRtn)
    {
        snprintf(cMsg, UT_MAX_MESSAGE_LENGTH,
                 "Unexpected rtn from UT_GetNumEventsSent, exp=%lx, act=%lx",
                (unsigned long) ExpRtn, (unsigned long) ActRtn);
        UT_Text(cMsg);
        TestStat = CFE_FAIL;
    }

    UT_Report(__FILE__, __LINE__,
              TestStat, "CFE_SB_GetPipeIdx",
              "GetPipeIdx branch path coverage test");
} /* end Test_CFE_SB_GetPipeIdx */

/*
** Test functions that involve a buffer in the SB buffer pool
*/
void Test_CFE_SB_Buffers(void)
{
    int32 ExpRtn = sizeof(CFE_SB_BufferD_t) * 4;
    int32 ActRtn;
    int32 TestStat = CFE_PASS;
    CFE_SB_BufferD_t *bd;

#ifdef UT_VERBOSE
    UT_Text("Begin Test GetBufferFromPool");
#endif

    SB_ResetUnitTest();
    CFE_SB.StatTlmMsg.Payload.MemInUse = 0;
    CFE_SB.StatTlmMsg.Payload.PeakMemInUse = ExpRtn;
    bd = CFE_SB_GetBufferFromPool(0, 0);
    ActRtn = CFE_SB.StatTlmMsg.Payload.PeakMemInUse;

    if (ActRtn != ExpRtn)
    {
        snprintf(cMsg, UT_MAX_MESSAGE_LENGTH,
                 "Unexpected PeakmemInUse value, exp=%lx, act=%lx",
                (unsigned long) ExpRtn, (unsigned long) ActRtn);
        UT_Text(cMsg);
        TestStat = CFE_FAIL;
    }

    ExpRtn = 0;
    ActRtn = UT_GetNumEventsSent();

    if (ActRtn != ExpRtn)
    {
        snprintf(cMsg, UT_MAX_MESSAGE_LENGTH,
                 "Unexpected rtn from UT_GetNumEventsSent, exp=%lx, act=%lx",
                (unsigned long) ExpRtn, (unsigned long) ActRtn);
        UT_Text(cMsg);
        TestStat = CFE_FAIL;
    }

    UT_Report(__FILE__, __LINE__,
              TestStat, "CFE_SB_GetBufferFromPool",
              "GetBufferFromPool branch path coverage test");

    TestStat = CFE_PASS;
    ExpRtn = CFE_SB.StatTlmMsg.Payload.SBBuffersInUse;
    UT_SetDeferredRetcode(UT_KEY(CFE_ES_PutPoolBuf), 1, -1);
    CFE_SB_ReturnBufferToPool(bd);
    ActRtn = CFE_SB.StatTlmMsg.Payload.SBBuffersInUse;

    if (ActRtn != ExpRtn)
    {
        snprintf(cMsg, UT_MAX_MESSAGE_LENGTH,
                 "Unexpected SBBuffersInUse value, exp=%lx, act=%lx",
                (unsigned long) ExpRtn, (unsigned long) ActRtn);
        UT_Text(cMsg);
        TestStat = CFE_FAIL;
    }

    ExpRtn = 0;
    ActRtn = UT_GetNumEventsSent();

    if (ActRtn != ExpRtn)
    {
        snprintf(cMsg, UT_MAX_MESSAGE_LENGTH,
                 "Unexpected rtn from UT_GetNumEventsSent, exp=%lx, act=%lx",
                (unsigned long) ExpRtn, (unsigned long) ActRtn);
        UT_Text(cMsg);
        TestStat = CFE_FAIL;
    }

    UT_Report(__FILE__, __LINE__,
              TestStat, "CFE_SB_ReturnBufferToPool",
              "ReturnBufferToPool branch path coverage test");

    TestStat = CFE_PASS;
    ExpRtn = 0;
    bd->UseCount = 0;
    CFE_SB_DecrBufUseCnt(bd);
    ActRtn = bd->UseCount;

    if (ActRtn != ExpRtn)
    {
        snprintf(cMsg, UT_MAX_MESSAGE_LENGTH,
                 "Unexpected UseCount value, exp=%lx, act=%lx",
                (unsigned long) ExpRtn, (unsigned long) ActRtn);
        UT_Text(cMsg);
        TestStat = CFE_FAIL;
    }

    ExpRtn = 0;
    ActRtn = UT_GetNumEventsSent();

    if (ActRtn != ExpRtn)
    {
        snprintf(cMsg, UT_MAX_MESSAGE_LENGTH,
                 "Unexpected rtn from UT_GetNumEventsSent, exp=%lx, act=%lx",
                (unsigned long) ExpRtn, (unsigned long) ActRtn);
        UT_Text(cMsg);
        TestStat = CFE_FAIL;
    }

    UT_Report(__FILE__, __LINE__,
              TestStat, "CFE_SB_DecrBufUseCnt",
              "DecrBufUseCnt branch path coverage test");

    TestStat = CFE_PASS;
    ExpRtn = 0;
    UT_SetDeferredRetcode(UT_KEY(CFE_ES_PutPoolBuf), 1, -1);
    CFE_SB.StatTlmMsg.Payload.MemInUse = 0;
    CFE_SB_PutDestinationBlk((CFE_SB_DestinationD_t *) bd);
    ActRtn = CFE_SB.StatTlmMsg.Payload.MemInUse;

    if (ActRtn != ExpRtn)
    {
        snprintf(cMsg, UT_MAX_MESSAGE_LENGTH,
                 "Unexpected MemInUse value, exp=%lx, act=%lx",
                (unsigned long) ExpRtn, (unsigned long) ActRtn);
        UT_Text(cMsg);
        TestStat = CFE_FAIL;
    }

    ExpRtn = 0;
    ActRtn = UT_GetNumEventsSent();

    if (ActRtn != ExpRtn)
    {
        snprintf(cMsg, UT_MAX_MESSAGE_LENGTH,
                 "Unexpected rtn from UT_GetNumEventsSent, exp=%lx, act=%lx",
                (unsigned long) ExpRtn, (unsigned long) ActRtn);
        UT_Text(cMsg);
        TestStat = CFE_FAIL;
    }

    UT_Report(__FILE__, __LINE__,
              TestStat, "CFE_SB_PutDestinationBlk",
              "PutDestinationBlk branch path coverage test");
} /* end Test_CFE_SB_Buffers */

/*
** Test internal function to get the pipe table index for the given pipe ID
*/
void Test_CFE_SB_BadPipeInfo(void)
{
    CFE_SB_PipeId_t PipeId;
    uint16          PipeDepth = 10;
    int32           ExpRtn;
    int32           ActRtn;
    int32           TestStat = CFE_PASS;
    CFE_SB_Qos_t    CFE_SB_Default_Qos;

#ifdef UT_VERBOSE
    UT_Text("Begin Test BadPipeInfo");
#endif

    SB_ResetUnitTest();
    CFE_SB_CreatePipe(&PipeId, PipeDepth, "TestPipe1");

    /* Set the pipe ID to an erroneous value and attempt to delete the pipe */
    CFE_SB.PipeTbl[0].PipeId = 1;
    CFE_SB.PipeTbl[0].InUse = 1;
    ExpRtn = CFE_SB_BAD_ARGUMENT;
    ActRtn = CFE_SB_DeletePipeFull(0, 0);

    if (ActRtn != ExpRtn)
    {
        snprintf(cMsg, UT_MAX_MESSAGE_LENGTH,
                 "Unexpected rtn, exp=%lx, act=%lx",
                (unsigned long) ExpRtn, (unsigned long) ActRtn);
        UT_Text(cMsg);
        TestStat = CFE_FAIL;
    }

    ExpRtn = 2;
    ActRtn = UT_GetNumEventsSent();

    if (ActRtn != ExpRtn)
    {
        snprintf(cMsg, UT_MAX_MESSAGE_LENGTH,
                 "Unexpected rtn from UT_GetNumEventsSent, exp=%lx, act=%lx",
                (unsigned long) ExpRtn, (unsigned long) ActRtn);
        UT_Text(cMsg);
        TestStat = CFE_FAIL;
    }

    UT_Report(__FILE__, __LINE__,
              TestStat, "CFE_SB_DeletePipeFull",
              "DeletePipeFull bad pipe information branch path coverage test");

    /* Reset the pipe ID and delete the pipe */
    CFE_SB.PipeTbl[0].PipeId = 0;

    TestStat = CFE_PASS;
    ExpRtn = CFE_SB_BAD_ARGUMENT;
    ActRtn = CFE_SB_SubscribeFull(0 ,0, CFE_SB_Default_Qos,
                                  CFE_PLATFORM_SB_DEFAULT_MSG_LIMIT, 2);

    if (ActRtn != ExpRtn)
    {
        snprintf(cMsg, UT_MAX_MESSAGE_LENGTH,
                 "Unexpected rtn, exp=%lx, act=%lx",
                (unsigned long) ExpRtn, (unsigned long) ActRtn);
        UT_Text(cMsg);
        TestStat = CFE_FAIL;
    }

    ExpRtn = 4;
    ActRtn = UT_GetNumEventsSent();

    if (ActRtn != ExpRtn)
    {
        snprintf(cMsg, UT_MAX_MESSAGE_LENGTH,
                 "Unexpected rtn from UT_GetNumEventsSent, exp=%lx, act=%lx",
                (unsigned long) ExpRtn, (unsigned long) ActRtn);
        UT_Text(cMsg);
        TestStat = CFE_FAIL;
    }

    CFE_SB_DeletePipe(PipeId);

    UT_Report(__FILE__, __LINE__,
              TestStat, "CFE_SB_SubscribeFull",
              "SubscribeFull bad pipe information branch path coverage test");

} /* end Test_CFE_SB_BadPipeInfo */
/*
** Test send housekeeping information command
*/

void Test_SB_SendMsgPaths(void)
{
    CFE_SB_CmdHdr_t  NoParamCmd;
    CFE_SB_MsgId_t   MsgId;
    CFE_SB_PipeId_t  PipeId;
    SB_UT_Test_Tlm_t TlmPkt;
    CFE_SB_MsgPtr_t  TlmPktPtr = (CFE_SB_MsgPtr_t) &TlmPkt;
    int32            PipeDepth = 2;
    int32            ExpRtn;
    int32            ActRtn;
    int32            TestStat = CFE_PASS;

#ifdef UT_VERBOSE
    UT_Text("Begin Test for SendMsgFull paths");
#endif

    /* Test inhibiting sending a "no subscriptions for a message ID" message */
    SB_ResetUnitTest();
    CFE_SB_InitMsg(&NoParamCmd, CFE_SB_SEND_HK_MID,
                   sizeof(NoParamCmd), true);
    CFE_SB.CmdPipePktPtr = (CFE_SB_MsgPtr_t) &NoParamCmd;
    CFE_SB.StopRecurseFlags[1] |= CFE_BIT(CFE_SB_SEND_NO_SUBS_EID_BIT);
    CFE_SB_ProcessCmdPipePkt();

    if (UT_EventIsInHistory(CFE_SB_SEND_NO_SUBS_EID) == true)
    {
        UT_Text("CFE_SB_SEND_NO_SUBS_EID sent");
        TestStat = CFE_FAIL;
    }

    CFE_SB.HKTlmMsg.Payload.MsgSendErrorCounter = 0;
    CFE_SB.StopRecurseFlags[1] |= CFE_BIT(CFE_SB_GET_BUF_ERR_EID_BIT);
    MsgId = CFE_SB_GetMsgId((CFE_SB_MsgPtr_t) &CFE_SB.HKTlmMsg);
    CFE_SB.MsgMap[CFE_SB_MsgKeyToValue(CFE_SB_ConvertMsgIdtoMsgKey(MsgId))] = CFE_SB_INVALID_ROUTE_IDX;
    UT_SetDeferredRetcode(UT_KEY(CFE_ES_GetPoolBuf), 1, CFE_ES_ERR_MEM_BLOCK_SIZE);
    CFE_SB_ProcessCmdPipePkt();
    ExpRtn = 0;
    ActRtn = CFE_SB.HKTlmMsg.Payload.MsgSendErrorCounter;

    if (ActRtn != ExpRtn)
    {
        snprintf(cMsg, UT_MAX_MESSAGE_LENGTH,
                 "Unexpected MsgSendErrorCounter in send no subs test, "
                   "exp=%lx, act=%lx",
                (unsigned long) ExpRtn, (unsigned long) ActRtn);
        UT_Text(cMsg);
        TestStat = CFE_FAIL;
    }

    if (UT_EventIsInHistory(CFE_SB_GET_BUF_ERR_EID) == true)
    {
        UT_Text("CFE_SB_GET_BUF_ERR_EID sent");
        TestStat = CFE_FAIL;
    }

    ExpRtn = 0;
    ActRtn = UT_GetNumEventsSent();

    if (ActRtn != ExpRtn)
    {
        snprintf(cMsg, UT_MAX_MESSAGE_LENGTH,
                 "Unexpected rtn from UT_GetNumEventsSent (send no subs), "
                   "exp=%lx, act=%lx",
                (unsigned long) ExpRtn, (unsigned long) ActRtn);
        UT_Text(cMsg);
        TestStat = CFE_FAIL;
    }

    CFE_SB.StopRecurseFlags[1] = 0;

    /* Create a message ID with the command bit set and disable reporting */
    MsgId = SB_UT_CMD_MID;
    SB_ResetUnitTest();
    CFE_SB.SenderReporting = 0;
    CFE_SB_CreatePipe(&PipeId, PipeDepth, "TestPipe");
    CFE_SB_Subscribe(MsgId, PipeId);
    CFE_SB_InitMsg(&TlmPkt, MsgId, sizeof(TlmPkt), true);
    ActRtn = CFE_SB_SendMsg(TlmPktPtr);
    ExpRtn = CFE_SUCCESS;

    if (ActRtn != ExpRtn)
    {
        snprintf(cMsg, UT_MAX_MESSAGE_LENGTH,
                 "Unexpected return in cmd as tlm test, "
                   "exp=0x%lx, act=0x%lx",
                (unsigned long) ExpRtn, (unsigned long) ActRtn);
        UT_Text(cMsg);
        TestStat = CFE_FAIL;
    }

    ExpRtn = 3;
    ActRtn = UT_GetNumEventsSent();

    if (ActRtn != ExpRtn)
    {
        snprintf(cMsg, UT_MAX_MESSAGE_LENGTH,
                 "Unexpected rtn from UT_GetNumEventsSent (cmd as tlm), "
                   "exp=%lx, act=%lx",
                (unsigned long) ExpRtn, (unsigned long) ActRtn);
        UT_Text(cMsg);
        TestStat = CFE_FAIL;
    }

    CFE_SB_DeletePipe(PipeId);

    /* Test inhibiting sending a "message ID limit error" message */
    SB_ResetUnitTest();
    MsgId = SB_UT_TLM_MID;
    CFE_SB_InitMsg(&TlmPkt, MsgId, sizeof(TlmPkt), false);
    CFE_SB_CreatePipe(&PipeId, PipeDepth, "MsgLimTestPipe");

    /* Set maximum allowed messages on the pipe at one time to 1 */
    CFE_SB_SubscribeEx(MsgId, PipeId, CFE_SB_Default_Qos, 1);

    /* First send should pass */
    ActRtn = CFE_SB_SendMsg(TlmPktPtr);
    ExpRtn = CFE_SUCCESS;

    if (ActRtn != ExpRtn)
    {
        snprintf(cMsg, UT_MAX_MESSAGE_LENGTH,
                 "Unexpected return in pipe message limit test 1, "
                   "exp=0x%lx, act=0x%lx",
                (unsigned long) ExpRtn, (unsigned long) ActRtn);
        UT_Text(cMsg);
        TestStat = CFE_FAIL;
    }

    CFE_SB.StopRecurseFlags[1] |= CFE_BIT(CFE_SB_MSGID_LIM_ERR_EID_BIT);
    ActRtn = CFE_SB_SendMsg(TlmPktPtr);
    ExpRtn = CFE_SUCCESS;
    CFE_SB.StopRecurseFlags[1] = 0;

    if (ActRtn != ExpRtn)
    {
        snprintf(cMsg, UT_MAX_MESSAGE_LENGTH,
                 "Unexpected return in pipe message limit test 2, "
                   "exp=0x%lx, act=0x%lx",
                (unsigned long) ExpRtn, (unsigned long) ActRtn);
        UT_Text(cMsg);
        TestStat = CFE_FAIL;
    }

    if (UT_EventIsInHistory(CFE_SB_MSGID_LIM_ERR_EID) == true)
    {
        UT_Text("CFE_SB_MSGID_LIM_ERR_EID sent");
        TestStat = CFE_FAIL;
    }

    CFE_SB_DeletePipe(PipeId);

    /* Test inhibiting sending a "pipe full" message */
    SB_ResetUnitTest();
    CFE_SB_InitMsg(&TlmPkt, MsgId, sizeof(TlmPkt), true);
    CFE_SB_CreatePipe(&PipeId, PipeDepth, "PipeFullTestPipe");
    CFE_SB_Subscribe(MsgId, PipeId);

    /* This send should pass */
    ActRtn = CFE_SB_SendMsg(TlmPktPtr);
    ExpRtn = CFE_SUCCESS;

    if (ActRtn != ExpRtn)
    {
        snprintf(cMsg, UT_MAX_MESSAGE_LENGTH,
                 "Unexpected return1 in pipe full test, "
                   "exp=0x%lx, act=0x%lx",
                (unsigned long) ExpRtn, (unsigned long) ActRtn);
        UT_Text(cMsg);
        TestStat = CFE_FAIL;
    }

    /* Tell the QueuePut stub to return OS_QUEUE_FULL on its next call */
    UT_SetDeferredRetcode(UT_KEY(OS_QueuePut), 1, OS_QUEUE_FULL);
    CFE_SB.StopRecurseFlags[1] |= CFE_BIT(CFE_SB_Q_FULL_ERR_EID_BIT);
    ActRtn = CFE_SB_SendMsg(TlmPktPtr);
    CFE_SB.StopRecurseFlags[1] = 0;
    ExpRtn = CFE_SUCCESS;

    if (ActRtn != ExpRtn)
    {
        snprintf(cMsg, UT_MAX_MESSAGE_LENGTH,
                 "Unexpected return2 in pipe full test, "
                   "exp=0x%lx, act=0x%lx",
                (unsigned long) ExpRtn, (unsigned long) ActRtn);
        UT_Text(cMsg);
        TestStat = CFE_FAIL;
    }

    if (UT_EventIsInHistory(CFE_SB_Q_FULL_ERR_EID_BIT) == true)
    {
        UT_Text("CFE_SB_Q_FULL_ERR_EID_BIT sent");
        TestStat = CFE_FAIL;
    }

    ExpRtn = 3;
    ActRtn = UT_GetNumEventsSent();

    if (ActRtn != ExpRtn)
    {
        snprintf(cMsg, UT_MAX_MESSAGE_LENGTH,
                 "Unexpected rtn from UT_GetNumEventsSent (pipe full), "
                   "exp=%lx, act=%lx",
                (unsigned long) ExpRtn, (unsigned long) ActRtn);
        UT_Text(cMsg);
        TestStat = CFE_FAIL;
    }

    CFE_SB_DeletePipe(PipeId);

    /* Test inhibiting sending a "pipe write error" message */
    SB_ResetUnitTest();
    CFE_SB_CreatePipe(&PipeId, PipeDepth, "TestPipe");
    CFE_SB_Subscribe(MsgId, PipeId);
    CFE_SB_InitMsg(&TlmPkt, MsgId, sizeof(TlmPkt), false);
    UT_SetDeferredRetcode(UT_KEY(OS_QueuePut), 1, OS_ERROR);
    CFE_SB.StopRecurseFlags[1] |= CFE_BIT(CFE_SB_Q_WR_ERR_EID_BIT);
    ActRtn = CFE_SB_SendMsg(TlmPktPtr);
    CFE_SB.StopRecurseFlags[1] = 0;
    ActRtn = CFE_SB_SendMsg(TlmPktPtr);
    ExpRtn = CFE_SUCCESS;

    if (ActRtn != ExpRtn)
    {
        snprintf(cMsg, UT_MAX_MESSAGE_LENGTH,
                 "Unexpected return in n pipe write error error test, "
                   "exp=0x%lx, act=0x%lx",
                 (unsigned long) ExpRtn, (unsigned long) ActRtn);
        UT_Text(cMsg);
        TestStat = CFE_FAIL;
    }

    ExpRtn = 3;
    ActRtn = UT_GetNumEventsSent();

    if (ActRtn != ExpRtn)
    {
        snprintf(cMsg, UT_MAX_MESSAGE_LENGTH,
                 "Unexpected rtn from UT_GetNumEventsSent (pipe write "
                   "error), exp=%ld, act=%ld",
                 (long) ExpRtn, (long) ActRtn);
        UT_Text(cMsg);
        TestStat = CFE_FAIL;
    }

    if (UT_EventIsInHistory(CFE_SB_Q_WR_ERR_EID) == true)
    {
        UT_Text("CFE_SB_Q_WR_ERR_EID sent");
        TestStat = CFE_FAIL;
    }

    CFE_SB_DeletePipe(PipeId);
    

    /* Setup Test skipping sending to a pipe when the pipe option is set to ignore */
    SB_ResetUnitTest();
    CFE_SB_InitMsg(&TlmPkt, MsgId, sizeof(TlmPkt), true);
    CFE_SB_CreatePipe(&PipeId, PipeDepth, "SkipPipe");
    CFE_SB_Subscribe(MsgId, PipeId);
    CFE_SB_SetPipeOpts(PipeId, CFE_SB_PIPEOPTS_IGNOREMINE);
    
    /* Test skipping this pipe and the send should pass */
    ActRtn = CFE_SB_SendMsg(TlmPktPtr);
    ExpRtn = CFE_SUCCESS;

    if (ActRtn != ExpRtn)
    {
        snprintf(cMsg, UT_MAX_MESSAGE_LENGTH,
                 "Unexpected return1 in pipe ignore test, "
                   "exp=0x%lx, act=0x%lx",
                (unsigned long) ExpRtn, (unsigned long) ActRtn);
        UT_Text(cMsg);
        TestStat = CFE_FAIL;
    }
    
    CFE_SB_SetPipeOpts(PipeId, 0);
    CFE_SB_DeletePipe(PipeId);
    
    UT_Report(__FILE__, __LINE__,
              TestStat, "CFE_SB_SendMsgFull",
              "Send message paths test");
} /* end Test_SB_SendMsgPaths */

/*
** Test receiving a message response to a unsubscribing to message, then
** resubscribing to it while it's in the pipe
*/
void Test_RcvMsg_UnsubResubPath(void)
{
    CFE_SB_MsgPtr_t  PtrToMsg;
    CFE_SB_MsgId_t   MsgId = SB_UT_TLM_MID;
    CFE_SB_PipeId_t  PipeId;
    SB_UT_Test_Tlm_t TlmPkt;
    CFE_SB_MsgPtr_t  TlmPktPtr = (CFE_SB_MsgPtr_t) &TlmPkt;
    uint32           PipeDepth = 10;
    int32            ExpRtn;
    int32            ActRtn;
    int32            TestStat = CFE_PASS;

#ifdef UT_VERBOSE
    UT_Text("Begin Test for Unsubscribe/Resubscribe Path");
#endif

    SB_ResetUnitTest();
    CFE_SB_CreatePipe(&PipeId, PipeDepth, "RcvMsgTestPipe");
    CFE_SB_InitMsg(&TlmPkt, MsgId, sizeof(TlmPkt), true);
    CFE_SB_Subscribe(MsgId, PipeId);
    ActRtn = CFE_SB_SendMsg(TlmPktPtr);
    ExpRtn = CFE_SUCCESS;

    if (ActRtn != ExpRtn)
    {
        snprintf(cMsg, UT_MAX_MESSAGE_LENGTH,
                 "Unexpected return from send in unsub/resub path test, "
                   "exp=0x%lx, act=0x%lx",
                (unsigned long) ExpRtn, (unsigned long) ActRtn);
        UT_Text(cMsg);
        TestStat = CFE_FAIL;
    }

    CFE_SB_Unsubscribe(MsgId, PipeId);
    CFE_SB_Subscribe(MsgId, PipeId);
    ActRtn = CFE_SB_RcvMsg(&PtrToMsg, PipeId, CFE_SB_PEND_FOREVER);
    ExpRtn = CFE_SUCCESS;

    if (ActRtn != ExpRtn)
    {
        snprintf(cMsg, UT_MAX_MESSAGE_LENGTH,
                 "Unexpected return from receive in unsub/resub path test, "
                   "exp=0x%lx, act=0x%lx",
                (unsigned long) ExpRtn, (unsigned long) ActRtn);
        UT_Text(cMsg);
        TestStat = CFE_FAIL;
    }

    if (PtrToMsg != NULL)
    {
        snprintf(cMsg, UT_MAX_MESSAGE_LENGTH,
                 "Received Msg 0x%x",
                 (unsigned int) CFE_SB_GetMsgId(PtrToMsg));
#ifdef UT_VERBOSE
        UT_Text(cMsg);
#endif
    }

    ExpRtn = 6;
    ActRtn = UT_GetNumEventsSent();

    if (ActRtn != ExpRtn)
    {
        snprintf(cMsg, UT_MAX_MESSAGE_LENGTH,
                 "Unexpected rtn from UT_GetNumEventsSent, exp=%lx, act=%lx",
                (unsigned long) ExpRtn, (unsigned long) ActRtn);
        UT_Text(cMsg);
        TestStat = CFE_FAIL;
    }

    if (UT_EventIsInHistory(CFE_SB_SUBSCRIPTION_RCVD_EID) == false)
    {
        UT_Text("CFE_SB_SUBSCRIPTION_RCVD_EID not sent");
        TestStat = CFE_FAIL;
    }

    CFE_SB_DeletePipe(PipeId);
    UT_Report(__FILE__, __LINE__,
              TestStat, "CFE_SB_RcvMsg", "Unsubscribe/resubscribe path test");
} /* end Test_RcvMsg_UnsubResubPath */

/*
** Test the paths through the MessageStringSet and MessageStringGet functions
*/
void Test_MessageString(void)
{
	const char *SrcString = "abcdefg";
	char DestString[20];
	char *DestStringPtr = DestString;
	const char *DefString = "default";

    SB_ResetUnitTest();

    /* Test setting string where the destination size > source string size */
	CFE_SB_MessageStringSet(DestStringPtr, SrcString, sizeof(DestString),
			                strlen(SrcString));
    UT_Report(__FILE__, __LINE__,
              strcmp(DestString, SrcString) == 0, "CFE_SB_MessageStringSet",
              "Destination size > source string size");

	/* Test setting string where the source string is empty */
	CFE_SB_MessageStringSet(DestStringPtr, "", sizeof(DestString),
			                strlen(SrcString));
    UT_Report(__FILE__, __LINE__,
    		  strcmp(DestString, SrcString) != 0, "CFE_SB_MessageStringSet",
              "Empty source string");

	/* Test setting string where the destination size < source string size */
	CFE_SB_MessageStringSet(DestStringPtr, SrcString, strlen(SrcString) - 1,
			                strlen(SrcString));
    UT_Report(__FILE__, __LINE__,
    		  strncmp(DestString, SrcString, strlen(SrcString) - 1) == 0,
    		  "CFE_SB_MessageStringSet",
              "Destination size < source string size");

	/* Test getting string where the destination size > source string size */
	CFE_SB_MessageStringGet(DestStringPtr, SrcString, DefString,
			                sizeof(DestString), strlen(SrcString));
    UT_Report(__FILE__, __LINE__,
    		  strcmp(DestString, SrcString) == 0, "CFE_SB_MessageStringGet",
              "Destination size > source string size");

	/* Test getting string where the destination size is zero */
    DestString[0] = '\0';
	CFE_SB_MessageStringGet(DestStringPtr, SrcString, DefString, 0,
			                strlen(SrcString));
    UT_Report(__FILE__, __LINE__,
            strcmp(DestString, SrcString) != 0, "CFE_SB_MessageStringGet",
              "Destination size = 0");

	/* Test getting string where the default string is NULL */
	CFE_SB_MessageStringGet(DestStringPtr, SrcString, NULL,
			                sizeof(DestString), 0);
    UT_Report(__FILE__, __LINE__,
    		  strcmp(DefString, SrcString) != 0, "CFE_SB_MessageStringGet",
              "Default string = NULL");

	/* Test getting string where the source string size is zero */
	CFE_SB_MessageStringGet(DestStringPtr, SrcString, DefString,
			                sizeof(DestString), 0);
    UT_Report(__FILE__, __LINE__,
    		strcmp(DestString, SrcString) != 0, "CFE_SB_MessageStringGet",
              "Source string size = 0");

	/* Test getting string where the destination size < source string size */
    DestString[0] = '\0';
	CFE_SB_MessageStringGet(DestStringPtr, SrcString, DefString,
			                strlen(SrcString) - 1, strlen(SrcString));
    UT_Report(__FILE__, __LINE__,
    		  strncmp(DestString, SrcString, strlen(DestString)) == 0,
    		  "CFE_SB_MessageStringGet",
              "Destination size < source string size");
} /* end Test_MessageString */

<|MERGE_RESOLUTION|>--- conflicted
+++ resolved
@@ -5136,11 +5136,7 @@
                 }
                 else
                 {
-<<<<<<< HEAD
-                    ExpRtn = 6;
-=======
-                    ExpRtn = 10;
->>>>>>> 302b68a4
+                    ExpRtn = 8;
                     ActRtn = UT_GetNumEventsSent();
 
                     if (ActRtn != ExpRtn)
@@ -5559,107 +5555,6 @@
 } /* end Test_Unsubscribe_NoMatch */
 
 /*
-<<<<<<< HEAD
-=======
-** Test message unsubscription response to enabling/disabling subscription
-** reporting
-*/
-void Test_Unsubscribe_SubscriptionReporting(void)
-{
-    CFE_SB_PipeId_t TestPipe;
-    CFE_SB_MsgId_t  MsgId = SB_UT_TLM_MID;
-    uint32          CallerId = 0xFFFFFFFF;
-    uint16          PipeDepth = 50;
-    int32           ExpRtn;
-    int32           ActRtn;
-    int32           TestStat = CFE_PASS;
-
-#ifdef UT_VERBOSE
-    UT_Text("Begin Test Unsubscribe Subscription Reporting");
-#endif
-
-    SB_ResetUnitTest();
-    CFE_SB_CreatePipe(&TestPipe, PipeDepth, "TestPipe");
-    CFE_SB_Subscribe(MsgId, TestPipe);
-    CFE_SB_SetSubscriptionReporting(CFE_SB_ENABLE);
-    CFE_SB_Unsubscribe(MsgId, TestPipe);
-    ExpRtn = CFE_SB_UNSUBSCRIPTION;
-    ActRtn = CFE_SB.SubRprtMsg.Payload.SubType;
-
-    if (ActRtn != ExpRtn)
-    {
-        snprintf(cMsg, UT_MAX_MESSAGE_LENGTH,
-                 "Unsubscribe not enabled as expected in CFE_SB_Unsubscribe, "
-                   "exp=%ld, act=%ld",
-                 (long) ExpRtn, (long) ActRtn);
-        UT_Text(cMsg);
-        TestStat = CFE_FAIL;
-    }
-    else
-    {
-        CFE_SB_Subscribe(MsgId, TestPipe);
-
-       /* Get the caller's Application ID */
-        ExpRtn = CFE_SUCCESS;
-        ActRtn = CFE_ES_GetAppID(&CallerId);
-
-        if (ActRtn != ExpRtn)
-        {
-            snprintf(cMsg, UT_MAX_MESSAGE_LENGTH,
-                     "Unexpected return from GetAppID in unsubscribe test, "
-                       "exp=0x%lx, act=0x%lx",
-                     (unsigned long) ExpRtn, (unsigned long) ActRtn);
-            UT_Text(cMsg);
-            TestStat = CFE_FAIL;
-        }
-        else
-        {
-            /* Subscribe to message: LOCAL */
-            ExpRtn = CFE_SUCCESS;
-            ActRtn = CFE_SB_UnsubscribeFull(MsgId, TestPipe, CFE_SB_LOCAL,
-                                            CallerId);
-
-            if (ActRtn != ExpRtn)
-            {
-                snprintf(cMsg, UT_MAX_MESSAGE_LENGTH,
-                         "Unexpected return from UnsubscribeFull in "
-                           "subscription reporting test, exp=0x%lx, act=0x%lx",
-                         (unsigned long) ExpRtn, (unsigned long) ActRtn);
-                UT_Text(cMsg);
-                TestStat = CFE_FAIL;
-            }
-            else
-            {
-                ExpRtn = 11;
-                ActRtn = UT_GetNumEventsSent();
-
-                if (ActRtn != ExpRtn)
-                {
-                    snprintf(cMsg, UT_MAX_MESSAGE_LENGTH,
-                             "Unexpected rtn from UT_GetNumEventsSent, "
-                               "exp=%lx, act=%lx",
-                           (unsigned long) ExpRtn, (unsigned long) ActRtn);
-                    UT_Text(cMsg);
-                    TestStat = CFE_FAIL;
-                }
-                else if (UT_EventIsInHistory(CFE_SB_UNSUBSCRIPTION_RPT_EID) == false)
-                {
-                    UT_Text("CFE_SB_UNSUBSCRIPTION_RPT_EID not sent");
-                    TestStat = CFE_FAIL;
-                }
-            }
-        }
-    }
-
-    CFE_SB_SetSubscriptionReporting(CFE_SB_DISABLE);
-    CFE_SB_DeletePipe(TestPipe);
-    UT_Report(__FILE__, __LINE__,
-              TestStat, "Test_Unsubscribe_API",
-              "Subscription reporting test");
-} /* end Test_Unsubscribe_SubscriptionReporting */
-
-/*
->>>>>>> 302b68a4
 ** Test message unsubscription response to an invalid pipe ID
 */
 void Test_Unsubscribe_InvalidPipe(void)
