/*
**  GSC-18128-1, "Core Flight Executive Version 6.7"
**
**  Copyright (c) 2006-2019 United States Government as represented by
**  the Administrator of the National Aeronautics and Space Administration.
**  All Rights Reserved.
**
**  Licensed under the Apache License, Version 2.0 (the "License");
**  you may not use this file except in compliance with the License.
**  You may obtain a copy of the License at
**
**    http://www.apache.org/licenses/LICENSE-2.0
**
**  Unless required by applicable law or agreed to in writing, software
**  distributed under the License is distributed on an "AS IS" BASIS,
**  WITHOUT WARRANTIES OR CONDITIONS OF ANY KIND, either express or implied.
**  See the License for the specific language governing permissions and
**  limitations under the License.
*/

/*
** File:
**    sb_UT.c
**
** Purpose:
**    Software Bus Services unit test
**
** References:
**    1. cFE Application Developers Guide
**    2. unit test standard 092503
**    3. C Coding Standard 102904
**
** Notes:
**    1. This is unit test code only, not for use in flight
**
*/

/*
** Includes
*/
#include "sb_UT.h"

#include "edslib_datatypedb.h"
#include "cfe_missionlib_api.h"
#include "cfe_missionlib_runtime.h"
#include "cfe_mission_eds_interface_parameters.h"

static char    cMsg[UT_MAX_MESSAGE_LENGTH];

/*
 * Stub object for Mission DB calls
 */
const struct CFE_MissionLib_SoftwareBus_Interface
{
    uint32_t Data;
} CFE_SOFTWAREBUS_INTERFACE = { 0 };

/*
 * Stub objects for EDS registration call
 */
struct EdsLib_App_DataTypeDB
{
    uint32 Data;
};

const struct EdsLib_App_DataTypeDB CFE_SB_DATATYPE_DB = { 0 };
const struct EdsLib_App_DataTypeDB CCSDS_SPACEPACKET_DATATYPE_DB = { 0 };
const struct EdsLib_App_DataTypeDB BASE_TYPES_DATATYPE_DB = { 0 };


/*
** Functions
*/
void UtTest_Setup(void)
{
    UT_Init("sb");
    UT_Text("cFE SB Unit Test Output File\n\n");

    UT_ADD_TEST(Test_SB_AppInit);
    UT_ADD_TEST(Test_SB_MainRoutine);
    UT_ADD_TEST(Test_SB_Cmds);
    UT_ADD_TEST(Test_SB_EarlyInit);
    UT_ADD_TEST(Test_CreatePipe_API);
    UT_ADD_TEST(Test_DeletePipe_API);
    UT_ADD_TEST(Test_PipeOpts_API);
    UT_ADD_TEST(Test_GetPipeName_API);
    UT_ADD_TEST(Test_GetPipeIdByName_API);
    UT_ADD_TEST(Test_Subscribe_API);
    UT_ADD_TEST(Test_Unsubscribe_API);
    UT_ADD_TEST(Test_SendMsg_API);
    UtTest_Add(Test_RcvMsg_API, NULL, Test_CleanupApp_API, "Test_RcvMsg_API");
    UT_ADD_TEST(Test_SB_Utils);
    UtTest_Add(Test_SB_SpecialCases, NULL, UT_CheckForOpenSockets,
    		   "Test_SB_SpecialCases");
    
    UT_ADD_TEST(Test_SB_Macros);

} /* end main */


/*
** Function for calling SB and CCSDS Macros
** test functions
*/
void Test_SB_Macros(void)
{
#ifdef UT_VERBOSE
    UT_Text("Begin CCSDS Macros");
#endif

    Test_SB_CCSDSPriHdr_Macros();
    Test_SB_CCSDSSecHdr_Macros();
    
#ifdef UT_VERBOSE
    UT_Text("End Begin CCSDS Macros");
#endif
} /* end Test_SB_Macros */


/*
**Test_SB_CCSDSSecHdr_Macros
*/
void Test_SB_CCSDSSecHdr_Macros(void)
{
    CFE_SB_CmdHdr_t NoParamPkt;
    
    uint32 ExpRtn;
    uint32 ActRtn;
    uint32 TestStat = CFE_PASS;

#ifdef UT_VERBOSE
    UT_Text("Start of Test_SB_CCSDSSecHdr_Macros Test");
#endif

    SB_ResetUnitTest();
    ExpRtn = 0x01;
        
    CCSDS_CLR_CMDSEC_HDR(NoParamPkt.Sec);
    
    CCSDS_WR_FC(NoParamPkt.Sec, 1);
    ActRtn = CCSDS_RD_FC(NoParamPkt.Sec);
                
    if (ActRtn != ExpRtn)
    {
        snprintf(cMsg, UT_MAX_MESSAGE_LENGTH,
                 "Unexpected return from write/read ccsds function code test, "
                   "exp=0x%02X, act= 0x%02X",
                 (unsigned int) ExpRtn, (unsigned int) ActRtn);
        UT_Text(cMsg);
        TestStat = CFE_FAIL;
    }

    
    SB_ResetUnitTest();
    ExpRtn = 0xFF;
        
    CCSDS_CLR_CMDSEC_HDR(NoParamPkt.Sec);
    
    CCSDS_WR_CHECKSUM(NoParamPkt.Sec, 0xFF);
    ActRtn = CCSDS_RD_CHECKSUM(NoParamPkt.Sec);

    if (ActRtn != ExpRtn)
    {
        snprintf(cMsg, UT_MAX_MESSAGE_LENGTH,
                 "Unexpected return from write/read ccsds checksum test, "
                   "exp=0x%02X, act= 0x%02X",
                 (unsigned int) ExpRtn, (unsigned int) ActRtn);
        UT_Text(cMsg);
        TestStat = CFE_FAIL;
    }
    
    
    UT_Report(__FILE__, __LINE__,
              TestStat, "Test_SB_CCSDSSecHdr_Macros", "CCSDS Secondary Header Macro Test");
} /* end Test_SB_CCSDSSecHdr_Macros */

/*
**Test_SB_CCSDSPriHdr_Macros
*/
void Test_SB_CCSDSPriHdr_Macros(void)
{
    CFE_SB_Msg_t Msg;
    
    
    uint32 ExpRtn;
    uint32 ActRtn;
    uint32 TestStat = CFE_PASS;

#ifdef UT_VERBOSE
    UT_Text("Start of Test_SB_CCSDS_Macros Test");
#endif

    SB_ResetUnitTest();
    ExpRtn = 0x07FF;
    
    CCSDS_CLR_PRI_HDR(Msg.Hdr);
    
    CCSDS_WR_APID(Msg.Hdr, 0x07FF);
    ActRtn = CCSDS_RD_APID(Msg.Hdr);
                
    if (ActRtn != ExpRtn)
    {
        snprintf(cMsg, UT_MAX_MESSAGE_LENGTH,
                 "Unexpected return from write/read apid test, "
                   "exp=0x%08X, act= 0x%08X",
                 (unsigned int) ExpRtn, (unsigned int) ActRtn);
        UT_Text(cMsg);
        TestStat = CFE_FAIL;
    }

    
    SB_ResetUnitTest();
    ExpRtn = 1;
    
    CCSDS_CLR_PRI_HDR(Msg.Hdr);
    
    CCSDS_WR_SHDR(Msg.Hdr, 1);
    
    ActRtn = CCSDS_RD_SHDR(Msg.Hdr);
                
    if (ActRtn != ExpRtn)
    {
        snprintf(cMsg, UT_MAX_MESSAGE_LENGTH,
                 "Unexpected return from write/read sec hdr flag test, "
                   "exp=0x%02X, act= 0x%02X",
                 (unsigned int) ExpRtn, (unsigned int) ActRtn);
        UT_Text(cMsg);
        TestStat = CFE_FAIL;
    }
    
    
    SB_ResetUnitTest();
    ExpRtn = 1;
    
    CCSDS_CLR_PRI_HDR(Msg.Hdr);
    
    CCSDS_WR_TYPE(Msg.Hdr, 1);
    
    ActRtn = CCSDS_RD_TYPE(Msg.Hdr);
                
    if (ActRtn != ExpRtn)
    {
        snprintf(cMsg, UT_MAX_MESSAGE_LENGTH,
                 "Unexpected return from write/read pri hdr type flag test, "
                   "exp=0x%02X, act= 0x%02X",
                 (unsigned int) ExpRtn, (unsigned int) ActRtn);
        UT_Text(cMsg);
        TestStat = CFE_FAIL;
    }
    
    SB_ResetUnitTest();
    ExpRtn = 1;
    
    CCSDS_CLR_PRI_HDR(Msg.Hdr);
    
    CCSDS_WR_VERS(Msg.Hdr, 1);
    
    ActRtn = CCSDS_RD_VERS(Msg.Hdr);
                
    if (ActRtn != ExpRtn)
    {
        snprintf(cMsg, UT_MAX_MESSAGE_LENGTH,
                 "Unexpected return from write/read pri hdr version flag test, "
                   "exp=0x%02X, act= 0x%02X",
                 (unsigned int) ExpRtn, (unsigned int) ActRtn);
        UT_Text(cMsg);
        TestStat = CFE_FAIL;
    }
    
    SB_ResetUnitTest();
    ExpRtn = 0x3FFF;
    
    CCSDS_CLR_PRI_HDR(Msg.Hdr);
    
    CCSDS_WR_SEQ(Msg.Hdr, 0x3FFF);
    
    ActRtn = CCSDS_RD_SEQ(Msg.Hdr);
                
    if (ActRtn != ExpRtn)
    {
        snprintf(cMsg, UT_MAX_MESSAGE_LENGTH,
                 "Unexpected return from write/read pri hdr sequence test, "
                   "exp=0x%04X, act= 0x%04X",
                 (unsigned int) ExpRtn, (unsigned int) ActRtn);
        UT_Text(cMsg);
        TestStat = CFE_FAIL;
    }
    
    SB_ResetUnitTest();
    ExpRtn = 0x03;
    
    CCSDS_CLR_PRI_HDR(Msg.Hdr);
    
    CCSDS_WR_SEQFLG(Msg.Hdr, 0x03);
    
    ActRtn = CCSDS_RD_SEQFLG(Msg.Hdr);
                
    if (ActRtn != ExpRtn)
    {
        snprintf(cMsg, UT_MAX_MESSAGE_LENGTH,
                 "Unexpected return from write/read pri hdr sequence flag test, "
                   "exp=0x%02X, act= 0x%02X",
                 (unsigned int) ExpRtn, (unsigned int) ActRtn);
        UT_Text(cMsg);
        TestStat = CFE_FAIL;
    }
    
    
    SB_ResetUnitTest();
    ExpRtn = 0xFFFF;
    
    CCSDS_CLR_PRI_HDR(Msg.Hdr);
    
    CCSDS_WR_LEN(Msg.Hdr, 0xFFFF);
    
    ActRtn = CCSDS_RD_LEN(Msg.Hdr);
                
    if (ActRtn != ExpRtn)
    {
        snprintf(cMsg, UT_MAX_MESSAGE_LENGTH,
                 "Unexpected return from write/read pri hdr length test, "
                   "exp=0x%04X, act= 0x%04X",
                 (unsigned int) ExpRtn, (unsigned int) ActRtn);
        UT_Text(cMsg);
        TestStat = CFE_FAIL;
    }
    
    UT_Report(__FILE__, __LINE__,
              TestStat, "Test_SB_CCSDS_Macros", "CCSDS Macro Test");
} /* end Test_SB_CCSDSPriHdr_Macros */

/*
** Reset variable values and sockets prior to a test
*/
void SB_ResetUnitTest(void)
{
    /* If any sockets were left open then report and close them */
    UT_CheckForOpenSockets();
    UT_InitData();
    CFE_SB_EarlyInit();
} /* end SB_ResetUnitTest */

/*
** Function for calling SB application initialization
** test functions
*/
void Test_SB_AppInit(void)
{
#ifdef UT_VERBOSE
    UT_Text("Begin Test App Init");
#endif

    Test_SB_AppInit_ESRegFail();
    Test_SB_AppInit_EVSRegFail();
    Test_SB_AppInit_EVSSendEvtFail();
    Test_SB_AppInit_CrPipeFail();
    Test_SB_AppInit_Sub1Fail();
    Test_SB_AppInit_Sub2Fail();
    Test_SB_AppInit_GetPoolFail();
    Test_SB_AppInit_PutPoolFail();

#ifdef UT_VERBOSE
    UT_Text("End Test App Init");
#endif
} /* end Test_SB_AppInit */

/*
** Test task init with ES_RegisterApp returning error
*/
void Test_SB_AppInit_ESRegFail(void)
{
    int32 ExpRtn;
    int32 ActRtn;
    int32 ForcedRtnVal = -1;
    int32 TestStat = CFE_PASS;

#ifdef UT_VERBOSE
    UT_Text("Start of ES_RegisterApp Failure Test");
#endif

    SB_ResetUnitTest();
    UT_SetDeferredRetcode(UT_KEY(CFE_ES_RegisterApp), 1, ForcedRtnVal);
    ExpRtn = ForcedRtnVal;
    ActRtn = CFE_SB_AppInit();

    if (ActRtn != ForcedRtnVal)
    {
        snprintf(cMsg, UT_MAX_MESSAGE_LENGTH,
                 "Unexpected return from AppInit in ES reg error test, "
                   "exp=%ld, act= %ld",
                 (long) ExpRtn, (long) ActRtn);
        UT_Text(cMsg);
        TestStat = CFE_FAIL;
    }

    ExpRtn = 0;
    ActRtn = UT_GetNumEventsSent();

    if (ActRtn != ExpRtn)
    {
        snprintf(cMsg, UT_MAX_MESSAGE_LENGTH,
                 "Unexpected rtn from UT_GetNumEventsSent, exp=%ld, act= %ld",
                 (long) ExpRtn, (long) ActRtn);
        UT_Text(cMsg);
        TestStat = CFE_FAIL;
    }

    UT_Report(__FILE__, __LINE__,
              TestStat, "CFE_SB_AppInit", "ES_RegisterApp failure");
} /* end Test_SB_AppInit_ESRegFail */

/*
** Test task init with EVS_Register returning error
*/
void Test_SB_AppInit_EVSRegFail(void)
{
    int32 ExpRtn;
    int32 ActRtn;
    int32 TestStat = CFE_PASS;
    int32 ForcedRtnVal = -1;

#ifdef UT_VERBOSE
    UT_Text("Start of EVS_Register Failure Test");
#endif

    SB_ResetUnitTest();
    UT_SetDeferredRetcode(UT_KEY(CFE_EVS_Register), 1, ForcedRtnVal);
    ActRtn = CFE_SB_AppInit();

    if (ActRtn != ForcedRtnVal)
    {
        snprintf(cMsg, UT_MAX_MESSAGE_LENGTH,
                 "Unexpected return from AppInit in EVS Reg Error test, "
                   "exp=%ld, act= %ld",
                 (long) ForcedRtnVal, (long) ActRtn);
        UT_Text(cMsg);
        TestStat = CFE_FAIL;
    }

    ExpRtn = 0;
    ActRtn = UT_GetNumEventsSent();

    if (ActRtn != ExpRtn)
    {
        snprintf(cMsg, UT_MAX_MESSAGE_LENGTH,
                 "Unexpected rtn from UT_GetNumEventsSent, exp=%ld, act= %ld",
                 (long) ExpRtn, (long) ActRtn);
        UT_Text(cMsg);
        TestStat = CFE_FAIL;
    }

    UT_Report(__FILE__, __LINE__,
              TestStat, "CFE_SB_AppInit", "EVS register failure");
} /* end Test_SB_AppInit_EVSRegFail */

/*
** Test task init with EVS_SendEvent returning error on task init event
*/
void Test_SB_AppInit_EVSSendEvtFail(void)
{
    int32 ExpRtn;
    int32 ActRtn;
    int32 TestStat = CFE_PASS;
    int32 ForcedRtnVal = -1;
    CFE_ES_TaskInfo_t TestTaskInfo;

#ifdef UT_VERBOSE
    UT_Text("Start of EVS_SendEvent Failure Test");
#endif

    SB_ResetUnitTest();

    /* To get coverage on CFE_SB_GetAppTskName(), this ensures that the
     * path with different app/task names is followed on at least one event.
     */
    memset(&TestTaskInfo, 0, sizeof(TestTaskInfo));
    strncpy((char*)TestTaskInfo.TaskName, "test", sizeof(TestTaskInfo.TaskName)-1);
    UT_SetDataBuffer(UT_KEY(CFE_ES_GetTaskInfo), &TestTaskInfo, sizeof(TestTaskInfo), false);

    /* There are three events prior to init, pipe created (1) and subscription
     * rcvd (2). Fourth is SB initialized, but it is the first to use SendEvent.
     * (The others use SendEventWithAppID which is a different counter).
     */
    UT_SetDeferredRetcode(UT_KEY(CFE_EVS_SendEvent), 1, ForcedRtnVal);
    ActRtn = CFE_SB_AppInit();

    if (ActRtn != ForcedRtnVal)
    {
        snprintf(cMsg, UT_MAX_MESSAGE_LENGTH,
                 "Unexpected return from AppInit in EVSSendEvtFail test, "
                   "exp=0x%lx, act= 0x%lx",
                 (unsigned long) ForcedRtnVal, (unsigned long) ActRtn);
        UT_Text(cMsg);
        TestStat = CFE_FAIL;
    }

    ExpRtn = 5;
    ActRtn = UT_GetNumEventsSent();

    if (ActRtn != ExpRtn)
    {
        snprintf(cMsg, UT_MAX_MESSAGE_LENGTH,
                 "Unexpected rtn from UT_GetNumEventsSent, exp=%ld, act= %ld",
                 (long) ExpRtn, (long) ActRtn);
        UT_Text(cMsg);
        TestStat = CFE_FAIL;
    }

    CFE_SB_DeletePipe(CFE_SB.CmdPipe);
    UT_Report(__FILE__, __LINE__,
              TestStat, "CFE_SB_AppInit", "EVS SendEvent failure");
} /* end Test_SB_AppInit_EVSSendEvtFail */

/*
** Test task init with pipe create failure
*/
void Test_SB_AppInit_CrPipeFail(void)
{
    int32 ExpRtn;
    int32 ActRtn;
    int32 TestStat = CFE_PASS;

#ifdef UT_VERBOSE
    UT_Text("Start of SB_CreatePipe Failure Test");
#endif

    SB_ResetUnitTest();

    /* To fail the pipe create, force the OS_QueueCreate call to return some
     * type of error code.
     */
    UT_SetDeferredRetcode(UT_KEY(OS_QueueCreate), 1, OS_ERROR);
    ExpRtn = CFE_SB_PIPE_CR_ERR;
    ActRtn = CFE_SB_AppInit();

    if (ActRtn != ExpRtn)
    {
        snprintf(cMsg, UT_MAX_MESSAGE_LENGTH,
                 "Unexpected return from CFE_SB_AppInit in CreatePipe Error2 "
                   "test, exp=0x%lx, act=0x%lx",
                 (unsigned long) ExpRtn, (unsigned long) ActRtn);
        UT_Text(cMsg);
        TestStat = CFE_FAIL;
    }

    ExpRtn = 1;
    ActRtn = UT_GetNumEventsSent();

    if (ActRtn != ExpRtn)
    {
        snprintf(cMsg, UT_MAX_MESSAGE_LENGTH,
                 "Unexpected rtn from UT_GetNumEventsSent, exp=%ld, act=%ld",
                 (long) ExpRtn, (long) ActRtn);
        UT_Text(cMsg);
        TestStat = CFE_FAIL;
    }

    if (UT_EventIsInHistory(CFE_SB_CR_PIPE_ERR_EID) == false)
    {
        UT_Text("CFE_SB_CR_PIPE_ERR_EID not sent");
        TestStat = CFE_FAIL;
    }

    CFE_SB_DeletePipe(0);
    UT_Report(__FILE__, __LINE__,
              TestStat, "CFE_SB_AppInit", "Create pipe failure");
} /* end Test_SB_AppInit_CrPipeFail */

/*
** Test task init with a failure on first subscription request
*/
void Test_SB_AppInit_Sub1Fail(void)
{
    CFE_SB_PipeId_t PipeId = 0;
    int32           ExpRtn;
    int32           ActRtn;
    int32           TestStat = CFE_PASS;

#ifdef UT_VERBOSE
    UT_Text("Start of Subscription 1 Failure Test");
#endif

    SB_ResetUnitTest();
    UT_SetDeferredRetcode(UT_KEY(CFE_ES_GetPoolBuf), 1, -1);
    ExpRtn = CFE_SB_BUF_ALOC_ERR;
    ActRtn = CFE_SB_AppInit();

    if (ActRtn != ExpRtn)
    {
        snprintf(cMsg, UT_MAX_MESSAGE_LENGTH,
                 "Unexpected return from CFE_SB_AppInit in Sub1 test, "
                   "exp=0x%lx, act=0x%lx",
                 (unsigned long) ExpRtn, (unsigned long) ActRtn);
        UT_Text(cMsg);
        TestStat = CFE_FAIL;
    }

    ExpRtn = 3;
    ActRtn = UT_GetNumEventsSent();

    if (ActRtn != ExpRtn)
    {
        snprintf(cMsg, UT_MAX_MESSAGE_LENGTH,
                 "Unexpected rtn from UT_GetNumEventsSent, exp=%ld, act=%ld",
                 (long) ExpRtn, (long) ActRtn);
        UT_Text(cMsg);
        TestStat = CFE_FAIL;
    }

    if (UT_EventIsInHistory(CFE_SB_DEST_BLK_ERR_EID) == false)
    {
        UT_Text("CFE_SB_DEST_BLK_ERR_EID not sent");
        TestStat = CFE_FAIL;
    }

    CFE_SB_DeletePipe(PipeId);
    UT_Report(__FILE__, __LINE__,
              TestStat, "CFE_SB_AppInit", "Subscription 1 failure");
} /* end Test_SB_AppInit_Sub1Fail */

/*
** Test task init with a failure on second subscription request
*/
void Test_SB_AppInit_Sub2Fail(void)
{
    CFE_SB_PipeId_t PipeId = 0;
    int32           ExpRtn;
    int32           ActRtn;
    int32           TestStat = CFE_PASS;

#ifdef UT_VERBOSE
    UT_Text("Start of Subscription 2 Failure Test");
#endif

    SB_ResetUnitTest();
    UT_SetDeferredRetcode(UT_KEY(CFE_ES_GetPoolBuf), 2, -1);
    ExpRtn = CFE_SB_BUF_ALOC_ERR;
    ActRtn = CFE_SB_AppInit();

    if (ActRtn != ExpRtn)
    {
        snprintf(cMsg, UT_MAX_MESSAGE_LENGTH,
                 "Unexpected return from CFE_SB_AppInit in Sub2 test, "
                   "exp=0x%lx, act=0x%lx",
                 (unsigned long) ExpRtn, (unsigned long) ActRtn);
        UT_Text(cMsg);
        TestStat = CFE_FAIL;
    }

    ExpRtn = 5;
    ActRtn = UT_GetNumEventsSent();

    if (ActRtn != ExpRtn)
    {
        snprintf(cMsg, UT_MAX_MESSAGE_LENGTH,
                 "Unexpected rtn from UT_GetNumEventsSent, exp=%ld, act=%ld",
                 (long) ExpRtn, (long) ActRtn);
        UT_Text(cMsg);
        TestStat = CFE_FAIL;
    }

    if (UT_EventIsInHistory(CFE_SB_DEST_BLK_ERR_EID) == false)
    {
        UT_Text("CFE_SB_DEST_BLK_ERR_EID not sent");
        TestStat = CFE_FAIL;
    }

    CFE_SB_DeletePipe(PipeId);
    UT_Report(__FILE__, __LINE__,
              TestStat, "CFE_SB_AppInit", "Subscription 2 failure");
} /* end Test_SB_AppInit_Sub2Fail */

/*
** Test task init with a GetPool failure
*/
void Test_SB_AppInit_GetPoolFail(void)
{
    CFE_SB_PipeId_t PipeId = 0;
    int32           ExpRtn;
    int32           ActRtn;
    int32           TestStat = CFE_PASS;
    int32           ForcedRtnVal = -1;

#ifdef UT_VERBOSE
    UT_Text("Start of GetPool Failure Test");
#endif

    SB_ResetUnitTest();
    UT_SetDeferredRetcode(UT_KEY(CFE_ES_GetPoolBuf), 3, ForcedRtnVal);
    ExpRtn = ForcedRtnVal;
    ActRtn = CFE_SB_AppInit();

    if (ActRtn != ExpRtn)
    {
        snprintf(cMsg, UT_MAX_MESSAGE_LENGTH,
                 "Unexpected return from CFE_SB_AppInit in GetPool test, "
                   "exp=0x%lx, act=0x%lx",
                 (unsigned long) ExpRtn, (unsigned long) ActRtn);
        UT_Text(cMsg);
        TestStat = CFE_FAIL;
    }

    ExpRtn = 5;
    ActRtn = UT_GetNumEventsSent();

    if (ActRtn != ExpRtn)
    {
        snprintf(cMsg, UT_MAX_MESSAGE_LENGTH,
                 "Unexpected rtn from UT_GetNumEventsSent, exp=%ld, act=%ld",
                 (long) ExpRtn, (long) ActRtn);
        UT_Text(cMsg);
        TestStat = CFE_FAIL;
    }

    CFE_SB_DeletePipe(PipeId);
    UT_Report(__FILE__, __LINE__,
              TestStat, "CFE_SB_AppInit", "GetPool failure");
} /* end Test_SB_AppInit_GetPoolFail */

/*
** Test task init with a PutPool failure
*/
void Test_SB_AppInit_PutPoolFail(void)
{
    CFE_SB_PipeId_t PipeId = 0;
    int32           ExpRtn;
    int32           ActRtn;
    int32           TestStat = CFE_PASS;
    int32           ForcedRtnVal = -1;

#ifdef UT_VERBOSE
    UT_Text("Start of PutPool Failure Test");
#endif

    SB_ResetUnitTest();
    UT_SetDeferredRetcode(UT_KEY(CFE_ES_PutPoolBuf), 1, ForcedRtnVal);
    ExpRtn = ForcedRtnVal;
    ActRtn = CFE_SB_AppInit();

    if (ActRtn != ExpRtn)
    {
        snprintf(cMsg, UT_MAX_MESSAGE_LENGTH,
                 "Unexpected return from CFE_SB_AppInit in PutPool Test, "
                   "exp=0x%lx, act=0x%lx",
                 (unsigned long) ExpRtn, (unsigned long) ActRtn);
        UT_Text(cMsg);
        TestStat = CFE_FAIL;
    }

    ExpRtn = 5;
    ActRtn = UT_GetNumEventsSent();

    if (ActRtn != ExpRtn)
    {
        snprintf(cMsg, UT_MAX_MESSAGE_LENGTH,
                 "Unexpected rtn from UT_GetNumEventsSent, exp=%ld, act=%ld",
                 (long) ExpRtn, (long) ActRtn);
        UT_Text(cMsg);
        TestStat = CFE_FAIL;
    }

    CFE_SB_DeletePipe(PipeId);
    UT_Report(__FILE__, __LINE__,
              TestStat, "CFE_SB_AppInit", "PutPool Failure");
} /* end Test_SB_AppInit_PutPoolFail */

/*
** Function for calling SB main task test functions
*/
void Test_SB_MainRoutine(void)
{
#ifdef UT_VERBOSE
    UT_Text("Begin Test for MainRoutine");
#endif

    Test_SB_Main_RcvErr();
    Test_SB_Main_InitErr();

#ifdef UT_VERBOSE
     UT_Text("End Test for MainRoutine");
#endif
} /* end Test_SB_MainRoutine */

/*
** Test main task with a packet receive error
*/
void Test_SB_Main_RcvErr(void)
{
    CFE_SB_PipeId_t PipeId = 0;
    int32           ExpRtn;
    int32           ActRtn;
    int32           TestStat = CFE_PASS;

#ifdef UT_VERBOSE
    UT_Text("Start of Main Loop, Rcv Error Test");
#endif

    SB_ResetUnitTest();
    UT_SetDeferredRetcode(UT_KEY(OS_QueueGet), 1, -1);
    CFE_SB_TaskMain();
    ExpRtn = 8;
    ActRtn = UT_GetNumEventsSent();

    if (ActRtn != ExpRtn)
    {
        snprintf(cMsg, UT_MAX_MESSAGE_LENGTH,
                 "Unexpected rtn from UT_GetNumEventsSent, exp=%ld, act=%ld",
                 (long) ExpRtn, (long) ActRtn);
        UT_Text(cMsg);
        TestStat = CFE_FAIL;
    }

    if (UT_EventIsInHistory(CFE_SB_INIT_EID) == false)
    {
        UT_Text("CFE_SB_INIT_EID not sent");
        TestStat = CFE_FAIL;
    }

    if (UT_EventIsInHistory(CFE_SB_Q_RD_ERR_EID) == false)
    {
        UT_Text("CFE_SB_Q_RD_ERR_EID not sent");
        TestStat = CFE_FAIL;
    }

    CFE_SB_DeletePipe(PipeId);
    UT_Report(__FILE__, __LINE__,
              TestStat, "CFE_SB_TaskMain", "Rcv Error failure");
} /* end Test_SB_Main_RcvErr */

/*
** Test main task with an application initialization error
*/
void Test_SB_Main_InitErr(void)
{
    CFE_SB_PipeId_t PipeId = 0;
    int32           ExpRtn;
    int32           ActRtn;
    int32           TestStat = CFE_PASS;

#ifdef UT_VERBOSE
    UT_Text("Start of Main Loop, Init Error Test");
#endif

    SB_ResetUnitTest();
    UT_SetDeferredRetcode(UT_KEY(CFE_ES_PutPoolBuf), 1, -1);
    CFE_SB_TaskMain();
    ExpRtn = 5;
    ActRtn = UT_GetNumEventsSent();

    if (ActRtn != ExpRtn)
    {
        snprintf(cMsg, UT_MAX_MESSAGE_LENGTH,
                 "Unexpected rtn from UT_GetNumEventsSent, exp=%ld, act=%ld",
                 (long) ExpRtn, (long) ActRtn);
        UT_Text(cMsg);
        TestStat = CFE_FAIL;
    }

    CFE_SB_DeletePipe(PipeId);
    UT_Report(__FILE__, __LINE__,
              TestStat, "CFE_SB_TaskMain", "Init Error failure");
} /* end Test_SB_Main_InitErr */

/*
** Function for calling SB command test functions
*/
void Test_SB_Cmds(void)
{
#ifdef UT_VERBOSE
    UT_Text("Begin Test for SB Commands");
#endif

    Test_SB_Cmds_Noop();
    Test_SB_Cmds_RstCtrs();
    Test_SB_Cmds_Stats();
    Test_SB_Cmds_RoutingInfoDef();
    Test_SB_Cmds_RoutingInfoSpec();
    Test_SB_Cmds_RoutingInfoCreateFail();
    Test_SB_Cmds_RoutingInfoHdrFail();
    Test_SB_Cmds_RoutingInfoWriteFail();
    Test_SB_Cmds_PipeInfoDef();
    Test_SB_Cmds_PipeInfoSpec();
    Test_SB_Cmds_PipeInfoCreateFail();
    Test_SB_Cmds_PipeInfoHdrFail();
    Test_SB_Cmds_PipeInfoWriteFail();
    Test_SB_Cmds_MapInfoDef();
    Test_SB_Cmds_MapInfoSpec();
    Test_SB_Cmds_MapInfoCreateFail();
    Test_SB_Cmds_MapInfoHdrFail();
    Test_SB_Cmds_MapInfoWriteFail();
    Test_SB_Cmds_EnRouteValParam();
    Test_SB_Cmds_EnRouteNonExist();
    Test_SB_Cmds_EnRouteInvParam();
    Test_SB_Cmds_EnRouteInvParam2();
    Test_SB_Cmds_EnRouteInvParam3();
    Test_SB_Cmds_DisRouteValParam();
    Test_SB_Cmds_DisRouteNonExist();
    Test_SB_Cmds_DisRouteInvParam();
    Test_SB_Cmds_DisRouteInvParam2();
    Test_SB_Cmds_DisRouteInvParam3();
    Test_SB_Cmds_SendHK();
    Test_SB_Cmds_SendPrevSubs();
    Test_SB_Cmds_SubRptOn();
    Test_SB_Cmds_SubRptOff();
    Test_SB_Cmds_UnexpCmdCode();
    Test_SB_Cmds_BadCmdLength();
    Test_SB_Cmds_UnexpMsgId();

#ifdef UT_VERBOSE
    UT_Text("End CFE_SB_ProcessCmdPipePkt");
#endif
} /* end Test_SB_Cmds */

/*
** Test no-op command
*/
void Test_SB_Cmds_Noop(void)
{
    int32           ExpRtn;
    int32           ActRtn;
    int32           TestStat = CFE_PASS;

#ifdef UT_VERBOSE
    UT_Text("Begin Test for Cmd - No-op");
#endif

    SB_ResetUnitTest();
    /* UT cannot rely on the normal message dispatch since that requires a "real" EDS library */
    CFE_SB_NoopCmd(NULL);
    ExpRtn = 1;
    ActRtn = UT_GetNumEventsSent();

    if (ActRtn != ExpRtn)
    {
        snprintf(cMsg, UT_MAX_MESSAGE_LENGTH,
                 "Unexpected rtn from UT_GetNumEventsSent, exp=%ld, act=%ld",
                 (long) ExpRtn, (long) ActRtn);
        UT_Text(cMsg);
        TestStat = CFE_FAIL;
    }

    if (UT_EventIsInHistory(CFE_SB_CMD0_RCVD_EID) == false)
    {
        UT_Text("CFE_SB_CMD0_RCVD_EID not sent");
        TestStat = CFE_FAIL;
    }

    UT_Report(__FILE__, __LINE__,
              TestStat, "CFE_SB_ProcessCmdPipePkt",
              "No-op command test");
} /* end Test_SB_Cmds_Noop */

/*
** Test reset counters command
*/
void Test_SB_Cmds_RstCtrs(void)
{
    int32           ExpRtn;
    int32           ActRtn;
    int32           TestStat= CFE_PASS;

#ifdef UT_VERBOSE
    UT_Text("Begin Test for Cmd - Reset Counters");
#endif

    SB_ResetUnitTest();
    CFE_SB_ResetCountersCmd(NULL);
    ExpRtn = 1;
    ActRtn = UT_GetNumEventsSent();

    if (ActRtn != ExpRtn)
    {
        snprintf(cMsg, UT_MAX_MESSAGE_LENGTH,
                 "Unexpected rtn from UT_GetNumEventsSent, exp=%ld, act=%ld",
                 (long) ExpRtn, (long) ActRtn);
        UT_Text(cMsg);
        TestStat = CFE_FAIL;
    }

    if (UT_EventIsInHistory(CFE_SB_CMD1_RCVD_EID) == false)
    {
        UT_Text("CFE_SB_CMD1_RCVD_EID not sent");
        TestStat = CFE_FAIL;
    }

    UT_Report(__FILE__, __LINE__,
              TestStat, "CFE_SB_ProcessCmdPipePkt",
              "Reset Counters command test");
} /* Test_SB_Cmds_RstCtrs */

/*
** Test send SB stats command
*/
void Test_SB_Cmds_Stats(void)
{
    int32           ExpRtn;
    int32           ActRtn;
    int32           TestStat = CFE_PASS;

#ifdef UT_VERBOSE
    UT_Text("Begin Test for Cmd - Send SB Stats");
#endif

    SB_ResetUnitTest();
    /* UT cannot rely on the normal message dispatch since that requires a "real" EDS library. */
    CFE_SB_SendStatsCmd(NULL);
    ExpRtn = 2;
    ActRtn = UT_GetNumEventsSent();

    if (ActRtn != ExpRtn)
    {
        snprintf(cMsg, UT_MAX_MESSAGE_LENGTH,
                 "Unexpected rtn from UT_GetNumEventsSent, exp=%ld, act=%ld",
                 (long) ExpRtn, (long) ActRtn);
        UT_Text(cMsg);
        TestStat = CFE_FAIL;
    }

    if (UT_EventIsInHistory(CFE_SB_SND_STATS_EID) == false)
    {
        UT_Text("CFE_SB_SND_STATS_EID not sent");
        TestStat = CFE_FAIL;
    }

    if (UT_EventIsInHistory(CFE_SB_SND_STATS_EID) == false)
    {
        UT_Text("CFE_SB_SND_STATS_EID not sent");
        TestStat = CFE_FAIL;
    }

    UT_Report(__FILE__, __LINE__,
              TestStat, "CFE_SB_ProcessCmdPipePkt",
              "Send SB Stats command test");
} /* end Test_SB_Cmds_Stats */

/*
** Test send routing information command using the default file name
*/
void Test_SB_Cmds_RoutingInfoDef(void)
{
    CFE_SB_PipeId_t           PipeId = 0;
    CFE_SB_SendMapInfo_t      WriteFileCmd;
    int32                     ExpRtn;
    int32                     ActRtn;
    int32                     TestStat = CFE_PASS;

#ifdef UT_VERBOSE
    UT_Text("Begin Test for Cmd - Send Routing Info, Using Default Filename");
#endif

    SB_ResetUnitTest();
    CFE_SB_InitMsg(&WriteFileCmd, CFE_SB_CMD_MID,
                   sizeof(WriteFileCmd), true);
    CFE_SB_SetCmdCode((CFE_SB_MsgPtr_t) &WriteFileCmd,
                      CFE_SB_SEND_ROUTING_INFO_CC);
    strncpy((char *)WriteFileCmd.Payload.Filename, "", sizeof(WriteFileCmd.Payload.Filename));

    /* Make some routing info by calling CFE_SB_AppInit */
    ExpRtn = CFE_SUCCESS;
    ActRtn = CFE_SB_AppInit();

    if (ActRtn != ExpRtn)
    {
        snprintf(cMsg, UT_MAX_MESSAGE_LENGTH,
                 "Unexpected rtn from CFE_SB_AppInit, exp=0x%lx, act=0x%lx",
                 (unsigned long) ExpRtn, (unsigned long) ActRtn);
        UT_Text(cMsg);
        TestStat = CFE_FAIL;
    }

    CFE_SB_SendMapInfoCmd(&WriteFileCmd);

    ExpRtn = 9;
    ActRtn = UT_GetNumEventsSent();

    if (ActRtn != ExpRtn)
    {
        snprintf(cMsg, UT_MAX_MESSAGE_LENGTH,
                 "Unexpected rtn from UT_GetNumEventsSent, exp=%ld, act=%ld",
                 (long) ExpRtn, (long) ActRtn);
        UT_Text(cMsg);
        TestStat = CFE_FAIL;
    }

    if (UT_EventIsInHistory(CFE_SB_INIT_EID) == false)
    {
        UT_Text("CFE_SB_CMD1_RCVD_EID not sent");
        TestStat = CFE_FAIL;
    }

    if (UT_EventIsInHistory(CFE_SB_SUBSCRIPTION_RCVD_EID) == false)
    {
        UT_Text("CFE_SB_SUBSCRIPTION_RCVD_EID not sent");
        TestStat = CFE_FAIL;
    }

    if (UT_EventIsInHistory(CFE_SB_INIT_EID) == false)
    {
        UT_Text("CFE_SB_INIT_EID not sent");
        TestStat = CFE_FAIL;
    }

    if (UT_EventIsInHistory(CFE_SB_SND_RTG_EID) == false)
    {
        UT_Text("CFE_SB_SND_RTG_EID not sent");
        TestStat = CFE_FAIL;
    }

    CFE_SB_DeletePipe(PipeId);
    UT_Report(__FILE__, __LINE__,
              TestStat, "CFE_SB_ProcessCmdPipePkt",
              "Send Routing Info command test");
} /* end Test_SB_Cmds_RoutingInfoDef */

/*
** Test send routing information command using a specified file name
*/
void Test_SB_Cmds_RoutingInfoSpec(void)
{
    CFE_SB_SendMapInfo_t      WriteFileCmd;
    int32                     ExpRtn;
    int32                     ActRtn;
    int32                     TestStat = CFE_PASS;

#ifdef UT_VERBOSE
    UT_Text("Begin Test for Cmd - Send Routing Info2, Using Specified "
            "Filename");
#endif

    SB_ResetUnitTest();
    CFE_SB_InitMsg(&WriteFileCmd, CFE_SB_CMD_MID,
                   sizeof(WriteFileCmd), true);
    CFE_SB_SetCmdCode((CFE_SB_MsgPtr_t) &WriteFileCmd,
                      CFE_SB_SEND_ROUTING_INFO_CC);
    strncpy((char *)WriteFileCmd.Payload.Filename, "RoutingTstFile", sizeof(WriteFileCmd.Payload.Filename));
    CFE_SB_SendMapInfoCmd(&WriteFileCmd);
    ExpRtn = 1;
    ActRtn = UT_GetNumEventsSent();

    if (ActRtn != ExpRtn)
    {
        snprintf(cMsg, UT_MAX_MESSAGE_LENGTH,
                 "Unexpected rtn from UT_GetNumEventsSent, exp=%ld, act=%ld",
                 (long) ExpRtn, (long) ActRtn);
        UT_Text(cMsg);
        TestStat = CFE_FAIL;
    }

    if (UT_EventIsInHistory(CFE_SB_SND_RTG_EID) == false)
    {
        UT_Text("CFE_SB_SND_RTG_EID not sent");
        TestStat = CFE_FAIL;
    }

    UT_Report(__FILE__, __LINE__,
              TestStat, "CFE_SB_ProcessCmdPipePkt",
              "Send Routing Info2 command test");
} /* end Test_SB_Cmds_RoutingInfoSpec */

/*
**  Test send routing information command with a file creation failure
*/
void Test_SB_Cmds_RoutingInfoCreateFail(void)
{
    CFE_SB_SendMapInfo_t WriteFileCmd;
    int32                     ExpRtn;
    int32                     ActRtn;
    int32                     TestStat = CFE_PASS;

#ifdef UT_VERBOSE
    UT_Text("Begin Test for Cmd - Send Routing Info3, File Create Fails");
#endif

    SB_ResetUnitTest();
    CFE_SB_InitMsg(&WriteFileCmd, CFE_SB_CMD_MID,
                   sizeof(CFE_SB_SendMapInfo_t), true);
    CFE_SB_SetCmdCode((CFE_SB_MsgPtr_t) &WriteFileCmd,
                      CFE_SB_SEND_ROUTING_INFO_CC);
    strncpy((char *)WriteFileCmd.Payload.Filename, "RoutingTstFile", sizeof(WriteFileCmd.Payload.Filename));

    /* Make function CFE_SB_SendRtgInfo return CFE_SB_FILE_IO_ERR */
    UT_SetForceFail(UT_KEY(OS_creat), OS_ERROR);
    CFE_SB_SendMapInfoCmd(&WriteFileCmd);
    ExpRtn = 1;
    ActRtn = UT_GetNumEventsSent();

    if (ActRtn != ExpRtn)
    {
        snprintf(cMsg, UT_MAX_MESSAGE_LENGTH,
                 "Unexpected rtn from UT_GetNumEventsSent, exp=%ld, act=%ld",
                 (long) ExpRtn, (long) ActRtn);
        UT_Text(cMsg);
        TestStat = CFE_FAIL;
    }

    if (UT_EventIsInHistory(CFE_SB_SND_RTG_ERR1_EID) == false)
    {
        UT_Text("CFE_SB_SND_RTG_ERR1_EID not sent");
        TestStat = CFE_FAIL;
    }

    UT_Report(__FILE__, __LINE__,
              TestStat, "CFE_SB_ProcessCmdPipePkt",
              "Send Routing Info3 command test");
} /* end Test_SB_Cmds_RoutingInfoCreateFail */

/*
** Test send routing information command with a file header write failure
*/
void Test_SB_Cmds_RoutingInfoHdrFail(void)
{
    int32 ExpRtn;
    int32 ActRtn;
    int32 TestStat = CFE_PASS;

#ifdef UT_VERBOSE
    UT_Text("Begin Test for Cmd - Send Routing Info4, FileHdrWrite Fails");
#endif

    SB_ResetUnitTest();
    UT_SetDeferredRetcode(UT_KEY(CFE_FS_WriteHeader), 1, -1);
    ExpRtn = CFE_SB_FILE_IO_ERR;
    ActRtn = CFE_SB_SendRtgInfo("RoutingTstFile");

    if (ActRtn != ExpRtn)
    {
        snprintf(cMsg, UT_MAX_MESSAGE_LENGTH,
                 "Unexpected rtn from CFE_SB_SendRtgInfo, "
                   "exp=0x%lx, act=0x%lx",
                 (unsigned long) ExpRtn, (unsigned long) ActRtn);
        UT_Text(cMsg);
        TestStat = CFE_FAIL;
    }

    ExpRtn = 1;
    ActRtn = UT_GetNumEventsSent();

    if (ActRtn != ExpRtn)
    {
        snprintf(cMsg, UT_MAX_MESSAGE_LENGTH,
                 "Unexpected rtn from UT_GetNumEventsSent, exp=%ld, act=%ld",
                 (long) ExpRtn, (long) ActRtn);
        UT_Text(cMsg);
        TestStat = CFE_FAIL;
    }

    if (UT_EventIsInHistory(CFE_SB_FILEWRITE_ERR_EID) == false)
    {
        UT_Text("CFE_SB_FILEWRITE_ERR_EID not sent");
        TestStat = CFE_FAIL;
    }

    UT_Report(__FILE__, __LINE__,
              TestStat, "CFE_SB_SendRtgInfo",
              "Send Routing Info4 command test");
} /* end Test_SB_Cmds_RoutingInfoHdrFail */

/*
** Test send routing information command with a file write failure on
** the second write
*/
void Test_SB_Cmds_RoutingInfoWriteFail(void)
{
    CFE_SB_PipeId_t PipeId = 0;
    int32           ExpRtn;
    int32           ActRtn;
    int32           TestStat = CFE_PASS;

#ifdef UT_VERBOSE
    UT_Text("Begin Test for Cmd - Send Routing Info5, Second FileWrite Fails");
#endif

    SB_ResetUnitTest();
    ExpRtn = CFE_SUCCESS;

    /* Make some routing info by calling CFE_SB_AppInit */
    ActRtn = CFE_SB_AppInit();

    if (ActRtn != ExpRtn)
    {
        snprintf(cMsg, UT_MAX_MESSAGE_LENGTH,
                 "Unexpected rtn from CFE_SB_AppInit, exp=0x%lx, act=0x%lx",
                 (unsigned long) ExpRtn, (unsigned long) ActRtn);
        UT_Text(cMsg);
        TestStat = CFE_FAIL;
    }

    UT_SetDeferredRetcode(UT_KEY(OS_write), 2, -1);
    ExpRtn = CFE_SB_FILE_IO_ERR;
    ActRtn = CFE_SB_SendRtgInfo("RoutingTstFile");

    if (ActRtn != ExpRtn)
    {
        snprintf(cMsg, UT_MAX_MESSAGE_LENGTH,
                 "Unexpected rtn from CFE_SB_SendRtgInfo, "
                   "exp=0x%lx, act=0x%lx",
                 (unsigned long) ExpRtn, (unsigned long) ActRtn);
        UT_Text(cMsg);
        TestStat = CFE_FAIL;
    }

    ExpRtn = 9;
    ActRtn = UT_GetNumEventsSent();

    if (ActRtn != ExpRtn)
    {
        snprintf(cMsg, UT_MAX_MESSAGE_LENGTH,
                 "Unexpected rtn from UT_GetNumEventsSent, exp=%ld, act=%ld",
                 (long) ExpRtn, (long) ActRtn);
        UT_Text(cMsg);
        TestStat = CFE_FAIL;
    }

    if (UT_EventIsInHistory(CFE_SB_PIPE_ADDED_EID) == false)
    {
        UT_Text("CFE_SB_PIPE_ADDED_EID not sent");
        TestStat = CFE_FAIL;
    }

    if (UT_EventIsInHistory(CFE_SB_SUBSCRIPTION_RCVD_EID) == false)
    {
        UT_Text("CFE_SB_SUBSCRIPTION_RCVD_EID not sent");
        TestStat = CFE_FAIL;
    }

    if (UT_EventIsInHistory(CFE_SB_INIT_EID) == false)
    {
        UT_Text("CFE_SB_INIT_EID not sent");
        TestStat = CFE_FAIL;
    }

    if (UT_EventIsInHistory(CFE_SB_FILEWRITE_ERR_EID) == false)
    {
        UT_Text("CFE_SB_FILEWRITE_ERR_EID not sent");
        TestStat = CFE_FAIL;
    }

    CFE_SB_DeletePipe(PipeId);
    UT_Report(__FILE__, __LINE__,
              TestStat, "CFE_SB_SendRtgInfo",
              "Send Routing Info5 command test");
} /* end Test_SB_Cmds_RoutingInfoWriteFail */

/*
** Test send pipe information command using the default file name
*/
void Test_SB_Cmds_PipeInfoDef(void)
{
    CFE_SB_SendMapInfo_t WriteFileCmd;
    CFE_SB_PipeId_t           PipeId1;
    CFE_SB_PipeId_t           PipeId2;
    CFE_SB_PipeId_t           PipeId3;
    uint16                    PipeDepth = 10;
    int32                     ExpRtn;
    int32                     ActRtn;
    int32                     TestStat = CFE_PASS;

#ifdef UT_VERBOSE
    UT_Text("Begin Test for Cmd - Send Pipe Info, Using Default Filename");
#endif

    SB_ResetUnitTest();
    CFE_SB_InitMsg(&WriteFileCmd, CFE_SB_CMD_MID,
                   sizeof(WriteFileCmd), true);
    CFE_SB_SetCmdCode((CFE_SB_MsgPtr_t) &WriteFileCmd,
                      CFE_SB_SEND_PIPE_INFO_CC);
    strncpy((char *)WriteFileCmd.Payload.Filename, "", sizeof(WriteFileCmd.Payload.Filename));

    /* Create some pipe info */
    CFE_SB_CreatePipe(&PipeId1, PipeDepth, "TestPipe1");
    CFE_SB_CreatePipe(&PipeId2, PipeDepth, "TestPipe2");
    CFE_SB_CreatePipe(&PipeId3, PipeDepth, "TestPipe3");

    CFE_SB_SendPipeInfoCmd(&WriteFileCmd);

    ExpRtn = 4;
    ActRtn = UT_GetNumEventsSent();

    if (ActRtn != ExpRtn)
    {
        snprintf(cMsg, UT_MAX_MESSAGE_LENGTH,
                 "Unexpected rtn from UT_GetNumEventsSent, exp=%ld, act=%ld",
                 (long) ExpRtn, (long) ActRtn);
        UT_Text(cMsg);
        TestStat = CFE_FAIL;
    }

    if (UT_EventIsInHistory(CFE_SB_PIPE_ADDED_EID) == false)
    {
        UT_Text("CFE_SB_PIPE_ADDED_EID not sent");
        TestStat = CFE_FAIL;
    }

    if (UT_EventIsInHistory(CFE_SB_SND_RTG_EID) == false)
    {
        UT_Text("CFE_SB_SND_RTG_EID not sent");
        TestStat = CFE_FAIL;
    }

    CFE_SB_DeletePipe(PipeId1);
    CFE_SB_DeletePipe(PipeId2);
    CFE_SB_DeletePipe(PipeId3);
    UT_Report(__FILE__, __LINE__,
              TestStat, "CFE_SB_ProcessCmdPipePkt",
              "Send Pipe Info command test");
} /* end Test_SB_Cmds_PipeInfoDef */

/*
** Test send pipe information command using a specified file name
*/
void Test_SB_Cmds_PipeInfoSpec(void)
{
    CFE_SB_SendMapInfo_t WriteFileCmd;
    int32                     ExpRtn;
    int32                     ActRtn;
    int32                     TestStat = CFE_PASS;

#ifdef UT_VERBOSE
    UT_Text("Begin Test for Cmd - Send Pipe Info2, Using Specified Filename");
#endif

    SB_ResetUnitTest();
    CFE_SB_InitMsg(&WriteFileCmd, CFE_SB_CMD_MID,
                   sizeof(WriteFileCmd), true);
    CFE_SB_SetCmdCode((CFE_SB_MsgPtr_t) &WriteFileCmd,
                      CFE_SB_SEND_PIPE_INFO_CC);
    strncpy((char *)WriteFileCmd.Payload.Filename, "PipeTstFile", sizeof(WriteFileCmd.Payload.Filename));
    CFE_SB_SendPipeInfoCmd(&WriteFileCmd);
    ExpRtn = 1;
    ActRtn = UT_GetNumEventsSent();

    if (ActRtn != ExpRtn)
    {
        snprintf(cMsg, UT_MAX_MESSAGE_LENGTH,
                 "Unexpected rtn from UT_GetNumEventsSent, exp=%ld, act=%ld",
                 (long) ExpRtn, (long) ActRtn);
        UT_Text(cMsg);
        TestStat = CFE_FAIL;
    }

    if (UT_EventIsInHistory(CFE_SB_SND_RTG_EID) == false)
    {
        UT_Text("CFE_SB_SND_RTG_EID not sent");
        TestStat = CFE_FAIL;
    }

    UT_Report(__FILE__, __LINE__,
              TestStat, "CFE_SB_ProcessCmdPipePkt",
              "Send Pipe Info2 command test");
} /* end Test_SB_Cmds_PipeInfoSpec */

/*
** Test send pipe information command with a file creation failure
*/
void Test_SB_Cmds_PipeInfoCreateFail(void)
{
    int32 ExpRtn;
    int32 ActRtn;
    int32 TestStat = CFE_PASS;

#ifdef UT_VERBOSE
    UT_Text("Begin Test for Cmd - Send Pipe Info3, File Create Fails");
#endif

    SB_ResetUnitTest();
    UT_SetForceFail(UT_KEY(OS_creat), OS_ERROR);
    ExpRtn = CFE_SB_FILE_IO_ERR;
    ActRtn = CFE_SB_SendPipeInfo("PipeTstFile");

    if (ActRtn != ExpRtn)
    {
        snprintf(cMsg, UT_MAX_MESSAGE_LENGTH,
                 "Unexpected rtn from CFE_SB_SendPipeInfo, "
                   "exp=0x%lx, act=0x%lx",
                 (unsigned long) ExpRtn, (unsigned long) ActRtn);
        UT_Text(cMsg);
        TestStat = CFE_FAIL;
    }

    ExpRtn = 1;
    ActRtn = UT_GetNumEventsSent();

    if (ActRtn != ExpRtn)
    {
        snprintf(cMsg, UT_MAX_MESSAGE_LENGTH,
                 "Unexpected rtn from UT_GetNumEventsSent, exp=%ld, act=%ld",
                 (long) ExpRtn, (long) ActRtn);
        UT_Text(cMsg);
        TestStat = CFE_FAIL;
    }

    if (UT_EventIsInHistory(CFE_SB_SND_RTG_ERR1_EID) == false)
    {
        UT_Text("CFE_SB_SND_RTG_ERR1_EID not sent");
        TestStat = CFE_FAIL;
    }

    UT_Report(__FILE__, __LINE__,
              TestStat, "CFE_SB_SendPipeInfo",
              "Send Pipe Info3 command test");
} /* end Test_SB_Cmds_PipeInfoCreateFail */

/*
** Test send pipe information command with a file header write failure
*/
void Test_SB_Cmds_PipeInfoHdrFail(void)
{
    int32 ExpRtn;
    int32 ActRtn;
    int32 TestStat = CFE_PASS;

#ifdef UT_VERBOSE
    UT_Text("Begin Test for Cmd - Send Pipe Info4, FileHdrWrite Fails");
#endif

    SB_ResetUnitTest();
    UT_SetDeferredRetcode(UT_KEY(CFE_FS_WriteHeader), 1, -1);
    ExpRtn = CFE_SB_FILE_IO_ERR;
    ActRtn = CFE_SB_SendPipeInfo("PipeTstFile");

    if (ActRtn != ExpRtn)
    {
        snprintf(cMsg, UT_MAX_MESSAGE_LENGTH,
                 "Unexpected rtn from CFE_SB_SendPipeInfo, "
                   "exp=0x%lx, act=0x%lx",
                 (unsigned long) ExpRtn, (unsigned long) ActRtn);
        UT_Text(cMsg);
        TestStat = CFE_FAIL;
    }

    ExpRtn = 1;
    ActRtn = UT_GetNumEventsSent();

    if (ActRtn != ExpRtn)
    {
        snprintf(cMsg, UT_MAX_MESSAGE_LENGTH,
                 "Unexpected rtn from UT_GetNumEventsSent, exp=%ld, act=%ld",
                 (long) ExpRtn, (long) ActRtn);
        UT_Text(cMsg);
        TestStat = CFE_FAIL;
    }

    if (UT_EventIsInHistory(CFE_SB_FILEWRITE_ERR_EID) == false)
    {
        UT_Text("CFE_SB_FILEWRITE_ERR_EID not sent");
        TestStat = CFE_FAIL;
    }

    UT_Report(__FILE__, __LINE__,
              TestStat, "CFE_SB_SendPipeInfo",
              "Send Pipe Info4 command test");
} /* end Test_SB_Cmds_PipeInfoHdrFail */

/*
** Test send pipe information command with a file write failure on
** the second write
*/
void Test_SB_Cmds_PipeInfoWriteFail(void)
{
    CFE_SB_PipeId_t PipeId1;
    CFE_SB_PipeId_t PipeId2;
    CFE_SB_PipeId_t PipeId3;
    uint16          PipeDepth = 10;
    int32           ExpRtn;
    int32           ActRtn;
    int32           TestStat = CFE_PASS;

#ifdef UT_VERBOSE
    UT_Text("Begin Test for Cmd - Send Pipe Info5, Second FileWrite fails");
#endif

    SB_ResetUnitTest();
    CFE_SB_CreatePipe(&PipeId1, PipeDepth, "TestPipe1");
    CFE_SB_CreatePipe(&PipeId2, PipeDepth, "TestPipe2");
    CFE_SB_CreatePipe(&PipeId3, PipeDepth, "TestPipe3");
    UT_SetDeferredRetcode(UT_KEY(OS_write), 2, -1);
    ExpRtn = CFE_SB_FILE_IO_ERR;
    ActRtn = CFE_SB_SendPipeInfo("PipeTstFile");

    if (ActRtn != ExpRtn)
    {
        snprintf(cMsg, UT_MAX_MESSAGE_LENGTH,
                 "Unexpected rtn from CFE_SB_SendPipeInfo, "
                   "exp=0x%lx, act=0x%lx",
                 (unsigned long) ExpRtn, (unsigned long) ActRtn);
        UT_Text(cMsg);
        TestStat = CFE_FAIL;
    }

    ExpRtn = 4;
    ActRtn = UT_GetNumEventsSent();

    if (ActRtn != ExpRtn)
    {
        snprintf(cMsg, UT_MAX_MESSAGE_LENGTH,
                 "Unexpected rtn from UT_GetNumEventsSent, exp=%ld, act=%ld",
                 (long) ExpRtn, (long) ActRtn);
        UT_Text(cMsg);
        TestStat = CFE_FAIL;
    }

    if (UT_EventIsInHistory(CFE_SB_PIPE_ADDED_EID) == false)
    {
        UT_Text("CFE_SB_PIPE_ADDED_EID not sent");
        TestStat = CFE_FAIL;
    }

    if (UT_EventIsInHistory(CFE_SB_FILEWRITE_ERR_EID) == false)
    {
        UT_Text("CFE_SB_FILEWRITE_ERR_EID not sent");
        TestStat = CFE_FAIL;
    }

    CFE_SB_DeletePipe(PipeId1);
    CFE_SB_DeletePipe(PipeId2);
    CFE_SB_DeletePipe(PipeId3);
    UT_Report(__FILE__, __LINE__,
              TestStat, "CFE_SB_SendPipeInfo",
              "Send Pipe Info5 command test");
} /* end Test_SB_Cmds_PipeInfoWriteFail */

/*
** Test send map information command using the default file name
*/
void Test_SB_Cmds_MapInfoDef(void)
{
    CFE_SB_SendMapInfo_t WriteFileCmd;
    CFE_SB_PipeId_t           PipeId1;
    CFE_SB_PipeId_t           PipeId2;
    CFE_SB_PipeId_t           PipeId3;
    CFE_SB_MsgId_t            MsgId0 = CFE_SB_ValueToMsgId(CFE_SB_MsgIdToValue(SB_UT_TLM_MID) + 1);
    CFE_SB_MsgId_t            MsgId1 = CFE_SB_ValueToMsgId(CFE_SB_MsgIdToValue(SB_UT_TLM_MID) + 2);
    CFE_SB_MsgId_t            MsgId2 = CFE_SB_ValueToMsgId(CFE_SB_MsgIdToValue(SB_UT_TLM_MID) + 3);
    CFE_SB_MsgId_t            MsgId3 = CFE_SB_ValueToMsgId(CFE_SB_MsgIdToValue(SB_UT_TLM_MID) + 4);
    CFE_SB_MsgId_t            MsgId4 = CFE_SB_ValueToMsgId(CFE_SB_MsgIdToValue(SB_UT_TLM_MID) + 5);
    CFE_SB_MsgId_t            MsgId5 = CFE_SB_ValueToMsgId(CFE_SB_MsgIdToValue(SB_UT_TLM_MID) + 6);
    uint16                    PipeDepth = 10;
    int32                     ExpRtn;
    int32                     ActRtn;
    int32                     TestStat = CFE_PASS;

#ifdef UT_VERBOSE
    UT_Text("Begin Test for Cmd - Send Map Info, Using Default Filename");
#endif

    SB_ResetUnitTest();
    CFE_SB_InitMsg(&WriteFileCmd, CFE_SB_CMD_MID,
                   sizeof(WriteFileCmd), true);
    CFE_SB_SetCmdCode((CFE_SB_MsgPtr_t) &WriteFileCmd,
                      CFE_SB_SEND_MAP_INFO_CC);
    strncpy((char *)WriteFileCmd.Payload.Filename, "", sizeof(WriteFileCmd.Payload.Filename));

    /* Create some map info */
    CFE_SB_CreatePipe(&PipeId1, PipeDepth, "TestPipe1");
    CFE_SB_CreatePipe(&PipeId2, PipeDepth, "TestPipe2");
    CFE_SB_CreatePipe(&PipeId3, PipeDepth, "TestPipe3");
    CFE_SB_Subscribe(MsgId0, PipeId1);
    CFE_SB_Subscribe(MsgId0, PipeId2);
    CFE_SB_Subscribe(MsgId1, PipeId1);
    CFE_SB_Subscribe(MsgId2, PipeId3);
    CFE_SB_Subscribe(MsgId3, PipeId3);
    CFE_SB_Subscribe(MsgId4, PipeId3);
    CFE_SB_Subscribe(MsgId5, PipeId2);
<<<<<<< HEAD

    CFE_SB_SendMapInfoCmd(&WriteFileCmd);
    ExpRtn = 11;
=======
    CFE_SB.CmdPipePktPtr = (CFE_SB_MsgPtr_t) &WriteFileCmd;
    CFE_SB_ProcessCmdPipePkt();
    ExpRtn = 18;
>>>>>>> f1be0482
    ActRtn = UT_GetNumEventsSent();

    if (ActRtn != ExpRtn)
    {
        snprintf(cMsg, UT_MAX_MESSAGE_LENGTH,
                 "Unexpected rtn from UT_GetNumEventsSent, exp=%ld, act=%ld",
                 (long) ExpRtn, (long) ActRtn);
        UT_Text(cMsg);
        TestStat = CFE_FAIL;
    }

    if (UT_EventIsInHistory(CFE_SB_SND_RTG_EID) == false)
    {
        UT_Text("CFE_SB_SND_RTG_EID not sent");
        TestStat = CFE_FAIL;
    }

    if (UT_EventIsInHistory(CFE_SB_PIPE_ADDED_EID) == false)
    {
        UT_Text("CFE_SB_PIPE_ADDED_EID not sent");
        TestStat = CFE_FAIL;
    }

    if (UT_EventIsInHistory(CFE_SB_SUBSCRIPTION_RCVD_EID) == false)
    {
        UT_Text("CFE_SB_SUBSCRIPTION_RCVD_EID not sent");
        TestStat = CFE_FAIL;
    }

    CFE_SB_DeletePipe(PipeId1);
    CFE_SB_DeletePipe(PipeId2);
    CFE_SB_DeletePipe(PipeId3);
    UT_Report(__FILE__, __LINE__,
              TestStat, "CFE_SB_ProcessCmdPipePkt",
              "Send Map Info command test");
} /* end Test_SB_Cmds_MapInfoDef */

/*
** Test send map information command using a specified file name
*/
void Test_SB_Cmds_MapInfoSpec(void)
{
    CFE_SB_SendMapInfo_t      WriteFileCmd;
    int32                     ExpRtn;
    int32                     ActRtn;
    int32                     TestStat = CFE_PASS;

#ifdef UT_VERBOSE
    UT_Text("Begin Test for Cmd - Send Map Info2, Using Specified Filename");
#endif

    SB_ResetUnitTest();
    CFE_SB_InitMsg(&WriteFileCmd, CFE_SB_CMD_MID,
                   sizeof(WriteFileCmd), true);
    CFE_SB_SetCmdCode((CFE_SB_MsgPtr_t) &WriteFileCmd,
                      CFE_SB_SEND_MAP_INFO_CC);
    strncpy((char *)WriteFileCmd.Payload.Filename, "MapTstFile", sizeof(WriteFileCmd.Payload.Filename));
    CFE_SB_SendMapInfoCmd(&WriteFileCmd);
    ExpRtn = 1;
    ActRtn = UT_GetNumEventsSent();

    if (ActRtn != ExpRtn)
    {
        snprintf(cMsg, UT_MAX_MESSAGE_LENGTH,
                 "Unexpected rtn from UT_GetNumEventsSent, exp=%ld, act=%ld",
                 (long) ExpRtn, (long) ActRtn);
        UT_Text(cMsg);
        TestStat = CFE_FAIL;
    }

    if (UT_EventIsInHistory(CFE_SB_SND_RTG_EID) == false)
    {
        UT_Text("CFE_SB_SND_RTG_EID not sent");
        TestStat = CFE_FAIL;
    }

    UT_Report(__FILE__, __LINE__,
              TestStat, "CFE_SB_ProcessCmdPipePkt",
              "Send Map Info2 command test");
} /* end Test_SB_Cmds_MapInfoSpec */

/*
** Test send map information command with a file creation failure
*/
void Test_SB_Cmds_MapInfoCreateFail(void)
{
    int32 ExpRtn;
    int32 ActRtn;
    int32 TestStat = CFE_PASS;

#ifdef UT_VERBOSE
    UT_Text("Begin Test for Cmd - Send Map Info3, File Create Fails");
#endif

    SB_ResetUnitTest();
    UT_SetForceFail(UT_KEY(OS_creat), OS_ERROR);
    ExpRtn = CFE_SB_FILE_IO_ERR;
    ActRtn = CFE_SB_SendMapInfo("MapTstFile");

    if (ActRtn != ExpRtn)
    {
        snprintf(cMsg, UT_MAX_MESSAGE_LENGTH,
                 "Unexpected rtn from CFE_SB_SendMapInfo, "
                   "exp=0x%lx, act=0x%lx",
                 (unsigned long) ExpRtn, (unsigned long) ActRtn);
        UT_Text(cMsg);
        TestStat = CFE_FAIL;
    }

    ExpRtn = 1;
    ActRtn = UT_GetNumEventsSent();

    if (ActRtn != ExpRtn)
    {
        snprintf(cMsg, UT_MAX_MESSAGE_LENGTH,
                 "Unexpected rtn from UT_GetNumEventsSent, exp=%ld, act=%ld",
                 (long) ExpRtn, (long) ActRtn);
        UT_Text(cMsg);
        TestStat = CFE_FAIL;
    }

    if (UT_EventIsInHistory(CFE_SB_SND_RTG_ERR1_EID) == false)
    {
        UT_Text("CFE_SB_SND_RTG_ERR1_EID not sent");
        TestStat = CFE_FAIL;
    }

    UT_Report(__FILE__, __LINE__,
              TestStat, "CFE_SB_SendMapInfo",
              "Send Map Info3 command test");
} /* end Test_SB_Cmds_MapInfoCreateFail */

/*
** Test send map information command with a file header write failure
*/
void Test_SB_Cmds_MapInfoHdrFail(void)
{
    int32 ExpRtn;
    int32 ActRtn;
    int32 TestStat = CFE_PASS;

#ifdef UT_VERBOSE
    UT_Text("Begin Test for Cmd - Send Map Info4, FileHdrWrite Fails");
#endif

    SB_ResetUnitTest();
    UT_SetDeferredRetcode(UT_KEY(CFE_FS_WriteHeader), 1, -1);
    ExpRtn = CFE_SB_FILE_IO_ERR;
    ActRtn = CFE_SB_SendMapInfo("MapTstFile");

    if (ActRtn != ExpRtn)
    {
        snprintf(cMsg, UT_MAX_MESSAGE_LENGTH,
                 "Unexpected rtn from CFE_SB_SendMapInfo, "
                   "exp=0x%lx, act=0x%lx",
                 (unsigned long) ExpRtn, (unsigned long) ActRtn);
        UT_Text(cMsg);
        TestStat = CFE_FAIL;
    }

    ExpRtn = 1;
    ActRtn = UT_GetNumEventsSent();

    if (ActRtn != ExpRtn)
    {
        snprintf(cMsg, UT_MAX_MESSAGE_LENGTH,
                 "Unexpected rtn from UT_GetNumEventsSent, exp=%ld, act=%ld",
                 (long) ExpRtn, (long) ActRtn);
        UT_Text(cMsg);
        TestStat = CFE_FAIL;
    }

    if (UT_EventIsInHistory(CFE_SB_FILEWRITE_ERR_EID) == false)
    {
        UT_Text("CFE_SB_FILEWRITE_ERR_EID not sent");
        TestStat = CFE_FAIL;
    }

    UT_Report(__FILE__, __LINE__,
              TestStat, "CFE_SB_SendMapInfo",
              "Send Map Info4 command test");
} /* end Test_SB_Cmds_MapInfoHdrFail */

/*
** Test send map information command with a file write failure on
** the second write
*/
void Test_SB_Cmds_MapInfoWriteFail(void)
{
    CFE_SB_PipeId_t PipeId1;
    CFE_SB_PipeId_t PipeId2;
    CFE_SB_PipeId_t PipeId3;
    CFE_SB_MsgId_t  MsgId0 = CFE_SB_ValueToMsgId(CFE_SB_MsgIdToValue(SB_UT_TLM_MID) + 1);
    CFE_SB_MsgId_t  MsgId1 = CFE_SB_ValueToMsgId(CFE_SB_MsgIdToValue(SB_UT_TLM_MID) + 2);
    CFE_SB_MsgId_t  MsgId2 = CFE_SB_ValueToMsgId(CFE_SB_MsgIdToValue(SB_UT_TLM_MID) + 3);
    CFE_SB_MsgId_t  MsgId3 = CFE_SB_ValueToMsgId(CFE_SB_MsgIdToValue(SB_UT_TLM_MID) + 4);
    CFE_SB_MsgId_t  MsgId4 = CFE_SB_ValueToMsgId(CFE_SB_MsgIdToValue(SB_UT_TLM_MID) + 5);
    CFE_SB_MsgId_t  MsgId5 = CFE_SB_ValueToMsgId(CFE_SB_MsgIdToValue(SB_UT_TLM_MID) + 6);
    uint16          PipeDepth = 10;
    int32           ExpRtn;
    int32           ActRtn;
    int32           TestStat = CFE_PASS;

#ifdef UT_VERBOSE
    UT_Text("Begin Test for Cmd - Send Map Info5, Second FileWrite Fails");
#endif

    SB_ResetUnitTest();

    /* Create some map info */
    CFE_SB_CreatePipe(&PipeId1, PipeDepth, "TestPipe1");
    CFE_SB_CreatePipe(&PipeId2, PipeDepth, "TestPipe2");
    CFE_SB_CreatePipe(&PipeId3, PipeDepth, "TestPipe3");
    CFE_SB_Subscribe(MsgId0, PipeId1);
    CFE_SB_Subscribe(MsgId0, PipeId2);
    CFE_SB_Subscribe(MsgId1, PipeId1);
    CFE_SB_Subscribe(MsgId2, PipeId3);
    CFE_SB_Subscribe(MsgId3, PipeId3);
    CFE_SB_Subscribe(MsgId4, PipeId3);
    CFE_SB_Subscribe(MsgId5, PipeId2);
    UT_SetDeferredRetcode(UT_KEY(OS_write), 2, -1);
    ExpRtn = CFE_SB_FILE_IO_ERR;
    ActRtn = CFE_SB_SendMapInfo("MapTstFile");

    if (ActRtn != ExpRtn)
    {
        snprintf(cMsg, UT_MAX_MESSAGE_LENGTH,
                 "Unexpected rtn from CFE_SB_SendMapInfo, "
                   "exp=0x%lx, act=0x%lx",
                 (unsigned long) ExpRtn, (unsigned long) ActRtn);
        UT_Text(cMsg);
        TestStat = CFE_FAIL;
    }

    ExpRtn = 18;
    ActRtn = UT_GetNumEventsSent();

    if (ActRtn != ExpRtn)
    {
        snprintf(cMsg, UT_MAX_MESSAGE_LENGTH,
                 "Unexpected rtn from UT_GetNumEventsSent, exp=%ld, act=%ld",
                 (long) ExpRtn, (long) ActRtn);
        UT_Text(cMsg);
        TestStat = CFE_FAIL;
    }

    if (UT_EventIsInHistory(CFE_SB_FILEWRITE_ERR_EID) == false)
    {
        UT_Text("CFE_SB_FILEWRITE_ERR_EID not sent");
        TestStat = CFE_FAIL;
    }

    if (UT_EventIsInHistory(CFE_SB_PIPE_ADDED_EID) == false)
    {
        UT_Text("CFE_SB_PIPE_ADDED_EID not sent");
        TestStat = CFE_FAIL;
    }

    if (UT_EventIsInHistory(CFE_SB_SUBSCRIPTION_RCVD_EID) == false)
    {
        UT_Text("CFE_SB_SUBSCRIPTION_RCVD_EID not sent");
        TestStat = CFE_FAIL;
    }

    CFE_SB_DeletePipe(PipeId1);
    CFE_SB_DeletePipe(PipeId2);
    CFE_SB_DeletePipe(PipeId3);
    UT_Report(__FILE__, __LINE__,
              TestStat, "CFE_SB_SendMapInfo",
              "Send Map Info5 command test");
} /* end Test_SB_Cmds_MapInfoWriteFail */

/*
** Test command to enable a specific route using a valid route
*/
void Test_SB_Cmds_EnRouteValParam(void)
{
    CFE_SB_EnableRoute_t EnDisRouteCmd;
    CFE_SB_PipeId_t    PipeId;
    CFE_SB_MsgId_t     MsgId = SB_UT_TLM_MID;
    uint16             PipeDepth = 5;
    int32              ExpRtn;
    int32              ActRtn;
    int32              TestStat = CFE_PASS;

#ifdef UT_VERBOSE
    UT_Text("Begin Test for Cmd - Enable Route, Valid Param");
#endif

    SB_ResetUnitTest();
    CFE_SB_CreatePipe(&PipeId, PipeDepth, "EnRouteTestPipe");
    CFE_SB_Subscribe(MsgId, PipeId);
    CFE_SB_InitMsg(&EnDisRouteCmd, CFE_SB_CMD_MID,
                   sizeof(EnDisRouteCmd), true);
    CFE_SB_SetCmdCode((CFE_SB_MsgPtr_t) &EnDisRouteCmd,
                      CFE_SB_ENABLE_ROUTE_CC);
    EnDisRouteCmd.Payload.MsgId = CFE_SB_MsgIdToValue(MsgId);
    EnDisRouteCmd.Payload.Pipe = PipeId;
<<<<<<< HEAD
    CFE_SB_EnableRouteCmd(&EnDisRouteCmd);
    ExpRtn = 3;
=======
    CFE_SB.CmdPipePktPtr = (CFE_SB_MsgPtr_t) &EnDisRouteCmd;
    CFE_SB_ProcessCmdPipePkt();
    ExpRtn = 4;
>>>>>>> f1be0482
    ActRtn = UT_GetNumEventsSent();

    if (ActRtn != ExpRtn)
    {
        snprintf(cMsg, UT_MAX_MESSAGE_LENGTH,
                 "Unexpected rtn from UT_GetNumEventsSent, exp=%ld, act=%ld",
                 (long) ExpRtn, (long) ActRtn);
        UT_Text(cMsg);
        TestStat = CFE_FAIL;
    }

    if (UT_EventIsInHistory(CFE_SB_PIPE_ADDED_EID) == false)
    {
        UT_Text("CFE_SB_PIPE_ADDED_EID not sent");
        TestStat = CFE_FAIL;
    }

    if (UT_EventIsInHistory(CFE_SB_SUBSCRIPTION_RCVD_EID) == false)
    {
        UT_Text("CFE_SB_SUBSCRIPTION_RCVD_EID not sent");
        TestStat = CFE_FAIL;
    }

    if (UT_EventIsInHistory(CFE_SB_ENBL_RTE2_EID) == false)
    {
        UT_Text("CFE_SB_ENBL_RTE2_EID not sent");
        TestStat = CFE_FAIL;
    }

    CFE_SB_DeletePipe(PipeId);
    UT_Report(__FILE__, __LINE__,
              TestStat, "CFE_SB_ProcessCmdPipePkt",
              "Enable Route, valid parameter test");
} /* end Test_SB_Cmds_EnRouteValParam */

/*
** Test command to enable a specific route using a non-existent route
*/
void Test_SB_Cmds_EnRouteNonExist(void)
{
    CFE_SB_EnableRoute_t EnDisRouteCmd;
    CFE_SB_PipeId_t    PipeId1;
    CFE_SB_PipeId_t    PipeId2;
    CFE_SB_MsgId_t     MsgId = SB_UT_TLM_MID;
    uint16             PipeDepth = 5;
    int32              ExpRtn;
    int32              ActRtn;
    int32              TestStat = CFE_PASS;

#ifdef UT_VERBOSE
    UT_Text("Begin Test for Cmd - Enable Route, Non Exist");
#endif

    SB_ResetUnitTest();
    CFE_SB_CreatePipe(&PipeId1, PipeDepth, "EnRouteTestPipe1");
    CFE_SB_CreatePipe(&PipeId2, PipeDepth, "EnRouteTestPipe2");
    CFE_SB_Subscribe(MsgId, PipeId1);
    CFE_SB_InitMsg(&EnDisRouteCmd, CFE_SB_CMD_MID,
                   sizeof(EnDisRouteCmd), true);
    CFE_SB_SetCmdCode((CFE_SB_MsgPtr_t) &EnDisRouteCmd,
                      CFE_SB_ENABLE_ROUTE_CC);
    EnDisRouteCmd.Payload.MsgId = CFE_SB_MsgIdToValue(MsgId);
    EnDisRouteCmd.Payload.Pipe = PipeId2;
<<<<<<< HEAD
    CFE_SB_EnableRouteCmd(&EnDisRouteCmd);
    ExpRtn = 4;
=======
    CFE_SB.CmdPipePktPtr = (CFE_SB_MsgPtr_t) &EnDisRouteCmd;
    CFE_SB_ProcessCmdPipePkt();
    ExpRtn = 5;
>>>>>>> f1be0482
    ActRtn = UT_GetNumEventsSent();

    if (ActRtn != ExpRtn)
    {
        snprintf(cMsg, UT_MAX_MESSAGE_LENGTH,
                 "Unexpected rtn from UT_GetNumEventsSent, exp=%ld, act=%ld",
                 (long) ExpRtn, (long) ActRtn);
        UT_Text(cMsg);
        TestStat = CFE_FAIL;
    }

    if (UT_EventIsInHistory(CFE_SB_PIPE_ADDED_EID) == false)
    {
        UT_Text("CFE_SB_PIPE_ADDED_EID not sent");
        TestStat = CFE_FAIL;
    }

    if (UT_EventIsInHistory(CFE_SB_SUBSCRIPTION_RCVD_EID) == false)
    {
        UT_Text("CFE_SB_SUBSCRIPTION_RCVD_EID not sent");
        TestStat = CFE_FAIL;
    }

    if (UT_EventIsInHistory(CFE_SB_ENBL_RTE1_EID) == false)
    {
        UT_Text("CFE_SB_ENBL_RTE1_EID not sent");
        TestStat = CFE_FAIL;
    }

    CFE_SB_DeletePipe(PipeId1);
    CFE_SB_DeletePipe(PipeId2);
    UT_Report(__FILE__, __LINE__,
              TestStat, "CFE_SB_ProcessCmdPipePkt",
              "Enable Route, non-existent route test");
} /* end Test_SB_Cmds_EnRouteNonExist */

/*
** Test command to enable a specific route using an invalid pipe ID
*/
void Test_SB_Cmds_EnRouteInvParam(void)
{
    CFE_SB_EnableRoute_t EnDisRouteCmd;
    int32              ExpRtn;
    int32              ActRtn;
    int32              TestStat = CFE_PASS;

#ifdef UT_VERBOSE
    UT_Text("Begin Test for Cmd - Enable Route, Invalid Pipe ID");
#endif

    SB_ResetUnitTest();
    CFE_SB_InitMsg(&EnDisRouteCmd, CFE_SB_CMD_MID,
                   sizeof(EnDisRouteCmd), true);
    CFE_SB_SetCmdCode((CFE_SB_MsgPtr_t) &EnDisRouteCmd,
                      CFE_SB_ENABLE_ROUTE_CC);
    EnDisRouteCmd.Payload.MsgId = CFE_PLATFORM_SB_HIGHEST_VALID_MSGID;
    EnDisRouteCmd.Payload.Pipe = 3;
    CFE_SB_EnableRouteCmd(&EnDisRouteCmd);
    ExpRtn = 1;
    ActRtn = UT_GetNumEventsSent();

    if (ActRtn != ExpRtn)
    {
        snprintf(cMsg, UT_MAX_MESSAGE_LENGTH,
                 "Unexpected rtn from UT_GetNumEventsSent, exp=%ld, act=%ld",
                 (long) ExpRtn, (long) ActRtn);
        UT_Text(cMsg);
        TestStat = CFE_FAIL;
    }

    if (UT_EventIsInHistory(CFE_SB_ENBL_RTE3_EID) == false)
    {
        UT_Text("CFE_SB_ENBL_RTE3_EID not sent");
        TestStat = CFE_FAIL;
    }

    UT_Report(__FILE__, __LINE__,
              TestStat, "CFE_SB_ProcessCmdPipePkt",
              "Enable Route, invalid pipe ID test");
} /* end Test_SB_Cmds_EnRouteInvParam */

/*
** Test command to enable a specific route using an invalid message ID
*/
void Test_SB_Cmds_EnRouteInvParam2(void)
{
    CFE_SB_EnableRoute_t EnDisRouteCmd;
    int32              ExpRtn;
    int32              ActRtn;
    int32              TestStat = CFE_PASS;

#ifdef UT_VERBOSE
    UT_Text("Begin Test for Cmd - Enable Route, Invalid Msg ID");
#endif

    SB_ResetUnitTest();
    CFE_SB_InitMsg(&EnDisRouteCmd, CFE_SB_CMD_MID,
                   sizeof(EnDisRouteCmd), true);
    CFE_SB_SetCmdCode((CFE_SB_MsgPtr_t) &EnDisRouteCmd,
                      CFE_SB_ENABLE_ROUTE_CC);
    EnDisRouteCmd.Payload.MsgId = 0xFFFF;
    EnDisRouteCmd.Payload.Pipe = 3;
    CFE_SB_EnableRouteCmd(&EnDisRouteCmd);
    ExpRtn = 1;
    ActRtn = UT_GetNumEventsSent();

    if (ActRtn != ExpRtn)
    {
        snprintf(cMsg, UT_MAX_MESSAGE_LENGTH,
                 "Unexpected rtn from UT_GetNumEventsSent, exp=%ld, act=%ld",
                 (long) ExpRtn, (long) ActRtn);
        UT_Text(cMsg);
        TestStat = CFE_FAIL;
    }

    if (UT_EventIsInHistory(CFE_SB_ENBL_RTE3_EID) == false)
    {
        UT_Text("CFE_SB_ENBL_RTE3_EID not sent");
        TestStat = CFE_FAIL;
    }

    UT_Report(__FILE__, __LINE__,
              TestStat, "CFE_SB_ProcessCmdPipePkt",
              "Enable Route, invalid msg ID test");
} /* end Test_SB_Cmds_EnRouteInvParam2 */

/*
** Test command to enable a specific route using a message ID greater
** than the maximum allowed
*/
void Test_SB_Cmds_EnRouteInvParam3(void)
{
    CFE_SB_EnableRoute_t EnDisRouteCmd;
    int32              ExpRtn;
    int32              ActRtn;
    int32              TestStat = CFE_PASS;

#ifdef UT_VERBOSE
    UT_Text("Begin Test for Cmd - Enable Route, Msg ID Too Large");
#endif

    SB_ResetUnitTest();
    CFE_SB_InitMsg(&EnDisRouteCmd, CFE_SB_CMD_MID,
                   sizeof(EnDisRouteCmd), true);
    CFE_SB_SetCmdCode((CFE_SB_MsgPtr_t) &EnDisRouteCmd,
                      CFE_SB_ENABLE_ROUTE_CC);
    EnDisRouteCmd.Payload.MsgId = CFE_PLATFORM_SB_HIGHEST_VALID_MSGID + 1;
    EnDisRouteCmd.Payload.Pipe = 0;
    CFE_SB_EnableRouteCmd(&EnDisRouteCmd);
    ExpRtn = 1;
    ActRtn = UT_GetNumEventsSent();

    if (ActRtn != ExpRtn)
    {
        snprintf(cMsg, UT_MAX_MESSAGE_LENGTH,
                 "Unexpected rtn from UT_GetNumEventsSent, exp=%ld, act=%ld",
                 (long) ExpRtn, (long) ActRtn);
        UT_Text(cMsg);
        TestStat = CFE_FAIL;
    }

    if (UT_EventIsInHistory(CFE_SB_ENBL_RTE3_EID) == false)
    {
        UT_Text("CFE_SB_ENBL_RTE3_EID not sent");
        TestStat = CFE_FAIL;
    }

    UT_Report(__FILE__, __LINE__,
              TestStat, "CFE_SB_ProcessCmdPipePkt",
              "Enable Route, msg ID too large test");
} /* end Test_SB_Cmds_EnRouteInvParam3 */

/*
**  Test command to disable a specific route using a valid route
*/
void Test_SB_Cmds_DisRouteValParam(void)
{
    CFE_SB_DisableRoute_t EnDisRouteCmd;
    CFE_SB_PipeId_t    PipeId;
    CFE_SB_MsgId_t     MsgId = SB_UT_TLM_MID;
    uint16             PipeDepth = 5;
    int32              ExpRtn;
    int32              ActRtn;
    int32              TestStat = CFE_PASS;

#ifdef UT_VERBOSE
    UT_Text("Begin Test for Cmd - Disable Route, Valid Param");
#endif

    SB_ResetUnitTest();
    CFE_SB_CreatePipe(&PipeId, PipeDepth, "DisRouteTestPipe");
    CFE_SB_Subscribe(MsgId, PipeId);
    CFE_SB_InitMsg(&EnDisRouteCmd, CFE_SB_CMD_MID,
                   sizeof(EnDisRouteCmd), true);
    CFE_SB_SetCmdCode((CFE_SB_MsgPtr_t) &EnDisRouteCmd,
                      CFE_SB_DISABLE_ROUTE_CC);
    EnDisRouteCmd.Payload.MsgId = CFE_SB_MsgIdToValue(MsgId);
    EnDisRouteCmd.Payload.Pipe = PipeId;
<<<<<<< HEAD

    CFE_SB_DisableRouteCmd(&EnDisRouteCmd);
    ExpRtn = 3;
=======
    CFE_SB.CmdPipePktPtr = (CFE_SB_MsgPtr_t) &EnDisRouteCmd;
    CFE_SB_ProcessCmdPipePkt();
    ExpRtn = 4;
>>>>>>> f1be0482
    ActRtn = UT_GetNumEventsSent();

    if (ActRtn != ExpRtn)
    {
        snprintf(cMsg, UT_MAX_MESSAGE_LENGTH,
                 "Unexpected rtn from UT_GetNumEventsSent, exp=%ld, act=%ld",
                 (long) ExpRtn, (long) ActRtn);
        UT_Text(cMsg);
        TestStat = CFE_FAIL;
    }

    if (UT_EventIsInHistory(CFE_SB_PIPE_ADDED_EID) == false)
    {
        UT_Text("CFE_SB_PIPE_ADDED_EID not sent");
        TestStat = CFE_FAIL;
    }

    if (UT_EventIsInHistory(CFE_SB_SUBSCRIPTION_RCVD_EID) == false)
    {
        UT_Text("CFE_SB_SUBSCRIPTION_RCVD_EID not sent");
        TestStat = CFE_FAIL;
    }

    if (UT_EventIsInHistory(CFE_SB_DSBL_RTE2_EID) == false)
    {
        UT_Text("CFE_SB_DSBL_RTE2_EID not sent");
        TestStat = CFE_FAIL;
    }

    CFE_SB_DeletePipe(PipeId);
    UT_Report(__FILE__, __LINE__,
              TestStat, "CFE_SB_ProcessCmdPipePkt",
              "Disable Route, valid parameter test");
} /* end Test_SB_Cmds_DisRouteValParam */

/*
** Test command to disable a specific route using an invalid pipe ID
*/
void Test_SB_Cmds_DisRouteNonExist(void)
{
    CFE_SB_DisableRoute_t EnDisRouteCmd;
    CFE_SB_PipeId_t    PipeId1, PipeId2;
    CFE_SB_MsgId_t     MsgId = SB_UT_TLM_MID;
    uint16             PipeDepth = 5;
    int32              ExpRtn;
    int32              ActRtn;
    int32              TestStat = CFE_PASS;

#ifdef UT_VERBOSE
    UT_Text("Begin Test for Cmd - Disable Route, Non Exist");
#endif

    SB_ResetUnitTest();
    CFE_SB_CreatePipe(&PipeId1, PipeDepth, "DisRouteTestPipe1");
    CFE_SB_CreatePipe(&PipeId2, PipeDepth, "DisRouteTestPipe2");
    CFE_SB_Subscribe(MsgId, PipeId1);
    CFE_SB_InitMsg(&EnDisRouteCmd, CFE_SB_CMD_MID,
                   sizeof(EnDisRouteCmd), true);
    CFE_SB_SetCmdCode((CFE_SB_MsgPtr_t) &EnDisRouteCmd,
                      CFE_SB_DISABLE_ROUTE_CC);
    EnDisRouteCmd.Payload.MsgId = CFE_SB_MsgIdToValue(MsgId);
    EnDisRouteCmd.Payload.Pipe = PipeId2;
<<<<<<< HEAD
    CFE_SB_DisableRouteCmd(&EnDisRouteCmd);
    ExpRtn = 4;
=======
    CFE_SB.CmdPipePktPtr = (CFE_SB_MsgPtr_t) &EnDisRouteCmd;
    CFE_SB_ProcessCmdPipePkt();
    ExpRtn = 5;
>>>>>>> f1be0482
    ActRtn = UT_GetNumEventsSent();

    if (ActRtn != ExpRtn)
    {
        snprintf(cMsg, UT_MAX_MESSAGE_LENGTH,
                 "Unexpected rtn from UT_GetNumEventsSent, exp=%ld, act=%ld",
                 (long) ExpRtn, (long) ActRtn);
        UT_Text(cMsg);
        TestStat = CFE_FAIL;
    }

    if (UT_EventIsInHistory(CFE_SB_PIPE_ADDED_EID) == false)
    {
        UT_Text("CFE_SB_PIPE_ADDED_EID not sent");
        TestStat = CFE_FAIL;
    }

    if (UT_EventIsInHistory(CFE_SB_SUBSCRIPTION_RCVD_EID) == false)
    {
        UT_Text("CFE_SB_SUBSCRIPTION_RCVD_EID not sent");
        TestStat = CFE_FAIL;
    }

    if (UT_EventIsInHistory(CFE_SB_DSBL_RTE1_EID) == false)
    {
        UT_Text("CFE_SB_DSBL_RTE1_EID not sent");
        TestStat = CFE_FAIL;
    }

    CFE_SB_DeletePipe(PipeId1);
    CFE_SB_DeletePipe(PipeId2);
    UT_Report(__FILE__, __LINE__,
              TestStat, "CFE_SB_ProcessCmdPipePkt",
              "Disable Route, non-existent route test");
} /* end Test_SB_Cmds_DisRouteNonExist */

/*
** Test command to disable a specific route using an invalid pipe ID
*/
void Test_SB_Cmds_DisRouteInvParam(void)
{
    CFE_SB_DisableRoute_t EnDisRouteCmd;
    int32              ExpRtn;
    int32              ActRtn;
    int32              TestStat = CFE_PASS;

#ifdef UT_VERBOSE
    UT_Text("Begin Test for Cmd - Disable Route, Invalid Pipe ID");
#endif

    SB_ResetUnitTest();
    CFE_SB_InitMsg(&EnDisRouteCmd, CFE_SB_CMD_MID,
                   sizeof(EnDisRouteCmd), true);
    CFE_SB_SetCmdCode((CFE_SB_MsgPtr_t) &EnDisRouteCmd,
                      CFE_SB_DISABLE_ROUTE_CC);
    EnDisRouteCmd.Payload.MsgId = CFE_PLATFORM_SB_HIGHEST_VALID_MSGID;
    EnDisRouteCmd.Payload.Pipe = 3;
    CFE_SB_DisableRouteCmd(&EnDisRouteCmd);
    ExpRtn = 1;
    ActRtn = UT_GetNumEventsSent();

    if (ActRtn != ExpRtn)
    {
        snprintf(cMsg, UT_MAX_MESSAGE_LENGTH,
                 "Unexpected rtn from UT_GetNumEventsSent, exp=%ld, act=%ld",
                 (long) ExpRtn, (long) ActRtn);
        UT_Text(cMsg);
        TestStat = CFE_FAIL;
    }

    if (UT_EventIsInHistory(CFE_SB_DSBL_RTE3_EID) == false)
    {
        UT_Text("CFE_SB_DSBL_RTE3_EID not sent");
        TestStat = CFE_FAIL;
    }

    UT_Report(__FILE__, __LINE__,
              TestStat, "CFE_SB_ProcessCmdPipePkt",
              "Disable Route, invalid pipe ID test");
} /* end Test_SB_Cmds_DisRouteInvParam */

/*
** Test command to disable a specific route using an invalid message ID
*/
void Test_SB_Cmds_DisRouteInvParam2(void)
{
    CFE_SB_DisableRoute_t EnDisRouteCmd;
    int32              ExpRtn;
    int32              ActRtn;
    int32              TestStat = CFE_PASS;

#ifdef UT_VERBOSE
    UT_Text("Begin Test for Cmd - Disable Route, Invalid Param2");
#endif

    SB_ResetUnitTest();
    CFE_SB_InitMsg(&EnDisRouteCmd, CFE_SB_CMD_MID,
                   sizeof(EnDisRouteCmd), true);
    CFE_SB_SetCmdCode((CFE_SB_MsgPtr_t) &EnDisRouteCmd,
                      CFE_SB_DISABLE_ROUTE_CC);
    EnDisRouteCmd.Payload.MsgId = 0xFFFF;
    EnDisRouteCmd.Payload.Pipe = 3;
    CFE_SB_DisableRouteCmd(&EnDisRouteCmd);
    ExpRtn = 1;
    ActRtn = UT_GetNumEventsSent();

    if (ActRtn != ExpRtn)
    {
        snprintf(cMsg, UT_MAX_MESSAGE_LENGTH,
                 "Unexpected rtn from UT_GetNumEventsSent, exp=%ld, act=%ld",
                 (long) ExpRtn, (long) ActRtn);
        UT_Text(cMsg);
        TestStat = CFE_FAIL;
    }

    if (UT_EventIsInHistory(CFE_SB_DSBL_RTE3_EID) == false)
    {
        UT_Text("CFE_SB_DSBL_RTE3_EID not sent");
        TestStat = CFE_FAIL;
    }

    UT_Report(__FILE__, __LINE__,
              TestStat, "CFE_SB_ProcessCmdPipePkt",
              "Disable Route, invalid msg ID test");
} /* end Test_SB_Cmds_DisRouteInvParam2 */

/*
** Test command to disable a specific route using a message ID greater
** than the maximum allowed
*/
void Test_SB_Cmds_DisRouteInvParam3(void)
{
    CFE_SB_DisableRoute_t EnDisRouteCmd;
    int32              ExpRtn;
    int32              ActRtn;
    int32              TestStat = CFE_PASS;

#ifdef UT_VERBOSE
    UT_Text("Begin Test for Cmd - Disable Route, Msg ID Too Large");
#endif

    SB_ResetUnitTest();
    CFE_SB_InitMsg(&EnDisRouteCmd, CFE_SB_CMD_MID,
                   sizeof(EnDisRouteCmd), true);
    CFE_SB_SetCmdCode((CFE_SB_MsgPtr_t) &EnDisRouteCmd,
                      CFE_SB_DISABLE_ROUTE_CC);
    EnDisRouteCmd.Payload.MsgId = 0;
    EnDisRouteCmd.Payload.Pipe = 0;

    CFE_SB_DisableRouteCmd(&EnDisRouteCmd);
    ExpRtn = 1;
    ActRtn = UT_GetNumEventsSent();

    if (ActRtn != ExpRtn)
    {
        snprintf(cMsg, UT_MAX_MESSAGE_LENGTH,
                 "Unexpected rtn from UT_GetNumEventsSent, exp=%ld, act=%ld",
                 (long) ExpRtn, (long) ActRtn);
        UT_Text(cMsg);
        TestStat = CFE_FAIL;
    }

    if (UT_EventIsInHistory(CFE_SB_DSBL_RTE3_EID) == false)
    {
        UT_Text("CFE_SB_DSBL_RTE3_EID not sent");
        TestStat = CFE_FAIL;
    }

    UT_Report(__FILE__, __LINE__,
              TestStat, "CFE_SB_ProcessCmdPipePkt",
              "Disable Route, msg ID too large test");
} /* end Test_SB_Cmds_DisRouteInvParam3 */

/*
** Test send housekeeping information command
*/
void Test_SB_Cmds_SendHK(void)
{
    int32           ExpRtn;
    int32           ActRtn;
    int32           TestStat = CFE_PASS;

#ifdef UT_VERBOSE
    UT_Text("Begin Test for Cmd - Send Housekeeping Info");
#endif

    SB_ResetUnitTest();
    CFE_SB_SendHKTlmCmd(NULL);
    ExpRtn = 1;
    ActRtn = UT_GetNumEventsSent();

    if (ActRtn != ExpRtn)
    {
        snprintf(cMsg, UT_MAX_MESSAGE_LENGTH,
                 "Unexpected rtn from UT_GetNumEventsSent, exp=%ld, act=%ld",
                 (long) ExpRtn, (long) ActRtn);
        UT_Text(cMsg);
        TestStat = CFE_FAIL;
    }

    if (UT_EventIsInHistory(CFE_SB_SEND_NO_SUBS_EID) == false)
    {
        UT_Text("CFE_SB_SEND_NO_SUBS_EID not sent");
        TestStat = CFE_FAIL;
    }

    UT_Report(__FILE__, __LINE__,
              TestStat, "CFE_SB_ProcessCmdPipePkt",
              "Send Housekeeping Info command test");
} /* end Test_SB_Cmds_SendHK */

/*
** Test command to build and send a SB packet containing a complete
** list of current subscriptions
*/
void Test_SB_Cmds_SendPrevSubs(void)
{
    CFE_SB_PipeId_t PipeId1;
    CFE_SB_PipeId_t PipeId2;
    CFE_SB_MsgId_t  MsgId = CFE_SB_ValueToMsgId(0x0003);
    uint16          MsgLim = 4;
    uint16          PipeDepth = 50;
    int32           i;
    int32           NumEvts;
    int32           ExpRtn;
    int32           ActRtn;
    int32           TestStat = CFE_PASS;

#ifdef UT_VERBOSE
    UT_Text("Begin Test for Cmd - Send Previous Subscriptions");
#endif

    SB_ResetUnitTest();
    CFE_SB_CreatePipe(&PipeId1, PipeDepth, "TestPipe1");
    CFE_SB_CreatePipe(&PipeId2, PipeDepth, "TestPipe2");
    NumEvts = 2; /* one for each pipe create */

    /* Two full pkts to be sent plus five entries in a partial pkt, skipping MSGID 0x0D */
    for (i = 1; i < CFE_SB_SUB_ENTRIES_PER_PKT * 2 + 5; i++)
    {
        /* Skip subscribing to ALLSUBS mid. This is the one we are testing.
         * MsgID for this in CCSDS v.1 was 0x180d so this MID did not appear in the
         * SB sub list. This results in multiple NO_SUBS_EID sent which we are not 
         * testing here so it is irrelevent
         * For CCSDS v.2 CFE_SB_ALLSUBS_TLM_MID (0x0d) now appears in the
         * SB subscription list and thus we must skip adding 0x0D to the list
         * as we were going from MSGID 0-45 (0x00-0x2D)
         * */
        if (i != CFE_SB_MsgIdToValue(CFE_SB_ALLSUBS_TLM_MID))
        {
<<<<<<< HEAD
            ++NumEvts;
            ActRtn = CFE_SB_Subscribe(CFE_SB_ValueToMsgId(i), PipeId1);
=======
            NumEvts += 2;
            ActRtn = CFE_SB_Subscribe(i, PipeId1);
>>>>>>> f1be0482
            ExpRtn = CFE_SUCCESS;

            if (ActRtn != ExpRtn)
            {
                snprintf(cMsg, UT_MAX_MESSAGE_LENGTH,
                         "Unexpected return subscribing in SendPrevSubs Test, "
                           "i=%d, exp=0x%lx, act=0x%lx",
                         (int) i, (unsigned long) ExpRtn, (unsigned long) ActRtn);
                UT_Text(cMsg);
                TestStat = CFE_FAIL;
            }
        }
    }

    CFE_SB_SubscribeLocal(MsgId, PipeId2, MsgLim);
<<<<<<< HEAD
    CFE_SB_SendPrevSubsCmd(NULL);
    ExpRtn = CFE_SB_SUB_ENTRIES_PER_PKT * 2 + 5 + 9 - 1;
=======
    CFE_SB_ProcessCmdPipePkt();
    NumEvts += 8;  /* +2 for the subscribe, +6 for the SEND_PREV_SUBS_CC */
    ExpRtn = NumEvts;
>>>>>>> f1be0482
    ActRtn = UT_GetNumEventsSent();

    if (ActRtn != ExpRtn)
    {
        snprintf(cMsg, UT_MAX_MESSAGE_LENGTH,
                 "Unexpected rtn from UT_GetNumEventsSent, exp=%lx, act=%lx",
                 (unsigned long) ExpRtn, (unsigned long) ActRtn);
        UT_Text(cMsg);
        TestStat = CFE_FAIL;
    }

    /* Round out the number to three full pkts in order to test branch path
     * coverage, MSGID 0x0D was skipped in previous subscription loop
     */
    for (; i < CFE_SB_SUB_ENTRIES_PER_PKT * 3; i++)
    {
        ActRtn = CFE_SB_Subscribe(CFE_SB_ValueToMsgId(i), PipeId1);
        ExpRtn = CFE_SUCCESS;
        NumEvts += 2;

        if (ActRtn != ExpRtn)
        {
            snprintf(cMsg, UT_MAX_MESSAGE_LENGTH,
                     "Unexpected return subscribing in SendPrevSubs Test, "
                       "i=%ld, exp=0x%lx, act=0x%lx",
                     (unsigned long) i, (unsigned long) ExpRtn,
                     (unsigned long) ActRtn);
            UT_Text(cMsg);
            TestStat = CFE_FAIL;
        }
    }

    CFE_SB_SubscribeLocal(MsgId, PipeId2, MsgLim);
<<<<<<< HEAD
    CFE_SB_SendPrevSubsCmd(NULL);
    ExpRtn = CFE_SB_SUB_ENTRIES_PER_PKT * 3 + 16 - 1;
=======
    CFE_SB_ProcessCmdPipePkt();
    NumEvts += 8;  /* +2 for the subscribe, +6 for the SEND_PREV_SUBS_CC */
    ExpRtn = NumEvts;
>>>>>>> f1be0482
    ActRtn = UT_GetNumEventsSent();

    if (ActRtn != ExpRtn)
    {
        snprintf(cMsg, UT_MAX_MESSAGE_LENGTH,
                 "Unexpected rtn from UT_GetNumEventsSent, exp=%ld, act=%ld",
                 (long) ExpRtn, (long) ActRtn);
        UT_Text(cMsg);
        TestStat = CFE_FAIL;
    }


    if (UT_EventIsInHistory(CFE_SB_SUBSCRIPTION_RCVD_EID) == false)
    {
        UT_Text("CFE_SB_SUBSCRIPTION_RCVD_EID not sent");
        TestStat = CFE_FAIL;
    }

    if (UT_EventIsInHistory(CFE_SB_SEND_NO_SUBS_EID) == false)
    {
        UT_Text("CFE_SB_SEND_NO_SUBS_EID not sent");
        TestStat = CFE_FAIL;
    }

    if (UT_EventIsInHistory(CFE_SB_FULL_SUB_PKT_EID) == false)
    {
        UT_Text("CFE_SB_FULL_SUB_PKT_EID not sent");
        TestStat = CFE_FAIL;
    }

    if (UT_EventIsInHistory(CFE_SB_PART_SUB_PKT_EID) == false)
    {
        UT_Text("CFE_SB_PART_SUB_PKT_EID not sent");
        TestStat = CFE_FAIL;
    }

    CFE_SB_DeletePipe(PipeId1);
    CFE_SB_DeletePipe(PipeId2);
    UT_Report(__FILE__, __LINE__,
              TestStat, "CFE_SB_ProcessCmdPipePkt",
              "Send previous subscriptions test");
} /* end Test_SB_Cmds_SendPrevSubs */

/*
** Test command to enable subscription reporting
*/
void Test_SB_Cmds_SubRptOn(void)
{
    int32           ExpRtn;
    int32           ActRtn;
    int32           TestStat = CFE_PASS;

#ifdef UT_VERBOSE
    UT_Text("Begin Test for Cmd - Subscription Reporting On");
#endif

    SB_ResetUnitTest();
    CFE_SB_EnableSubReportingCmd(NULL);
    ExpRtn = 0;
    ActRtn = UT_GetNumEventsSent();

    if (ActRtn != ExpRtn)
    {
        snprintf(cMsg, UT_MAX_MESSAGE_LENGTH,
                 "Unexpected rtn from UT_GetNumEventsSent, exp=%ld, act=%ld",
                 (long) ExpRtn, (long) ActRtn);
        UT_Text(cMsg);
        TestStat = CFE_FAIL;
    }

    UT_Report(__FILE__, __LINE__,
              TestStat, "CFE_SB_ProcessCmdPipePkt",
              "Subscription Reporting On test");
} /* end Test_SB_Cmds_SubRptOn */

/*
** Test command to disable subscription reporting
*/
void Test_SB_Cmds_SubRptOff(void)
{
    int32           ExpRtn;
    int32           ActRtn;
    int32           TestStat = CFE_PASS;

#ifdef UT_VERBOSE
    UT_Text("Begin Test for Cmd - Subscription Reporting Off");
#endif

    SB_ResetUnitTest();
    CFE_SB_DisableSubReportingCmd(NULL);
    ExpRtn = 0;
    ActRtn = UT_GetNumEventsSent();

    if (ActRtn != ExpRtn)
    {
        snprintf(cMsg, UT_MAX_MESSAGE_LENGTH,
                 "Unexpected rtn from UT_GetNumEventsSent, exp=%ld, act=%ld",
                 (long) ExpRtn, (long) ActRtn);
        UT_Text(cMsg);
        TestStat = CFE_FAIL;
    }

    UT_Report(__FILE__, __LINE__,
              TestStat, "CFE_SB_ProcessCmdPipePkt",
              "Subscription Reporting Off test");
} /* end Test_SB_Cmds_SubRptOff */

/*
** Test command handler response to an invalid command code
*/
void Test_SB_Cmds_UnexpCmdCode(void)
{
    int32           ExpRtn;
    int32           ActRtn;
    int32           TestStat = CFE_PASS;
    CFE_SB_CmdHdr_t MsgBuf;
    CFE_MissionLib_TopicInfo_t TopicInfo =
    {
            .DispatchTableId = CFE_SB_Application_Component_Telecommand_DISPATCHTABLE_ID
    };

#ifdef UT_VERBOSE
    UT_Text("Begin Test for Cmd - Unexpected Command Code");
#endif

    SB_ResetUnitTest();
    memset(&MsgBuf, 0, sizeof(MsgBuf));
    CFE_SB.CmdPipePktPtr = (CFE_SB_Msg_t *)&MsgBuf.SpacePacket;
    UT_SetDataBuffer(UT_KEY(CFE_MissionLib_GetTopicInfo), &TopicInfo, sizeof(TopicInfo), false);
    UT_SetForceFail(UT_KEY(CFE_MissionLib_GetSubcommandOffset), -1);
    CFE_SB_ProcessCmdPipePkt();
    ExpRtn = 1;
    ActRtn = UT_GetNumEventsSent();

    if (ActRtn != ExpRtn)
    {
        snprintf(cMsg, UT_MAX_MESSAGE_LENGTH,
                 "Unexpected rtn from UT_GetNumEventsSent, exp=%ld, act=%ld",
                 (long) ExpRtn, (long) ActRtn);
        UT_Text(cMsg);
        TestStat = CFE_FAIL;
    }

    if (UT_EventIsInHistory(CFE_SB_BAD_CMD_CODE_EID) == false)
    {
        UT_Text("CFE_SB_BAD_CMD_CODE_EID not sent");
        TestStat = CFE_FAIL;
    }

    UT_Report(__FILE__, __LINE__,
              TestStat, "CFE_SB_ProcessCmdPipePkt",
              "Unexpected command code test");
} /* end Test_SB_Cmds_UnexpCmdCode */

/*
** Test command handler response to an incorrect length
*/
void Test_SB_Cmds_BadCmdLength(void)
{
    /*
     * Just choosing "EnableRoute" command here as it has a non-empty payload
     */
    CFE_SB_EnableRoute_t EnableRouteCmd;
    int32           ExpRtn;
    int32           ActRtn;
    int32           TestStat = CFE_PASS;
    CFE_MissionLib_TopicInfo_t TopicInfo =
    {
            .DispatchTableId = CFE_SB_Application_Component_Telecommand_DISPATCHTABLE_ID
    };
    EdsLib_DataTypeDB_TypeInfo_t TypeInfo =
    {
            .Size.Bytes = sizeof(EnableRouteCmd)
    };

    SB_ResetUnitTest();
    CFE_SB_InitMsg(&EnableRouteCmd, CFE_SB_CMD_MID, sizeof(EnableRouteCmd) - 1, true);

    /* Use a command code known to be invalid */
    UT_SetDataBuffer(UT_KEY(CFE_MissionLib_GetTopicInfo), &TopicInfo, sizeof(TopicInfo), false);
    UT_SetDataBuffer(UT_KEY(EdsLib_DataTypeDB_GetTypeInfo), &TypeInfo, sizeof(TypeInfo), false);
    CFE_SB_SetCmdCode((CFE_SB_MsgPtr_t) &EnableRouteCmd, CFE_SB_ENABLE_ROUTE_CC);
    CFE_SB.CmdPipePktPtr = (CFE_SB_MsgPtr_t) &EnableRouteCmd;
    CFE_SB_ProcessCmdPipePkt();
    ExpRtn = 1;
    ActRtn = UT_GetNumEventsSent();

    if (ActRtn != ExpRtn)
    {
        snprintf(cMsg, UT_MAX_MESSAGE_LENGTH,
                 "Unexpected rtn from UT_GetNumEventsSent, exp=%ld, act=%ld",
                 (long) ExpRtn, (long) ActRtn);
        UT_Text(cMsg);
        TestStat = CFE_FAIL;
    }

    if (UT_EventIsInHistory(CFE_SB_LEN_ERR_EID) == false)
    {
        UT_Text("CFE_SB_LEN_ERR_EID not sent");
        TestStat = CFE_FAIL;
    }

    UT_Report(__FILE__, __LINE__,
              TestStat, "CFE_SB_ProcessCmdPipePkt",
              "Bad command length test");
} /* end Test_SB_Cmds_BadCmdLength */

/*
** Test command handler response to an invalid message ID
*/
void Test_SB_Cmds_UnexpMsgId(void)
{
    CFE_SB_MsgId_t  MsgId = SB_UT_TLM_MID;
    CFE_SB_CmdHdr_t NoParamCmd;
    int32           ExpRtn;
    int32           ActRtn;
    int32           TestStat = CFE_PASS;
    CFE_MissionLib_TopicInfo_t TopicInfo =
    {
            .DispatchTableId = CFE_SB_Application_Component_Telecommand_DISPATCHTABLE_ID
    };

#ifdef UT_VERBOSE
    UT_Text("Begin Test for Cmd - Unexpected MsgId on SB Command Pipe");
#endif

    SB_ResetUnitTest();
    UT_SetDataBuffer(UT_KEY(CFE_MissionLib_GetTopicInfo), &TopicInfo, sizeof(TopicInfo), false);
    UT_SetForceFail(UT_KEY(EdsLib_DataTypeDB_IdentifyBuffer), -1);
    CFE_SB_InitMsg(&NoParamCmd, MsgId, sizeof(CFE_SB_CmdHdr_t), true);
    CFE_SB.CmdPipePktPtr = (CFE_SB_MsgPtr_t) &NoParamCmd;
    CFE_SB_ProcessCmdPipePkt();
    ExpRtn = 1;
    ActRtn = UT_GetNumEventsSent();

    if (ActRtn != ExpRtn)
    {
        snprintf(cMsg, UT_MAX_MESSAGE_LENGTH,
                 "Unexpected rtn from UT_GetNumEventsSent, exp=%ld, act=%ld",
                 (long) ExpRtn, (long) ActRtn);
        UT_Text(cMsg);
        TestStat = CFE_FAIL;
    }

    if (UT_EventIsInHistory(CFE_SB_BAD_MSGID_EID) == false)
    {
        UT_Text("CFE_SB_BAD_MSGID_EID not sent");
        TestStat = CFE_FAIL;
    }

    UT_Report(__FILE__, __LINE__,
              TestStat, "CFE_SB_ProcessCmdPipePkt",
              "Unexpected MsgId on SB command pipe test");
} /* end Test_SB_Cmds_UnexpMsgId */

/*
** Function for calling early initialization tests
*/
void Test_SB_EarlyInit(void)
{
#ifdef UT_VERBOSE
    UT_Text("Begin Test EarlyInit");
#endif

    Test_SB_EarlyInit_SemCreateError();
    Test_SB_EarlyInit_PoolCreateError();
    Test_SB_EarlyInit_NoErrors();

#ifdef UT_VERBOSE
    UT_Text("End Test EarlyInit\n");
#endif
} /* end Test_SB_EarlyInit */

/*
** Test early initialization response to a semaphore create failure
*/
void Test_SB_EarlyInit_SemCreateError(void)
{
#ifdef UT_VERBOSE
    UT_Text("Begin Sem Create Error Logic test");
#endif

    SB_ResetUnitTest();
    UT_SetDeferredRetcode(UT_KEY(OS_MutSemCreate), 1, OS_ERR_NO_FREE_IDS);
    UT_Report(__FILE__, __LINE__,
              CFE_SB_EarlyInit() == OS_ERR_NO_FREE_IDS,
              "CFE_SB_EarlyInit", "Sem Create error logic");
} /* end Test_SB_EarlyInit_SemCreateError */

/*
** Test early initialization response to a pool create ex failure
*/
void Test_SB_EarlyInit_PoolCreateError(void)
{
#ifdef UT_VERBOSE
    UT_Text("Begin PoolCreateEx Error Logic test");
#endif

    SB_ResetUnitTest();
    UT_SetDeferredRetcode(UT_KEY(CFE_ES_PoolCreateEx), 1, CFE_ES_BAD_ARGUMENT);
    UT_Report(__FILE__, __LINE__,
              CFE_SB_EarlyInit() == CFE_ES_BAD_ARGUMENT,
              "CFE_SB_EarlyInit", "PoolCreateEx error logic");
} /* end Test_SB_EarlyInit_PoolCreateError */

/*
** Test successful early initialization
*/
void Test_SB_EarlyInit_NoErrors(void)
{
#ifdef UT_VERBOSE
    UT_Text("Begin EarlyInit No Errors test");
#endif

    SB_ResetUnitTest();
    CFE_SB_EarlyInit();
    UT_Report(__FILE__, __LINE__,
              CFE_SB_EarlyInit() == CFE_SUCCESS,
              "CFE_SB_EarlyInit", "No errors test");
} /* end Test_SB_EarlyInit_NoErrors */

/*
** Function for calling SB create pipe API test functions
*/
void Test_CreatePipe_API(void)
{
#ifdef UT_VERBOSE
    UT_Text("Begin Test_CreatePipe_API");
#endif

    Test_CreatePipe_NullPtr();
    Test_CreatePipe_ValPipeDepth();
    Test_CreatePipe_InvalPipeDepth();
    Test_CreatePipe_MaxPipes();
    Test_CreatePipe_SamePipeName();

#ifdef UT_VERBOSE
    UT_Text("End Test_CreatePipe_API\n");
#endif
} /* end Test_CreatePipe_API */

/*
** Test create pipe response to a null pipe ID pointer
*/
void Test_CreatePipe_NullPtr(void)
{
    uint16 PipeDepth = 10;
    int32  ExpRtn;
    int32  ActRtn;
    int32  TestStat = CFE_PASS;

#ifdef UT_VERBOSE
    UT_Text("Begin Test for Null Pointer");
#endif

    SB_ResetUnitTest();

    /* This provides completion of code coverage in CFE_SB_GetAppTskName() */
    UT_SetDeferredRetcode(UT_KEY(CFE_ES_GetTaskInfo), 1, CFE_ES_ERR_APPID);

    ExpRtn = CFE_SB_BAD_ARGUMENT;
    UT_SetDeferredRetcode(UT_KEY(OS_QueueCreate), 1, OS_SUCCESS); /* Avoids creating socket */
    ActRtn = CFE_SB_CreatePipe(NULL, PipeDepth, "TestPipe");

    if (ActRtn != ExpRtn)
    {
        snprintf(cMsg, UT_MAX_MESSAGE_LENGTH,
                 "Unexpected return in null pointer test, exp=%ld, act=%ld",
                 (long) ExpRtn, (long) ActRtn);
        UT_Text(cMsg);
        TestStat = CFE_FAIL;
    }

    ExpRtn = 1;
    ActRtn = UT_GetNumEventsSent();

    if (ActRtn != ExpRtn)
    {
        snprintf(cMsg, UT_MAX_MESSAGE_LENGTH,
                 "Unexpected rtn from UT_GetNumEventsSent, exp=%ld, act=%ld",
                 (long) ExpRtn, (long) ActRtn);
        UT_Text(cMsg);
        TestStat = CFE_FAIL;
    }

    if (UT_EventIsInHistory(CFE_SB_CR_PIPE_BAD_ARG_EID) == false)
    {
        UT_Text("CFE_SB_CR_PIPE_BAD_ARG_EID not sent");
        TestStat = CFE_FAIL;
    }

    UT_Report(__FILE__, __LINE__,
              TestStat, "Test_CreatePipe_API", "Null pointer test");
} /* end Test_CreatePipe_NullPtr */

/*
** Test create pipe response to valid pipe depths
*/
void Test_CreatePipe_ValPipeDepth(void)
{
    CFE_SB_PipeId_t PipeIdReturned[3];
    int32           Rtn[3];
    int32           ExpRtn;
    int32           ActRtn;
    int32           TestStat = CFE_PASS;

#ifdef UT_VERBOSE
    UT_Text("Begin Test for Valid Pipe Depth");
#endif

    /* Test a few valid pipe depth values */
    SB_ResetUnitTest();
    Rtn[0] = CFE_SB_CreatePipe(&PipeIdReturned[0], 99, "TestPipe99");
    Rtn[1] = CFE_SB_CreatePipe(&PipeIdReturned[1], 255, "TestPipe255");
    Rtn[2] = CFE_SB_CreatePipe(&PipeIdReturned[2],
             CFE_PLATFORM_SB_MAX_PIPE_DEPTH, "TestPipeMaxDepth");

    if (Rtn[0] != CFE_SUCCESS ||
        Rtn[1] != CFE_SUCCESS ||
        Rtn[2] != CFE_SUCCESS)
    {
        snprintf(cMsg, UT_MAX_MESSAGE_LENGTH,
                 "Unexpected return in valid pipe depth test\n "
                   "Val=99, Rtn1=0x%lx, act=0x%lx\n "
                   "Val=255, Rtn2=0x%lx, act=0x%lx\n "
                   "Val=%d, Rtn3=0x%lx, Expected Rtn3=0x%lx",
                 (unsigned long) Rtn[0], (unsigned long) CFE_SUCCESS,
                 (unsigned long) Rtn[1], (unsigned long) CFE_SUCCESS,
                 CFE_PLATFORM_SB_MAX_PIPE_DEPTH,
                 (unsigned long) Rtn[2], (unsigned long) CFE_SUCCESS);
        UT_Text(cMsg);
        TestStat = CFE_FAIL;
    }

    ExpRtn = 3;
    ActRtn = UT_GetNumEventsSent();

    if (ActRtn != ExpRtn)
    {
        snprintf(cMsg, UT_MAX_MESSAGE_LENGTH,
                 "Unexpected rtn from UT_GetNumEventsSent, exp=%ld, act=%ld",
                 (long) ExpRtn, (long) ActRtn);
        UT_Text(cMsg);
        TestStat = CFE_FAIL;
    }

    if (UT_EventIsInHistory(CFE_SB_PIPE_ADDED_EID) == false)
    {
        UT_Text("CFE_SB_PIPE_ADDED_EID not sent");
        TestStat = CFE_FAIL;
    }

    UT_Report(__FILE__, __LINE__,
              TestStat, "Test_CreatePipe_API",
              "Valid pipe depth test");

    CFE_SB_DeletePipe(PipeIdReturned[0]);
    CFE_SB_DeletePipe(PipeIdReturned[1]);
    CFE_SB_DeletePipe(PipeIdReturned[2]);
} /* end Test_CreatePipe_ValPipeDepth */

/*
** Test create pipe response to invalid pipe depths
*/
void Test_CreatePipe_InvalPipeDepth(void)
{
    CFE_SB_PipeId_t PipeIdReturned[3];
    int32           Rtn[3];
    int32           ExpRtn;
    int32           ActRtn;
    int32           TestStat = CFE_PASS;

#ifdef UT_VERBOSE
    UT_Text("Begin Test for Invalid Pipe Depth");
#endif

    /* Test a few invalid pipe depth values */
    SB_ResetUnitTest();
    UT_SetDeferredRetcode(UT_KEY(OS_QueueCreate), 1, OS_SUCCESS); /* Avoid creating socket */
    Rtn[0] = CFE_SB_CreatePipe(&PipeIdReturned[0], 0, "TestPipe1");
    UT_SetDeferredRetcode(UT_KEY(OS_QueueCreate), 1, OS_SUCCESS);
    Rtn[1] = CFE_SB_CreatePipe(&PipeIdReturned[1],
             CFE_PLATFORM_SB_MAX_PIPE_DEPTH + 1, "TestPipeMaxDepPlus1");
    UT_SetDeferredRetcode(UT_KEY(OS_QueueCreate), 1, OS_SUCCESS);
    Rtn[2] = CFE_SB_CreatePipe(&PipeIdReturned[2], 0xffff, "TestPipeffff");

    if (Rtn[0] != CFE_SB_BAD_ARGUMENT ||
        Rtn[1] != CFE_SB_BAD_ARGUMENT ||
        Rtn[2] != CFE_SB_BAD_ARGUMENT)
    {
        snprintf(cMsg, UT_MAX_MESSAGE_LENGTH,
                 "Unexpected return in pipe depth test for invalid settings\n "
                   "Val=0, Rtn1=0x%lx, act=0x%lx\n "
                   "Val=%d, Rtn2=0x%lx, act=0x%lx\n "
                   "Val=65535, Rtn3=0x%lx, Expected Rtn3=0x%lx",
                 (unsigned long) Rtn[0], (unsigned long) CFE_SB_BAD_ARGUMENT,
                 CFE_PLATFORM_SB_MAX_PIPE_DEPTH + 1,
                 (unsigned long) Rtn[1], (unsigned long) CFE_SB_BAD_ARGUMENT,
                 (unsigned long) Rtn[2], (unsigned long) CFE_SB_BAD_ARGUMENT);
        UT_Text(cMsg);
        TestStat = CFE_FAIL;
    }

    ExpRtn = 3;
    ActRtn = UT_GetNumEventsSent();

    if (ActRtn != ExpRtn)
    {
        snprintf(cMsg, UT_MAX_MESSAGE_LENGTH,
                 "Unexpected rtn from UT_GetNumEventsSent, exp=%ld, act=%ld",
                 (long) ExpRtn, (long) ActRtn);
        UT_Text(cMsg);
        TestStat = CFE_FAIL;
    }

    if (UT_EventIsInHistory(CFE_SB_CR_PIPE_BAD_ARG_EID) == false)
    {
        UT_Text("CFE_SB_CR_PIPE_BAD_ARG_EID not sent");
        TestStat = CFE_FAIL;
    }

    UT_Report(__FILE__, __LINE__,
              TestStat, "Test_CreatePipe_API",
              "Invalid pipe depth test");
} /* end Test_CreatePipe_InvalPipeDepth */

/*
** Test create pipe response to too many pipes
*/
void Test_CreatePipe_MaxPipes(void)
{
    CFE_SB_PipeId_t PipeIdReturned[CFE_PLATFORM_SB_MAX_PIPES + 1];
    uint16          PipeDepth = 50;
    int32           Rtn[CFE_PLATFORM_SB_MAX_PIPES + 1];
    int32           i;
    int32           ExpRtn;
    int32           TestStat = CFE_PASS;
    char            PipeName[OS_MAX_API_NAME];

#ifdef UT_VERBOSE
    UT_Text("Begin Test for Max Pipes");
#endif

    SB_ResetUnitTest();

    /* Create maximum number of pipes + 1. Only one 'create pipe' failure
     * expected
     */
    for (i = 0; i < CFE_PLATFORM_SB_MAX_PIPES + 1; i++)
    {
        snprintf(PipeName, OS_MAX_API_NAME, "TestPipe%ld", (long) i);
        Rtn[i] = CFE_SB_CreatePipe(&PipeIdReturned[i],
                                   PipeDepth, &PipeName[0]);

        if (i < CFE_PLATFORM_SB_MAX_PIPES)
        {
            ExpRtn = CFE_SUCCESS;
        }
        else
        {
            ExpRtn = CFE_SB_MAX_PIPES_MET;
        }

        if (Rtn[i] != ExpRtn)
        {
            snprintf(cMsg, UT_MAX_MESSAGE_LENGTH,
                     "Unexpected return in max pipes test, "
                       "i=%ld, exp=0x%lx, act=0x%lx",
                     (long) i, (unsigned long) ExpRtn, (unsigned long) Rtn[i]);
            UT_Text(cMsg);
            TestStat = CFE_FAIL;
            break;
        }
    }

    if (UT_EventIsInHistory(CFE_SB_MAX_PIPES_MET_EID) == false)
    {
        UT_Text("CFE_SB_MAX_PIPES_MET_EID not sent");
        TestStat = CFE_FAIL;
    }

    /* Clean up */
    for (i = 0; i <= CFE_PLATFORM_SB_MAX_PIPES - 1; i++)
    {
        CFE_SB_DeletePipe(i);
    }

    UT_Report(__FILE__, __LINE__,
              TestStat, "Test_CreatePipe_API", "Max pipes test");
} /* end Test_CreatePipe_MaxPipes */

/*
** Test create pipe response to duplicate pipe names
*/
void Test_CreatePipe_SamePipeName(void)
{
    CFE_SB_PipeId_t FirstPipeId = -1;
    CFE_SB_PipeId_t PipeId = -1;
    uint16 PipeDepth = 1;
    char PipeName[] = "Test_CFE_SB";
    int32 status;
    int32 TestStat = CFE_PASS;

#ifdef UT_VERBOSE
    UT_Text("Begin Test Create Pipe with Duplicate Pipe Name");
#endif

    SB_ResetUnitTest();

    /* Need to make sure OS_QueueCreate() stub fails on second call   */
    /* to mimick the failure expected when passing the same pipe name */
    UT_SetDeferredRetcode(UT_KEY(OS_QueueCreate), 2, OS_ERR_NAME_TAKEN);

    /* First call to CFE_SB_CreatePipe() should succeed */
    status = CFE_SB_CreatePipe(&PipeId, PipeDepth, PipeName);

    if (status == CFE_SUCCESS)
    {
        FirstPipeId = PipeId;
    }
    else
    {
        UT_Text("First call to CFE_SB_CreatePipe() failed");
        TestStat = CFE_FAIL;
    }

    /* Second call to CFE_SB_CreatePipe with same PipeName should fail */
    status = CFE_SB_CreatePipe(&PipeId, PipeDepth, PipeName);

    if (status == CFE_SUCCESS)
    {
        UT_Text("Second call to CFE_SB_CreatePipe() passed unexpectedly");
        TestStat = CFE_FAIL;
    }

    if (PipeId != FirstPipeId)
    {
        UT_Text("Second call to CFE_SB_CreatePipe() modified the PipeId");
        TestStat = CFE_FAIL;
    }

    /* Call to CFE_SB_DeletePipe with the first pipe id created should work fine */
    status = CFE_SB_DeletePipe(PipeId);

    if (status != CFE_SUCCESS)
    {
        UT_Text("Failed to delete pipe");
        TestStat = CFE_FAIL;
    }

    UT_Report(__FILE__, __LINE__,
              TestStat, "Test_CreatePipe_API", "Same pipe name test");
}


/*
** Function for calling SB delete pipe API test functions
*/
void Test_DeletePipe_API(void)
{
#ifdef UT_VERBOSE
    UT_Text("Begin Test_DeletePipe_API");
#endif

    Test_DeletePipe_NoSubs();
    Test_DeletePipe_WithSubs();
    Test_DeletePipe_InvalidPipeId();
    Test_DeletePipe_InvalidPipeOwner();
    Test_DeletePipe_WithAppid();

#ifdef UT_VERBOSE
    UT_Text("End Test_DeletePipe_API\n");
#endif
} /* end Test_DeletePipe_API */

/*
** Test delete pipe response to deleting a pipe with no subscriptions
*/
void Test_DeletePipe_NoSubs(void)
{
    CFE_SB_PipeId_t PipedId;
    uint16          PipeDepth = 10;
    int32           ExpRtn;
    int32           ActRtn;
    int32           TestStat = CFE_PASS;

#ifdef UT_VERBOSE
    UT_Text("Begin Test for No Subscriptions");
#endif

    SB_ResetUnitTest();
    CFE_SB_CreatePipe(&PipedId, PipeDepth, "TestPipe");
    ActRtn = CFE_SB_DeletePipe(PipedId);
    ExpRtn = CFE_SUCCESS;

    if (ActRtn != ExpRtn)
    {
        snprintf(cMsg, UT_MAX_MESSAGE_LENGTH,
                 "Unexpected return in delete pipe test, exp=0x%lx, act=0x%lx",
                 (unsigned long) ExpRtn, (unsigned long) ActRtn);
        UT_Text(cMsg);
        TestStat = CFE_FAIL;
    }

    ExpRtn = 2;
    ActRtn = UT_GetNumEventsSent();

    if (ActRtn != ExpRtn)
    {
        snprintf(cMsg, UT_MAX_MESSAGE_LENGTH,
                 "Unexpected rtn from UT_GetNumEventsSent, exp=%ld, act=%ld",
                 (long) ExpRtn, (long) ActRtn);
        UT_Text(cMsg);
        TestStat = CFE_FAIL;
    }

    if (UT_EventIsInHistory(CFE_SB_PIPE_ADDED_EID) == false)
    {
        UT_Text("CFE_SB_PIPE_ADDED_EID not sent");
        TestStat = CFE_FAIL;
    }

    if (UT_EventIsInHistory(CFE_SB_PIPE_DELETED_EID) == false)
    {
        UT_Text("CFE_SB_PIPE_DELETED_EID not sent");
        TestStat = CFE_FAIL;
    }

    UT_Report(__FILE__, __LINE__,
              TestStat, "Test_DeletePipe_API",
              "No subscriptions test");
} /* end Test_DeletePipe_NoSubs */

/*
** Test delete pipe response to deleting a pipe with subscriptions
*/
void Test_DeletePipe_WithSubs(void)
{
    CFE_SB_PipeId_t PipedId;
    CFE_SB_MsgId_t  MsgId0 = CFE_SB_ValueToMsgId(CFE_SB_MsgIdToValue(SB_UT_CMD_MID) + 1);
    CFE_SB_MsgId_t  MsgId1 = CFE_SB_ValueToMsgId(CFE_SB_MsgIdToValue(SB_UT_CMD_MID) + 2);
    CFE_SB_MsgId_t  MsgId2 = CFE_SB_ValueToMsgId(CFE_SB_MsgIdToValue(SB_UT_CMD_MID) + 3);
    CFE_SB_MsgId_t  MsgId3 = CFE_SB_ValueToMsgId(CFE_SB_MsgIdToValue(SB_UT_CMD_MID) + 4);
    uint16          PipeDepth = 10;
    int32           ExpRtn;
    int32           ActRtn;
    int32           TestStat = CFE_PASS;

#ifdef UT_VERBOSE
    UT_Text("Begin Test With Subscriptions");
#endif

    SB_ResetUnitTest();
    CFE_SB_CreatePipe(&PipedId, PipeDepth, "TestPipe");
    CFE_SB_Subscribe(MsgId0, PipedId);
    CFE_SB_Subscribe(MsgId1, PipedId);
    CFE_SB_Subscribe(MsgId2, PipedId);
    CFE_SB_Subscribe(MsgId3, PipedId);
    ActRtn = CFE_SB_DeletePipe(PipedId);
    ExpRtn = CFE_SUCCESS;

    if (ActRtn != ExpRtn)
    {
        snprintf(cMsg, UT_MAX_MESSAGE_LENGTH,
                 "Unexpected return in delete pipe test, exp=0x%lx, act=0x%lx",
                 (unsigned long) ExpRtn, (unsigned long) ActRtn);
        UT_Text(cMsg);
        TestStat = CFE_FAIL;
    }

    ExpRtn = 14;
    ActRtn = UT_GetNumEventsSent();

    if (ActRtn != ExpRtn)
    {
        snprintf(cMsg, UT_MAX_MESSAGE_LENGTH,
                 "Unexpected rtn from UT_GetNumEventsSent, exp=%ld, act=%ld",
                 (long) ExpRtn, (long) ActRtn);
        UT_Text(cMsg);
        TestStat = CFE_FAIL;
    }

    if (UT_EventIsInHistory(CFE_SB_PIPE_ADDED_EID) == false)
    {
        UT_Text("CFE_SB_PIPE_ADDED_EID not sent");
        TestStat = CFE_FAIL;
    }

    if (UT_EventIsInHistory(CFE_SB_PIPE_DELETED_EID) == false)
    {
        UT_Text("CFE_SB_PIPE_DELETED_EID not sent");
        TestStat = CFE_FAIL;
    }

    UT_Report(__FILE__, __LINE__,
              TestStat, "Test_DeletePipe_API",
              "With subscriptions test");
} /* end Test_DeletePipe_WithSubs */

/*
** Test delete pipe response to an invalid pipe ID
*/
void Test_DeletePipe_InvalidPipeId(void)
{
    CFE_SB_PipeId_t PipeId = 30;
    int32           ExpRtn;
    int32           ActRtn;
    int32           TestStat = CFE_PASS;

#ifdef UT_VERBOSE
    UT_Text("Begin Test for Invalid Pipe ID");
#endif

    SB_ResetUnitTest();
    ActRtn = CFE_SB_DeletePipe(PipeId);
    ExpRtn = CFE_SB_BAD_ARGUMENT;

    if (ActRtn != ExpRtn)
    {
        snprintf(cMsg, UT_MAX_MESSAGE_LENGTH,
                 "Unexpected return in delete pipe test, exp=0x%lx, act=0x%lx",
                 (unsigned long) ExpRtn, (unsigned long) ActRtn);
        UT_Text(cMsg);
        TestStat = CFE_FAIL;
    }

    ExpRtn = 1;
    ActRtn = UT_GetNumEventsSent();

    if (ActRtn != ExpRtn)
    {
        snprintf(cMsg, UT_MAX_MESSAGE_LENGTH,
                 "Unexpected rtn from UT_GetNumEventsSent, exp=%ld, act=%ld",
                 (long) ExpRtn, (long) ActRtn);
        UT_Text(cMsg);
        TestStat = CFE_FAIL;
    }

    if (UT_EventIsInHistory(CFE_SB_DEL_PIPE_ERR1_EID) == false)
    {
        UT_Text("CFE_SB_DEL_PIPE_ERR1_EID not sent");
        TestStat = CFE_FAIL;
    }

    UT_Report(__FILE__, __LINE__,
              TestStat, "Test_DeletePipe_API",
              "Invalid pipe ID test");
} /* end Test_DeletePipe_InvalidPipeId */

/*
** Test delete pipe response to an invalid pipe owner
*/
void Test_DeletePipe_InvalidPipeOwner(void)
{
    CFE_SB_PipeId_t PipedId;
    uint32          RealOwner;
    uint16          PipeDepth = 10;
    int32           ExpRtn;
    int32           ActRtn;
    int32           TestStat = CFE_PASS;

#ifdef UT_VERBOSE
    UT_Text("Begin Test for Invalid Pipe Owner");
#endif

    SB_ResetUnitTest();
    ActRtn = CFE_SB_CreatePipe(&PipedId, PipeDepth, "TestPipe");
    ExpRtn = CFE_SUCCESS;

    if (ActRtn != ExpRtn)
    {
        snprintf(cMsg, UT_MAX_MESSAGE_LENGTH,
                 "Unexpected return from CreatePipe in DeletePipe, "
                   "invalid owner test, exp=0x%lx, act=0x%lx",
                 (unsigned long) ExpRtn, (unsigned long) ActRtn);
        UT_Text(cMsg);
        TestStat = CFE_FAIL;
    }

    /* Change owner of pipe through memory corruption */
    RealOwner = CFE_SB.PipeTbl[PipedId].AppId;

    /* Choose a value that is sure not to be owner */
    CFE_SB.PipeTbl[PipedId].AppId = RealOwner + 1;
    ActRtn = CFE_SB_DeletePipe(PipedId);
    ExpRtn = CFE_SB_BAD_ARGUMENT;

    if (ActRtn != ExpRtn)
    {
        snprintf(cMsg, UT_MAX_MESSAGE_LENGTH,
                 "Unexpected return from DeletePipe in DeletePipe, "
                   "invalid owner test, exp=0x%lx, act=0x%lx",
                 (unsigned long) ExpRtn, (unsigned long) ActRtn);
        UT_Text(cMsg);
        TestStat = CFE_FAIL;
    }

    ExpRtn = 2;
    ActRtn = UT_GetNumEventsSent();

    if (ActRtn != ExpRtn)
    {
        snprintf(cMsg, UT_MAX_MESSAGE_LENGTH,
                 "Unexpected return from UT_GetNumEventsSent, "
                   "exp=%ld, act=%ld",
                 (long) ExpRtn, (long) ActRtn);
        UT_Text(cMsg);
        TestStat = CFE_FAIL;
    }

    if (UT_EventIsInHistory(CFE_SB_DEL_PIPE_ERR2_EID) == false)
    {
        UT_Text("CFE_SB_DEL_PIPE_ERR2_EID not sent");
        TestStat = CFE_FAIL;
    }

    /* Restore owner id and delete pipe since test is complete */
    CFE_SB.PipeTbl[PipedId].AppId = RealOwner;
    CFE_SB_DeletePipe(PipedId);
    UT_Report(__FILE__, __LINE__,
              TestStat, "Test_DeletePipe_API",
              "Invalid pipe owner test");
} /* end Test_DeletePipe_InvalidPipeId */

/*
** Test successful pipe delete with app ID
*/
void Test_DeletePipe_WithAppid(void)
{
    CFE_SB_PipeId_t PipedId;
    CFE_SB_MsgId_t  MsgId0 = CFE_SB_ValueToMsgId(CFE_SB_MsgIdToValue(SB_UT_CMD_MID) + 1);
    CFE_SB_MsgId_t  MsgId1 = CFE_SB_ValueToMsgId(CFE_SB_MsgIdToValue(SB_UT_CMD_MID) + 2);
    CFE_SB_MsgId_t  MsgId2 = CFE_SB_ValueToMsgId(CFE_SB_MsgIdToValue(SB_UT_CMD_MID) + 3);
    CFE_SB_MsgId_t  MsgId3 = CFE_SB_ValueToMsgId(CFE_SB_MsgIdToValue(SB_UT_CMD_MID) + 4);
    uint32          AppId = 0;
    uint16          PipeDepth = 10;
    int32           ExpRtn;
    int32           ActRtn;
    int32           TestStat = CFE_PASS;

#ifdef UT_VERBOSE
    UT_Text("Begin Test DeletePipeWithAppId API");
#endif

    SB_ResetUnitTest();
    CFE_SB_CreatePipe(&PipedId, PipeDepth, "TestPipe");
    CFE_SB_Subscribe(MsgId0, PipedId);
    CFE_SB_Subscribe(MsgId1, PipedId);
    CFE_SB_Subscribe(MsgId2, PipedId);
    CFE_SB_Subscribe(MsgId3, PipedId);
    ActRtn = CFE_SB_DeletePipeWithAppId(PipedId, AppId);
    ExpRtn = CFE_SUCCESS;

    if (ActRtn != ExpRtn)
    {
        snprintf(cMsg, UT_MAX_MESSAGE_LENGTH,
                 "Unexpected return in delete pipe w/app ID test, "
                   "exp=0x%lx, act=0x%lx",
                 (unsigned long) ExpRtn, (unsigned long) ActRtn);
        UT_Text(cMsg);
        TestStat = CFE_FAIL;
    }

    ExpRtn = 14;
    ActRtn = UT_GetNumEventsSent();

    if (ActRtn != ExpRtn)
    {
        snprintf(cMsg, UT_MAX_MESSAGE_LENGTH,
                 "Unexpected rtn from UT_GetNumEventsSent, exp=%ld, act=%ld",
                 (long) ExpRtn, (long) ActRtn);
        UT_Text(cMsg);
        TestStat = CFE_FAIL;
    }

    UT_Report(__FILE__, __LINE__,
              TestStat, "Test_DeletePipe_API", "With app ID test");
} /* end Test_DeletePipe_WithAppid */

/*
** Function for calling SB set pipe opts API test functions
*/
void Test_PipeOpts_API(void)
{
#ifdef UT_VERBOSE
    UT_Text("Begin Test_PipeOpts_API");
#endif

    Test_SetPipeOpts_BadID();
    Test_SetPipeOpts_NotOwner();
    Test_SetPipeOpts();
    Test_GetPipeOpts_BadID();
    Test_GetPipeOpts_BadPtr();
    Test_GetPipeOpts();

#ifdef UT_VERBOSE
    UT_Text("End Test_PipeOpts_API\n");
#endif
} /* end Test_PipeOpts_API */

/*
** Function for calling SB get pipe name by id API test functions
*/
void Test_GetPipeName_API(void)
{
#ifdef UT_VERBOSE
    UT_Text("Begin Test_GetPipeName_API");
#endif

    Test_GetPipeName_NullPtr();
    Test_GetPipeName_InvalidId();
    Test_GetPipeName();

#ifdef UT_VERBOSE
    UT_Text("End Test_GetPipeName_API\n");
#endif
} /* end Test_GetGetPipeName_API */

/*
** Call GetPipeName with null pointer.
*/
void Test_GetPipeName_NullPtr(void)
{
    int32 ExpRtn = 0, ActRtn = 0;
    int32 TestStat = CFE_PASS;
#ifdef UT_VERBOSE
    UT_Text("Begin Test for Cmd - GetPipeName with null ptr");
#endif

    ExpRtn = CFE_SB_BAD_ARGUMENT;
    if((ActRtn = CFE_SB_GetPipeName(NULL, OS_MAX_API_NAME, 0)) != ExpRtn)
    {
        snprintf(cMsg, UT_MAX_MESSAGE_LENGTH,
                 "Unexpected rtn from CFE_SB_GetPipeName, exp=%ld, act=%ld",
                 (long) ExpRtn, (long) ActRtn);
        UT_Text(cMsg);

        TestStat = CFE_FAIL;
    }

    if (UT_EventIsInHistory(CFE_SB_GETPIPENAME_NULL_PTR_EID) == false)
    {
        UT_Text("CFE_SB_GETPIPENAME_NULL_PTR_EID not sent");

        TestStat = CFE_FAIL;
    }

    UT_Report(__FILE__, __LINE__,
        TestStat, "CFE_SB_GetPipeName_NullPtr",
        "Get pipe name with null ptr");
} /* end Test_GetPipeName_NullPtr */

/*
** Call to GetPipeName with an invalid pipe id.
*/
void Test_GetPipeName_InvalidId(void)
{
    int32 ExpRtn = 0, ActRtn = 0;
    int32 TestStat = CFE_PASS;
    char PipeName[OS_MAX_API_NAME];
#ifdef UT_VERBOSE
    UT_Text("Begin Test for Cmd - GetPipeName with invalid pipe id");
#endif

    UT_SetDeferredRetcode(UT_KEY(OS_QueueGetInfo), 1, OS_ERROR);

    ExpRtn = CFE_SB_BAD_ARGUMENT;
    if((ActRtn = CFE_SB_GetPipeName(PipeName, OS_MAX_API_NAME, 0)) != ExpRtn)
    {
        snprintf(cMsg, UT_MAX_MESSAGE_LENGTH,
                 "Unexpected rtn from CFE_SB_GetPipeName, exp=%ld, act=%ld",
                 (long) ExpRtn, (long) ActRtn);
        UT_Text(cMsg);

        TestStat = CFE_FAIL;
    }

    if (UT_EventIsInHistory(CFE_SB_GETPIPENAME_ID_ERR_EID) == false)
    {
        UT_Text("CFE_SB_GETPIPENAME_ID_ERR_EID not sent");

        TestStat = CFE_FAIL;
    }

    UT_Report(__FILE__, __LINE__,
        TestStat, "CFE_SB_GetPipeName_InvalidId",
        "Get pipe name with invalid id");
} /* end Test_GetPipeName_InvalidId */

/*
** Successful call to GetPipeName
*/
void Test_GetPipeName(void)
{
    int32 ExpRtn = 0, ActRtn = 0;
    int32 TestStat = CFE_PASS;
    char PipeName[OS_MAX_API_NAME];
    CFE_SB_PipeId_t PipeId = 0;

    OS_queue_prop_t queue_info = {
        "TestPipe1", 0
    };

#ifdef UT_VERBOSE
    UT_Text("Begin Test for Cmd - GetPipeName");
#endif

    ExpRtn = CFE_SUCCESS;
    if((ActRtn = CFE_SB_CreatePipe(&PipeId, 4, "TestPipe1")) != ExpRtn)
    {
        snprintf(cMsg, UT_MAX_MESSAGE_LENGTH,
            "Unexpected rtn from CFE_SB_CreatePipe, exp=%ld, act=%ld",
            (long) ExpRtn, (long) ActRtn);
        UT_Text(cMsg);

        UT_Report(__FILE__, __LINE__,
            CFE_FAIL, "CFE_SB_GetPipeName",
            "Get pipe name by id");
        return;
    }

    UT_SetDataBuffer(
        UT_KEY(OS_QueueGetInfo),
        &queue_info, sizeof(queue_info),
        false);

    ExpRtn = CFE_SUCCESS;
    if((ActRtn = CFE_SB_GetPipeName(PipeName, OS_MAX_API_NAME, PipeId)) != ExpRtn)
    {
        snprintf(cMsg, UT_MAX_MESSAGE_LENGTH,
                 "Unexpected rtn from CFE_SB_GetPipeName, exp=%ld, act=%ld",
                 (long) ExpRtn, (long) ActRtn);
        UT_Text(cMsg);

        TestStat = CFE_FAIL;
    }

    if (UT_EventIsInHistory(CFE_SB_GETPIPENAME_EID) == false)
    {
        UT_Text("CFE_SB_GETPIPENAME_EID not sent");

        TestStat = CFE_FAIL;
    }

    CFE_SB_DeletePipe(PipeId);

    UT_Report(__FILE__, __LINE__,
        TestStat, "CFE_SB_GetPipeName",
        "Get pipe name");
} /* end Test_GetPipeName */

/*
** Function for calling SB get pipe id by name API test functions
*/
void Test_GetPipeIdByName_API(void)
{
#ifdef UT_VERBOSE
    UT_Text("Begin Test_GetPipeIdByName_API");
#endif

    Test_GetPipeIdByName_NullPtrs();
    Test_GetPipeIdByName_InvalidName();
    Test_GetPipeIdByName();

#ifdef UT_VERBOSE
    UT_Text("End Test_GetPipeIdByName_API\n");
#endif
} /* end Test_GetPipeIdByName_API */

/*
** Call GetPipeIdByName with null pointers.
*/
void Test_GetPipeIdByName_NullPtrs(void)
{
    int32 ExpRtn = 0, ActRtn = 0;
    int32 TestStat = CFE_PASS;
    CFE_SB_PipeId_t PipeIDOut = 0;
#ifdef UT_VERBOSE
    UT_Text("Begin Test for Cmd - GetPipeIdByName with null ptrs");
#endif

    ExpRtn = CFE_SB_BAD_ARGUMENT;
    if((ActRtn = CFE_SB_GetPipeIdByName(&PipeIDOut, NULL)) != ExpRtn)
    {
        snprintf(cMsg, UT_MAX_MESSAGE_LENGTH,
                 "Unexpected rtn from CFE_SB_GetPipeIdByName, exp=%ld, act=%ld",
                 (long) ExpRtn, (long) ActRtn);
        UT_Text(cMsg);

        TestStat = CFE_FAIL;
    }

    if (UT_EventIsInHistory(CFE_SB_GETPIPEIDBYNAME_NULL_ERR_EID) == false)
    {
        UT_Text("CFE_SB_GETPIPEIDBYNAME_EID not sent");

        TestStat = CFE_FAIL;
    }

    ExpRtn = CFE_SB_BAD_ARGUMENT;
    if((ActRtn = CFE_SB_GetPipeIdByName(NULL, "invalid")) != ExpRtn)
    {
        snprintf(cMsg, UT_MAX_MESSAGE_LENGTH,
                 "Unexpected rtn from CFE_SB_GetPipeIdByName, exp=%ld, act=%ld",
                 (long) ExpRtn, (long) ActRtn);
        UT_Text(cMsg);

        TestStat = CFE_FAIL;
    }

    if (UT_EventIsInHistory(CFE_SB_GETPIPEIDBYNAME_NULL_ERR_EID) == false)
    {
        UT_Text("CFE_SB_GETPIPEIDBYNAME_EID not sent");

        TestStat = CFE_FAIL;
    }

    UT_Report(__FILE__, __LINE__,
        TestStat, "CFE_SB_GetPipeIdByName_NullPtrs",
        "Get pipe id by name with null ptrs");
} /* end Test_GetPipeIdByName_NullPtrs */

/*
** Call to GetPipeId with an invalid pipe name.
*/
void Test_GetPipeIdByName_InvalidName(void)
{
    int32 ExpRtn = 0, ActRtn = 0;
    int32 TestStat = CFE_PASS;
    CFE_SB_PipeId_t PipeIdOut = 0;
#ifdef UT_VERBOSE
    UT_Text("Begin Test for Cmd - GetPipeIdByName with invalid pipe name");
#endif

    ExpRtn = CFE_SB_BAD_ARGUMENT;
    if((ActRtn = CFE_SB_GetPipeIdByName(&PipeIdOut, "invalid")) != ExpRtn)
    {
        snprintf(cMsg, UT_MAX_MESSAGE_LENGTH,
                 "Unexpected rtn from CFE_SB_GetPipeIdByName, exp=%ld, act=%ld",
                 (long) ExpRtn, (long) ActRtn);
        UT_Text(cMsg);

        TestStat = CFE_FAIL;
    }

    if (UT_EventIsInHistory(CFE_SB_GETPIPEIDBYNAME_NAME_ERR_EID) == false)
    {
        UT_Text("CFE_SB_GETPIPEIDBYNAME_EID not sent");

        TestStat = CFE_FAIL;
    }

    UT_Report(__FILE__, __LINE__,
        TestStat, "CFE_SB_GetPipeIdByName_InvalidName",
        "Get pipe id by name with invalid name");
} /* end Test_GetPipeIdByName_InvalidName */

/*
** Successful call to GetPipeIdByName
*/
void Test_GetPipeIdByName(void)
{
    int32 ExpRtn = 0, ActRtn = 0;
    int32 TestStat = CFE_PASS;
    CFE_SB_PipeId_t PipeId = 0, PipeIdOut = 0;
#ifdef UT_VERBOSE
    UT_Text("Begin Test for Cmd - GetPipeIdByName");
#endif

    ExpRtn = CFE_SUCCESS;
    if((ActRtn = CFE_SB_CreatePipe(&PipeId, 4, "TestPipe1")) != ExpRtn)
    {
        snprintf(cMsg, UT_MAX_MESSAGE_LENGTH,
            "Unexpected rtn from CFE_SB_CreatePipe, exp=%ld, act=%ld",
             (long) ExpRtn, (long) ActRtn);
        UT_Text(cMsg);

        UT_Report(__FILE__, __LINE__,
            CFE_FAIL, "CFE_SB_GetPipeIdByName",
            "Get pipe id by name");
        return;
    }

    UT_SetDataBuffer(
        UT_KEY(OS_QueueGetIdByName),
        &(CFE_SB.PipeTbl[0].SysQueueId),
        sizeof(CFE_SB.PipeTbl[0].SysQueueId),
        false);

    ExpRtn = CFE_SUCCESS;
    if((ActRtn = CFE_SB_GetPipeIdByName(&PipeIdOut, "TestPipe1")) != ExpRtn)
    {
        snprintf(cMsg, UT_MAX_MESSAGE_LENGTH,
                 "Unexpected rtn from CFE_SB_GetPipeIdByName, exp=%ld, act=%ld",
                 (long) ExpRtn, (long) ActRtn);
        UT_Text(cMsg);

        TestStat = CFE_FAIL;
    }

    if (UT_EventIsInHistory(CFE_SB_GETPIPEIDBYNAME_EID) == false)
    {
        UT_Text("CFE_SB_GETPIPEIDBYNAME_EID not sent");

        TestStat = CFE_FAIL;
    }

    CFE_SB_DeletePipe(PipeId);

    UT_Report(__FILE__, __LINE__,
        TestStat, "CFE_SB_GetPipeIdByName",
        "Get pipe id by name");
} /* end Test_GetPipeIdByName */

/*
** Try setting pipe options on an invalid pipe ID
*/
void Test_SetPipeOpts_BadID(void)
{
    int32 ActRtn = 0;
    int32 TestStat = CFE_PASS;

#ifdef UT_VERBOSE
    UT_Text("Begin Test for Cmd - SetPipeOpts with bad ID");
#endif

    if((ActRtn = CFE_SB_SetPipeOpts(CFE_PLATFORM_SB_MAX_PIPES, 0)) != CFE_SB_BAD_ARGUMENT)
    {
        snprintf(cMsg, UT_MAX_MESSAGE_LENGTH,
                 "Unexpected rtn from CFE_SB_SetPipeOpts, exp=%ld, act=%ld",
                 (long) CFE_SB_BAD_ARGUMENT, (long) ActRtn);
        UT_Text(cMsg);
        TestStat = CFE_FAIL;
    }

    if (UT_EventIsInHistory(CFE_SB_SETPIPEOPTS_ID_ERR_EID) == false)
    {
        UT_Text("CFE_SB_SETPIPEOPTS_ID_ERR_EID not sent");
        TestStat = CFE_FAIL;
    }

    UT_Report(__FILE__, __LINE__,
              TestStat, "CFE_SB_SetPipeOpts",
              "Set pipe opts with invalid ID test");
} /* end Test_SetPipeOpts_BadID */

/*
** Try setting pipe options when not pipe owner
*/
void Test_SetPipeOpts_NotOwner(void)
{
    int32 ActRtn = 0;
    int32 TestStat = CFE_PASS;
    CFE_SB_PipeId_t PipeID = 0;
    uint8 PipeTblIdx = 0;
    uint32 OrigOwner = 0;

#ifdef UT_VERBOSE
    UT_Text("Begin Test for Cmd - SetPipeOpts with bad ID");
#endif

    if((ActRtn = CFE_SB_CreatePipe(&PipeID, 4, "TestPipe1")) != CFE_SUCCESS)
    {   
        snprintf(cMsg, UT_MAX_MESSAGE_LENGTH,
            "Unexpected rtn from CFE_SB_CreatePipe, act=%ld",
            (long) ActRtn);
        UT_Text(cMsg);

        UT_Report(__FILE__, __LINE__,
            CFE_FAIL, "CFE_SB_SetPipeOpts_NotOwner",
            "Set pipe opts when not owner");
        return;
    }

    PipeTblIdx = CFE_SB_GetPipeIdx(PipeID);

    OrigOwner = CFE_SB.PipeTbl[PipeTblIdx].AppId;
    CFE_SB.PipeTbl[PipeTblIdx].AppId = 0xFFFFFFFF;
    if((ActRtn = CFE_SB_SetPipeOpts(PipeID, 0)) != CFE_SB_BAD_ARGUMENT)
    {
        snprintf(cMsg, UT_MAX_MESSAGE_LENGTH,
                 "Unexpected rtn from CFE_SB_SetPipeOpts, exp=%ld, act=%ld",
                 (long) CFE_SB_BAD_ARGUMENT, (long) ActRtn);
        UT_Text(cMsg);
        TestStat = CFE_FAIL;
    }

    CFE_SB.PipeTbl[PipeTblIdx].AppId = OrigOwner;

    if (UT_EventIsInHistory(CFE_SB_SETPIPEOPTS_OWNER_ERR_EID) == false)
    {
        UT_Text("CFE_SB_SETPIPEOPTS_OWNER_ERR_EID not sent");
        TestStat = CFE_FAIL;
    }

    CFE_SB_DeletePipe(PipeID);

    UT_Report(__FILE__, __LINE__,
              TestStat, "CFE_SB_SetPipeOpts",
              "Set pipe opts when not owner");
} /* end Test_SetPipeOpts_NotOwner */

/*
** Set pipe options
*/
void Test_SetPipeOpts(void)
{
    int32 ActRtn = 0;
    int32 TestStat = CFE_PASS;
    CFE_SB_PipeId_t PipeID = 0;

#ifdef UT_VERBOSE
    UT_Text("Begin Test for Cmd - SetPipeOpts");
#endif

    if((ActRtn = CFE_SB_CreatePipe(&PipeID, 4, "TestPipe1")) != CFE_SUCCESS)
    {   
        snprintf(cMsg, UT_MAX_MESSAGE_LENGTH,
            "Unexpected rtn from CFE_SB_CreatePipe, act=%ld",
            (long) ActRtn);
        UT_Text(cMsg);

        UT_Report(__FILE__, __LINE__,
            CFE_FAIL, "CFE_SB_SetPipeOpts",
            "Set pipe opts");
        return;
    }

    if((ActRtn = CFE_SB_SetPipeOpts(PipeID, 0)) != CFE_SUCCESS)
    {
        snprintf(cMsg, UT_MAX_MESSAGE_LENGTH,
                 "Unexpected rtn from CFE_SB_SetPipeOpts, act=%ld",
                (long) ActRtn);
        UT_Text(cMsg);
        TestStat = CFE_FAIL;
    }

    if (UT_EventIsInHistory(CFE_SB_SETPIPEOPTS_EID) == false)
    {
        UT_Text("CFE_SB_SETPIPEOPTS_EID not sent");
        TestStat = CFE_FAIL;
    }

    CFE_SB_DeletePipe(PipeID);

    UT_Report(__FILE__, __LINE__,
              TestStat, "CFE_SB_SetPipeOpts",
              "Set pipe opts");
} /* end Test_SetPipeOpts */

/*
** Try getting pipe options on an invalid pipe ID
*/
void Test_GetPipeOpts_BadID(void)
{
    int32 ActRtn = 0;
    int32 TestStat = CFE_PASS;
    uint8 Opts = 0;

#ifdef UT_VERBOSE
    UT_Text("Begin Test for Cmd - GetPipeOpts with bad ID");
#endif

    if((ActRtn = CFE_SB_GetPipeOpts(CFE_PLATFORM_SB_MAX_PIPES, &Opts)) != CFE_SB_BAD_ARGUMENT)
    {
        snprintf(cMsg, UT_MAX_MESSAGE_LENGTH,
                 "Unexpected rtn from CFE_SB_GetPipeOpts, exp=%ld, act=%ld",
                 (long) CFE_SB_BAD_ARGUMENT, (long) ActRtn);
        UT_Text(cMsg);
        TestStat = CFE_FAIL;
    }

    if (UT_EventIsInHistory(CFE_SB_GETPIPEOPTS_ID_ERR_EID) == false)
    {
        UT_Text("CFE_SB_GETPIPEOPTS_ID_ERR_EID not sent");
        TestStat = CFE_FAIL;
    }

    UT_Report(__FILE__, __LINE__,
              TestStat, "CFE_SB_GetPipeOpts",
              "Get pipe opts with invalid ID test");
} /* end Test_GetPipeOpts_BadID */

/*
** Try getting pipe options with a bad pointer
*/
void Test_GetPipeOpts_BadPtr(void)
{
    int32 ActRtn = 0;
    int32 TestStat = CFE_PASS;
    CFE_SB_PipeId_t PipeID = 0;

#ifdef UT_VERBOSE
    UT_Text("Begin Test for Cmd - GetPipeOpts with bad ptr");
#endif

    if((ActRtn = CFE_SB_CreatePipe(&PipeID, 4, "TestPipe1")) != CFE_SUCCESS)
    {
        snprintf(cMsg, UT_MAX_MESSAGE_LENGTH,
            "Unexpected rtn from CFE_SB_CreatePipe, act=%ld",
            (long) ActRtn);
        UT_Text(cMsg);

        UT_Report(__FILE__, __LINE__,
            CFE_FAIL, "CFE_SB_GetPipeOpts",
            "Get pipe opts with bad ptr");
        return;
    }

    if((ActRtn = CFE_SB_GetPipeOpts(PipeID, NULL)) != CFE_SB_BAD_ARGUMENT)
    {
        snprintf(cMsg, UT_MAX_MESSAGE_LENGTH,
                 "Unexpected rtn from CFE_SB_GetPipeOpts, exp=%ld, act=%ld",
                 (long) CFE_SB_BAD_ARGUMENT, (long) ActRtn);
        UT_Text(cMsg);

        TestStat = CFE_FAIL;
    }

    if (UT_EventIsInHistory(CFE_SB_GETPIPEOPTS_PTR_ERR_EID) == false)
    {
        UT_Text("CFE_SB_GETPIPEOPTS_PTR_ERR_EID not sent");

        TestStat = CFE_FAIL;
    }

    CFE_SB_DeletePipe(PipeID);

    UT_Report(__FILE__, __LINE__,
        TestStat, "CFE_SB_GetPipeOpts",
        "Get pipe opts with bad ptr");
} /* end Test_GetPipeOpts_BadPtr */

/*
** Successful call to GetPipeOpts
*/
void Test_GetPipeOpts(void)
{
    int32 ActRtn = 0;
    int32 TestStat = CFE_PASS;
    CFE_SB_PipeId_t PipeID = 0;
    uint8 Opts = 0;
#ifdef UT_VERBOSE
    UT_Text("Begin Test for Cmd - GetPipeOpts");
#endif

    if((ActRtn = CFE_SB_CreatePipe(&PipeID, 4, "TestPipe1")) != CFE_SUCCESS)
    {
        snprintf(cMsg, UT_MAX_MESSAGE_LENGTH,
            "Unexpected rtn from CFE_SB_CreatePipe, act=%ld",
            (long) ActRtn);
        UT_Text(cMsg);

        UT_Report(__FILE__, __LINE__,
            CFE_FAIL, "CFE_SB_GetPipeOpts",
            "Get pipe opts");
        return;
    }

    if((ActRtn = CFE_SB_GetPipeOpts(PipeID, &Opts)) != CFE_SUCCESS)
    {
        snprintf(cMsg, UT_MAX_MESSAGE_LENGTH,
                 "Unexpected rtn from CFE_SB_GetPipeOpts, act=%ld",
                 (long) ActRtn);
        UT_Text(cMsg);

        TestStat = CFE_FAIL;
    }

    if (UT_EventIsInHistory(CFE_SB_GETPIPEOPTS_EID) == false)
    {
        UT_Text("CFE_SB_GETPIPEOPTS_EID not sent");

        TestStat = CFE_FAIL;
    }

    CFE_SB_DeletePipe(PipeID);

    UT_Report(__FILE__, __LINE__,
        TestStat, "CFE_SB_GetPipeOpts",
        "Get pipe opts");
} /* end Test_GetPipeOpts */


/*
** Function for calling SB subscribe API test functions
*/
void Test_Subscribe_API(void)
{
#ifdef UT_VERBOSE
    UT_Text("Begin Test_Subscribe_API\n");
#endif

    Test_Subscribe_SubscribeEx();
    Test_Subscribe_InvalidPipeId();
    Test_Subscribe_InvalidMsgId();
    Test_Subscribe_MaxMsgLim();
    Test_Subscribe_DuplicateSubscription();
    Test_Subscribe_LocalSubscription();
    Test_Subscribe_MaxDestCount();
    Test_Subscribe_MaxMsgIdCount();
    Test_Subscribe_SendPrevSubs();
    Test_Subscribe_FindGlobalMsgIdCnt();
    Test_Subscribe_PipeNonexistent();
    Test_Subscribe_SubscriptionReporting();
    Test_Subscribe_InvalidPipeOwner();

#ifdef UT_VERBOSE
    UT_Text("End Test_Subscribe_API\n");
#endif
} /* end Test_Subscribe_API */

/*
** Test API to globally subscribe to a message
*/
void Test_Subscribe_SubscribeEx(void)
{
    CFE_SB_PipeId_t PipeId;
    CFE_SB_MsgId_t  MsgId = SB_UT_CMD_MID;
    CFE_SB_Qos_t    Quality = {0, 0};
    uint16          PipeDepth = 10;
    uint16          MsgLim = 8;
    int32           ExpRtn;
    int32           ActRtn;
    int32           TestStat = CFE_PASS;

#ifdef UT_VERBOSE
    UT_Text("Begin Test for SubscribeEx");
#endif

    SB_ResetUnitTest();
    CFE_SB_CreatePipe(&PipeId, PipeDepth, "TestPipe");
    ExpRtn = CFE_SUCCESS;
    ActRtn = CFE_SB_SubscribeEx(MsgId, PipeId, Quality, MsgLim);

    if (ActRtn != ExpRtn)
    {
        snprintf(cMsg, UT_MAX_MESSAGE_LENGTH,
                 "Unexpected return in SubscribeEx Test, exp=0x%lx, act=0x%lx",
                 (unsigned long) ExpRtn, (unsigned long) ActRtn);
        UT_Text(cMsg);
        TestStat = CFE_FAIL;
    }

    ExpRtn = 3;
    ActRtn = UT_GetNumEventsSent();

    if (ActRtn != ExpRtn)
    {
        snprintf(cMsg, UT_MAX_MESSAGE_LENGTH,
                 "Unexpected rtn from UT_GetNumEventsSent, exp=%ld, act=%ld",
                 (long) ExpRtn, (long) ActRtn);
        UT_Text(cMsg);
        TestStat = CFE_FAIL;
    }

    if (UT_EventIsInHistory(CFE_SB_PIPE_ADDED_EID) == false)
    {
        UT_Text("CFE_SB_PIPE_ADDED_EID not sent");
        TestStat = CFE_FAIL;
    }

    if (UT_EventIsInHistory(CFE_SB_SUBSCRIPTION_RCVD_EID) == false)
    {
        UT_Text("CFE_SB_SUBSCRIPTION_RCVD_EID not sent");
        TestStat = CFE_FAIL;
    }

    CFE_SB_DeletePipe(PipeId);
    UT_Report(__FILE__, __LINE__,
              TestStat, "Test_Subscribe_API", "SubscribeEx test");
} /* end Test_Subscribe_SubscribeEx */

/*
** Test message subscription response to an invalid pipe ID
*/
void Test_Subscribe_InvalidPipeId(void)
{
    CFE_SB_PipeId_t PipeId = 2;
    CFE_SB_MsgId_t  MsgId = CFE_SB_INVALID_MSG_ID;
    int32           ExpRtn;
    int32           ActRtn;
    int32           TestStat = CFE_PASS;

#ifdef UT_VERBOSE
    UT_Text("Begin Test for Invalid Pipe ID");
#endif

    SB_ResetUnitTest();
    ExpRtn = CFE_SB_BAD_ARGUMENT;
    ActRtn = CFE_SB_Subscribe(MsgId, PipeId);

    if (ActRtn != ExpRtn)
    {
        snprintf(cMsg, UT_MAX_MESSAGE_LENGTH,
                 "Unexpected return in invalid pipe ID subscribe test, "
                   "exp=%ld, act=%ld",
                 (long) ExpRtn, (long) ActRtn);
        UT_Text(cMsg);
        TestStat = CFE_FAIL;
    }

    ExpRtn = 2;
    ActRtn = UT_GetNumEventsSent();

    if (ActRtn != ExpRtn)
    {
        snprintf(cMsg, UT_MAX_MESSAGE_LENGTH,
                 "Unexpected rtn from UT_GetNumEventsSent, exp=%ld, act=%ld",
                 (long) ExpRtn, (long) ActRtn);
        UT_Text(cMsg);
        TestStat = CFE_FAIL;
    }

    if (UT_EventIsInHistory(CFE_SB_SUB_INV_PIPE_EID) == false)
    {
        UT_Text("CFE_SB_SUB_INV_PIPE_EID not sent");
        TestStat = CFE_FAIL;
    }

    UT_Report(__FILE__, __LINE__,
              TestStat, "Test_Subscribe_API", "Invalid pipe ID test");
} /* end Test_Subscribe_InvalidPipeId */

/*
** Test message subscription response to an invalid message ID
*/
void Test_Subscribe_InvalidMsgId(void)
{
    CFE_SB_PipeId_t PipeId;
    CFE_SB_MsgId_t  MsgId = CFE_SB_INVALID_MSG_ID;
    uint16          PipeDepth = 10;
    int32           ExpRtn;
    int32           ActRtn;
    int32           TestStat = CFE_PASS;

#ifdef UT_VERBOSE
    UT_Text("Begin Test for Invalid Message ID");
#endif

    SB_ResetUnitTest();
    CFE_SB_CreatePipe(&PipeId, PipeDepth, "TestPipe");
    ExpRtn = CFE_SB_BAD_ARGUMENT;
    ActRtn = CFE_SB_Subscribe(MsgId, PipeId);

    if (ActRtn != ExpRtn)
    {
        snprintf(cMsg, UT_MAX_MESSAGE_LENGTH,
                 "Unexpected return in invalid message ID subscribe test, "
                   "exp=%ld, act=%ld",
                 (long) ExpRtn, (long) ActRtn);
        UT_Text(cMsg);
        TestStat = CFE_FAIL;
    }

    ExpRtn = 3;
    ActRtn = UT_GetNumEventsSent();

    if (ActRtn != ExpRtn)
    {
        snprintf(cMsg, UT_MAX_MESSAGE_LENGTH,
                 "Unexpected rtn from UT_GetNumEventsSent, exp=%ld, act=%ld",
                 (long) ExpRtn, (long) ActRtn);
        UT_Text(cMsg);
        TestStat = CFE_FAIL;
    }

    if (UT_EventIsInHistory(CFE_SB_SUB_ARG_ERR_EID) == false)
    {
        UT_Text("CFE_SB_SUB_ARG_ERR_EID not sent");
        TestStat = CFE_FAIL;
    }

    CFE_SB_DeletePipe(PipeId);
    UT_Report(__FILE__, __LINE__,
              TestStat, "Test_Subscribe_API",
              "Invalid message ID test");
} /* end Test_Subscribe_InvalidMsgId */

/*
** Test message subscription response to the maximum message limit
*/
void Test_Subscribe_MaxMsgLim(void)
{
    CFE_SB_PipeId_t PipeId;
    CFE_SB_MsgId_t  MsgId = SB_UT_CMD_MID;
    CFE_SB_Qos_t    Quality = {0, 0};
    uint16          PipeDepth = 10;
    uint16          MsgLim;
    int32           ExpRtn;
    int32           ActRtn;
    int32           TestStat = CFE_PASS;

#ifdef UT_VERBOSE
    UT_Text("Begin Test for Maximum Message Limit");
#endif

    SB_ResetUnitTest();
    CFE_SB_CreatePipe(&PipeId, PipeDepth, "TestPipe");
    MsgLim = 0xffff;
    ExpRtn = CFE_SUCCESS;
    ActRtn = CFE_SB_SubscribeEx(MsgId, PipeId, Quality, MsgLim);

    if (ActRtn != ExpRtn)
    {
        snprintf(cMsg, UT_MAX_MESSAGE_LENGTH,
                 "Unexpected return in maximum message limit subscribe test, "
                   "exp=%ld, act=%ld",
                 (long) ExpRtn, (long) ActRtn);
        UT_Text(cMsg);
        TestStat = CFE_FAIL;
    }

    ExpRtn = 3;
    ActRtn = UT_GetNumEventsSent();

    if (ActRtn != ExpRtn)
    {
        snprintf(cMsg, UT_MAX_MESSAGE_LENGTH,
                 "Unexpected rtn from UT_GetNumEventsSent, exp=%ld, act=%ld",
                 (long) ExpRtn, (long) ActRtn);
        UT_Text(cMsg);
        TestStat = CFE_FAIL;
    }

    if (UT_EventIsInHistory(CFE_SB_PIPE_ADDED_EID) == false)
    {
        UT_Text("CFE_SB_PIPE_ADDED_EID not sent");
        TestStat = CFE_FAIL;
    }

    CFE_SB_DeletePipe(PipeId);
    UT_Report(__FILE__, __LINE__,
              TestStat, "Test_Subscribe_API",
              "Maximum message limit test");
} /* end Test_Subscribe_MaxMsgLim */

/*
** Test message subscription response to a duplicate subscription
*/
void Test_Subscribe_DuplicateSubscription(void)
{
    CFE_SB_PipeId_t PipeId;
    CFE_SB_MsgId_t  MsgId = SB_UT_CMD_MID;
    uint16          PipeDepth = 10;
    int32           ExpRtn;
    int32           ActRtn;
    int32           TestStat = CFE_PASS;

#ifdef UT_VERBOSE
    UT_Text("Begin Test for Duplicate Subscription");
#endif

    SB_ResetUnitTest();
    CFE_SB_CreatePipe(&PipeId, PipeDepth, "TestPipe");
    ExpRtn = CFE_SUCCESS;
    ActRtn = CFE_SB_Subscribe(MsgId, PipeId);

    if (ActRtn != ExpRtn)
    {
        snprintf(cMsg, UT_MAX_MESSAGE_LENGTH,
                 "Unexpected return in first subscribe of duplicate "
                   "subscription test, exp=0x%lx, act=0x%lx",
                 (unsigned long) ExpRtn, (unsigned long) ActRtn);
        UT_Text(cMsg);
        TestStat = CFE_FAIL;
    }

    ExpRtn = CFE_SUCCESS;
    ActRtn = CFE_SB_Subscribe(MsgId, PipeId);

    if (ActRtn != ExpRtn)
    {
        snprintf(cMsg, UT_MAX_MESSAGE_LENGTH,
                 "Unexpected return in second subscribe of duplicate "
                   "subscription test, exp=0x%lx, act=0x%lx",
                 (unsigned long) ExpRtn, (unsigned long) ActRtn);
        UT_Text(cMsg);
        TestStat = CFE_FAIL;
    }

    ExpRtn = 5;
    ActRtn = UT_GetNumEventsSent();

    if (ActRtn != ExpRtn)
    {
        snprintf(cMsg, UT_MAX_MESSAGE_LENGTH,
                 "Unexpected rtn from UT_GetNumEventsSent, exp=%ld, act=%ld",
                 (long) ExpRtn, (long) ActRtn);
        UT_Text(cMsg);
        TestStat = CFE_FAIL;
    }

    if (UT_EventIsInHistory(CFE_SB_PIPE_ADDED_EID) == false)
    {
        UT_Text("CFE_SB_PIPE_ADDED_EID not sent");
        TestStat = CFE_FAIL;
    }

    CFE_SB_DeletePipe(PipeId);
    UT_Report(__FILE__, __LINE__,
              TestStat, "Test_Subscribe_API",
              "Duplicate subscription test");
} /* end Test_Subscribe_DuplicateSubscription */

/*
** Test API to locally subscribe to a message
*/
void Test_Subscribe_LocalSubscription(void)
{
    CFE_SB_PipeId_t PipeId;
    CFE_SB_MsgId_t  MsgId = SB_UT_TLM_MID;
    uint16          PipeDepth = 10;
    uint16          MsgLim = 4;
    int32           ExpRtn;
    int32           ActRtn;
    int32           TestStat = CFE_PASS;

#ifdef UT_VERBOSE
    UT_Text("Begin Test for Local Subscription");
#endif

    SB_ResetUnitTest();
    CFE_SB_CreatePipe(&PipeId, PipeDepth, "TestPipe");
    ExpRtn = CFE_SUCCESS;
    ActRtn = CFE_SB_SubscribeLocal(MsgId, PipeId, MsgLim);

    if (ActRtn != ExpRtn)
    {
        snprintf(cMsg, UT_MAX_MESSAGE_LENGTH,
                 "Unexpected return in local subscription test, "
                   "exp=0x%lx, act=0x%lx",
                 (unsigned long) ExpRtn, (unsigned long) ActRtn);
        UT_Text(cMsg);
        TestStat = CFE_FAIL;
    }

    ExpRtn = 3;
    ActRtn = UT_GetNumEventsSent();

    if (ActRtn != ExpRtn)
    {
        snprintf(cMsg, UT_MAX_MESSAGE_LENGTH,
                 "Unexpected rtn from UT_GetNumEventsSent, exp=%ld, act=%ld",
                 (long) ExpRtn, (long) ActRtn);
        UT_Text(cMsg);
        TestStat = CFE_FAIL;
    }

    if (UT_EventIsInHistory(CFE_SB_PIPE_ADDED_EID) == false)
    {
        UT_Text("CFE_SB_PIPE_ADDED_EID not sent");
        TestStat = CFE_FAIL;
    }

    CFE_SB_DeletePipe(PipeId);
    UT_Report(__FILE__, __LINE__,
              TestStat, "Test_Subscribe_API",
              "Local subscription test");
} /* end Test_Subscribe_LocalSubscription */

/*
** Test message subscription response to reaching the maximum destination count
*/
void Test_Subscribe_MaxDestCount(void)
{
    CFE_SB_PipeId_t PipeId[CFE_PLATFORM_SB_MAX_DEST_PER_PKT + 1];
    CFE_SB_MsgId_t  MsgId = SB_UT_TLM_MID;
    char            PipeName[OS_MAX_API_NAME];
    uint16          PipeDepth = 50;
    int32           i;
    int32           Rtn[CFE_PLATFORM_SB_MAX_DEST_PER_PKT + 1];
    int32           ExpRtn;
    int32           ActRtn;
    int32           TestStat = CFE_PASS;

#ifdef UT_VERBOSE
    UT_Text("Begin Test for Maximum Destination Count");
#endif

    SB_ResetUnitTest();

    /* Create pipes */
    for (i = 0; i < CFE_PLATFORM_SB_MAX_DEST_PER_PKT + 1; i++)
    {
        snprintf(PipeName, OS_MAX_API_NAME, "TestPipe%ld", (long) i);
        Rtn[i] = CFE_SB_CreatePipe(&PipeId[i], PipeDepth, &PipeName[0]);
        ExpRtn = CFE_SUCCESS;

        if (Rtn[i] != ExpRtn)
        {
            snprintf(cMsg, UT_MAX_MESSAGE_LENGTH,
                     "Unexpected error creating pipes in maximum destination "
                       "count test, i=%ld, exp=0x%lx, act=0x%lx",
                       (long) i, (unsigned long) ExpRtn,
                       (unsigned long) Rtn[i]);
            UT_Text(cMsg);
            TestStat = CFE_FAIL;
            break;
        }
    }

    /* Do subscriptions */
    for (i = 0; i < CFE_PLATFORM_SB_MAX_DEST_PER_PKT + 1; i++)
    {
        ActRtn = CFE_SB_Subscribe(MsgId, i);

        if (i < CFE_PLATFORM_SB_MAX_DEST_PER_PKT)
        {
            ExpRtn = CFE_SUCCESS;
        }
        else
        {
            ExpRtn = CFE_SB_MAX_DESTS_MET;
        }

        if (ActRtn != ExpRtn)
        {
            snprintf(cMsg, UT_MAX_MESSAGE_LENGTH,
                     "Unexpected return in maximum destination count test, "
                       "i=%ld, exp=0x%lx, act=0x%lx",
                     (long) i, (unsigned long) ExpRtn, (unsigned long) ActRtn);
            UT_Text(cMsg);
            TestStat = CFE_FAIL;
            break;
        }
    }

    ExpRtn = 3 * (CFE_PLATFORM_SB_MAX_DEST_PER_PKT + 1);
    ActRtn = UT_GetNumEventsSent();

    if (ActRtn != ExpRtn)
    {
        snprintf(cMsg, UT_MAX_MESSAGE_LENGTH,
                 "Unexpected rtn from UT_GetNumEventsSent, exp=%ld, act=%ld",
                 (long) ExpRtn, (long) ActRtn);
        UT_Text(cMsg);
        TestStat = CFE_FAIL;
    }

    if (UT_EventIsInHistory(CFE_SB_PIPE_ADDED_EID) == false)
    {
        UT_Text("CFE_SB_PIPE_ADDED_EID not sent");
        TestStat = CFE_FAIL;
    }

    /* Delete pipes */
    for (i = 0; i < CFE_PLATFORM_SB_MAX_DEST_PER_PKT + 1; i++)
    {
        CFE_SB_DeletePipe(PipeId[i]);
    }

    UT_Report(__FILE__, __LINE__,
              TestStat, "Test_Subscribe_API",
              "Maximum destination count test");
} /* end Test_Subscribe_MaxDestCount */

/*
** Test message subscription response to reaching the maximum message ID count
*/
void Test_Subscribe_MaxMsgIdCount(void)
{
    CFE_SB_PipeId_t PipeId0;
    CFE_SB_PipeId_t PipeId1;
    CFE_SB_PipeId_t PipeId2;
    uint16          PipeDepth = 50;
    int32           i;
    int32           ExpRtn;
    int32           ActRtn;
    int32           TestStat = CFE_PASS;

#ifdef UT_VERBOSE
    UT_Text("Begin Test for Maximum Message ID Count");
#endif

    SB_ResetUnitTest();

    CFE_SB_CreatePipe(&PipeId0, PipeDepth, "TestPipe0");
    CFE_SB_CreatePipe(&PipeId1, PipeDepth, "TestPipe1");
    CFE_SB_CreatePipe(&PipeId2, PipeDepth, "TestPipe2");

    for (i = 0; i < CFE_PLATFORM_SB_MAX_MSG_IDS + 1; i++)
    {
        ActRtn = CFE_SB_Subscribe(CFE_SB_ValueToMsgId(i+1), PipeId2);

        if (i < CFE_PLATFORM_SB_MAX_MSG_IDS)
        {
            ExpRtn = CFE_SUCCESS;
        }
        else
        {
            ExpRtn = CFE_SB_MAX_MSGS_MET;
        }

        if (ActRtn != ExpRtn)
        {
            snprintf(cMsg, UT_MAX_MESSAGE_LENGTH,
                     "Unexpected return in maximum message ID count test, "
                       "i=%ld, exp=0x%lx, act=0x%lx",
                     (long) i, (unsigned long) ExpRtn, (unsigned long) ActRtn);
            UT_Text(cMsg);
            TestStat = CFE_FAIL;
        }
    }

    if (UT_EventIsInHistory(CFE_SB_MAX_MSGS_MET_EID) == false)
    {
        UT_Text("CFE_SB_MAX_MSGS_MET_EID not sent");
        TestStat = CFE_FAIL;
    }

    CFE_SB_DeletePipe(PipeId0);
    CFE_SB_DeletePipe(PipeId1);
    CFE_SB_DeletePipe(PipeId2);
    UT_Report(__FILE__, __LINE__,
              TestStat, "Test_Subscribe_API",
              "Maximum message ID count test");
} /* end Test_Subscribe_MaxMsgIdCount */

/*
** Test obtaining the list of current message subscriptions
*/
void Test_Subscribe_SendPrevSubs(void)
{
    CFE_SB_PipeId_t PipeId0;
    CFE_SB_PipeId_t PipeId1;
    CFE_SB_PipeId_t PipeId2;
    CFE_SB_MsgId_t  MsgId0 = CFE_SB_ValueToMsgId(CFE_SB_MsgIdToValue(SB_UT_TLM_MID) + 1);
    CFE_SB_MsgId_t  MsgId1 = CFE_SB_ValueToMsgId(CFE_SB_MsgIdToValue(SB_UT_TLM_MID) + 2);
    CFE_SB_MsgId_t  MsgId2 = CFE_SB_ValueToMsgId(CFE_SB_MsgIdToValue(SB_UT_TLM_MID) + 3);
    uint16          PipeDepth = 50;
    int32           ExpRtn;
    int32           ActRtn;
    int32           TestStat = CFE_PASS;

#ifdef UT_VERBOSE
    UT_Text("Begin Test for Send Previous Subscriptions");
#endif

    SB_ResetUnitTest();
    CFE_SB_CreatePipe(&PipeId0, PipeDepth, "TestPipe0");
    CFE_SB_CreatePipe(&PipeId1, PipeDepth, "TestPipe1");
    CFE_SB_CreatePipe(&PipeId2, PipeDepth, "TestPipe2");
    CFE_SB_Subscribe(MsgId0, PipeId0);
    CFE_SB_Subscribe(MsgId1, PipeId0);
    CFE_SB_Subscribe(MsgId2, PipeId0);
    CFE_SB_Subscribe(MsgId0, PipeId1);
    CFE_SB_Subscribe(MsgId1, PipeId1);
    CFE_SB_Subscribe(MsgId2, PipeId1);
    CFE_SB_Subscribe(MsgId0, PipeId2);

    /* Set the last list header pointer to NULL to get branch path coverage */
    CFE_SB.RoutingTbl[2].ListHeadPtr = NULL;

<<<<<<< HEAD
    CFE_SB_SendPrevSubsCmd(NULL);
    ExpRtn = 12;
=======
    CFE_SB_SendPrevSubsCmd(&SendPrevSubsMsg);
    ExpRtn = 19;
>>>>>>> f1be0482
    ActRtn = UT_GetNumEventsSent();

    if (ActRtn != ExpRtn)
    {
        snprintf(cMsg, UT_MAX_MESSAGE_LENGTH,
                 "Unexpected rtn from UT_GetNumEventsSent, exp=%ld, act=%ld",
                 (long) ExpRtn, (long) ActRtn);
        UT_Text(cMsg);
        TestStat = CFE_FAIL;
    }

    if (UT_EventIsInHistory(CFE_SB_PART_SUB_PKT_EID) == false)
    {
        UT_Text("CFE_SB_PART_SUB_PKT_EID not sent");
        TestStat = CFE_FAIL;
    }

    CFE_SB_DeletePipe(PipeId0);
    CFE_SB_DeletePipe(PipeId1);
    CFE_SB_DeletePipe(PipeId2);
    UT_Report(__FILE__, __LINE__,
              TestStat, "Test_Subscribe_API",
              "Send previous subscriptions test");
} /* end Test_Subscribe_SendPrevSubs */

/*
** Test function to get a count of the global message ids in use
*/
void Test_Subscribe_FindGlobalMsgIdCnt(void)
{
    CFE_SB_PipeId_t PipeId0;
    CFE_SB_PipeId_t PipeId1;
    CFE_SB_PipeId_t PipeId2;
    CFE_SB_MsgId_t  MsgId0 = CFE_SB_ValueToMsgId(CFE_SB_MsgIdToValue(SB_UT_TLM_MID) + 1);
    CFE_SB_MsgId_t  MsgId1 = CFE_SB_ValueToMsgId(CFE_SB_MsgIdToValue(SB_UT_TLM_MID) + 2);
    CFE_SB_MsgId_t  MsgId2 = CFE_SB_ValueToMsgId(CFE_SB_MsgIdToValue(SB_UT_TLM_MID) + 3);
    uint16          PipeDepth = 50;
    uint16          MsgLim = 4;
    int32           ExpRtn;
    int32           ActRtn;
    int32           TestStat = CFE_PASS;

#ifdef UT_VERBOSE
    UT_Text("Begin Test for Find Global Message ID Count");
#endif

    SB_ResetUnitTest();
    CFE_SB_CreatePipe(&PipeId0, PipeDepth, "TestPipe0");
    CFE_SB_CreatePipe(&PipeId1, PipeDepth, "TestPipe1");
    CFE_SB_CreatePipe(&PipeId2, PipeDepth, "TestPipe2");
    CFE_SB_Subscribe(MsgId0, PipeId0);
    CFE_SB_Subscribe(MsgId1, PipeId0);
    CFE_SB_Subscribe(MsgId2, PipeId0);
    CFE_SB_Subscribe(MsgId0, PipeId1);
    CFE_SB_Subscribe(MsgId1, PipeId1);
    CFE_SB_Subscribe(MsgId2, PipeId1);
    CFE_SB_SubscribeLocal(MsgId0, PipeId2, MsgLim);

    /* Set the last list head pointer to NULL for branch path coverage */
    CFE_SB.RoutingTbl[2].ListHeadPtr = NULL;

    ActRtn = CFE_SB_FindGlobalMsgIdCnt();
    ExpRtn = 2; /* 2 unique msg ids; the third is set to skip */

    if (ActRtn != ExpRtn)
    {
        snprintf(cMsg, UT_MAX_MESSAGE_LENGTH,
                 "Unexpected return in find global message ID count test, "
                   "exp=0x%lx, act=0x%lx",
                 (unsigned long) ExpRtn, (unsigned long) ActRtn);
        UT_Text(cMsg);
        TestStat = CFE_FAIL;
    }

    ExpRtn = 17;
    ActRtn = UT_GetNumEventsSent();

    if (ActRtn != ExpRtn)
    {
        snprintf(cMsg, UT_MAX_MESSAGE_LENGTH,
                 "Unexpected rtn from UT_GetNumEventsSent, exp=%ld, act=%ld",
                 (long) ExpRtn, (long) ActRtn);
        UT_Text(cMsg);
        TestStat = CFE_FAIL;
    }

    if (UT_EventIsInHistory(CFE_SB_PIPE_ADDED_EID) == false)
    {
        UT_Text("CFE_SB_PIPE_ADDED_EID not sent");
        TestStat = CFE_FAIL;
    }

    CFE_SB_DeletePipe(PipeId0);
    CFE_SB_DeletePipe(PipeId1);
    CFE_SB_DeletePipe(PipeId2);
    UT_Report(__FILE__, __LINE__,
              TestStat, "Test_Subscribe_API",
              "Find global message ID count test");
} /* end Test_Subscribe_FindGlobalMsgIdCnt */

/*
** Test message subscription response to nonexistent pipe
*/
void Test_Subscribe_PipeNonexistent(void)
{
    CFE_SB_MsgId_t  MsgId = SB_UT_CMD_MID;
    CFE_SB_PipeId_t PipeId = 55;
    int32           ExpRtn;
    int32           ActRtn;
    int32           TestStat = CFE_PASS;

#ifdef UT_VERBOSE
    UT_Text("Begin Test for Pipe Nonexistent");
#endif

    SB_ResetUnitTest();
    ExpRtn = CFE_SB_BAD_ARGUMENT;
    ActRtn = CFE_SB_Subscribe(MsgId, PipeId);

    if (ActRtn != ExpRtn)
    {
        snprintf(cMsg, UT_MAX_MESSAGE_LENGTH,
                 "Unexpected return in pipe nonexistent test, "
                   "exp=0x%lx, act=0x%lx",
                 (unsigned long) ExpRtn, (unsigned long) ActRtn);
        UT_Text(cMsg);
        TestStat = CFE_FAIL;
    }

    ExpRtn = 2;
    ActRtn = UT_GetNumEventsSent();

    if (ActRtn != ExpRtn)
    {
        snprintf(cMsg, UT_MAX_MESSAGE_LENGTH,
                 "Unexpected rtn from UT_GetNumEventsSent, exp=%ld, act=%ld",
                 (long) ExpRtn, (long) ActRtn);
        UT_Text(cMsg);
        TestStat = CFE_FAIL;
    }

    if (UT_EventIsInHistory(CFE_SB_SUB_INV_PIPE_EID) == false)
    {
        UT_Text("CFE_SB_SUB_INV_PIPE_EID not sent");
        TestStat = CFE_FAIL;
    }

    UT_Report(__FILE__, __LINE__,
              TestStat, "Test_Subscribe_API",
              "Pipe nonexistent test");
} /* end Test_Subscribe_PipeNonexistent */

/*
** Test enabling and disabling subscription reporting
*/
void Test_Subscribe_SubscriptionReporting(void)
{
    CFE_SB_PipeId_t PipeId;
    CFE_SB_MsgId_t  MsgId = SB_UT_TLM_MID;
    CFE_SB_Qos_t    Quality;
    uint16          PipeDepth = 10;
    int32           ExpRtn;
    int32           ActRtn;
    int32           TestStat = CFE_PASS;

#ifdef UT_VERBOSE
    UT_Text("Begin Test SubscribeFull, Subscription Reporting");
#endif

    SB_ResetUnitTest();

    ActRtn = CFE_SB_CreatePipe(&PipeId, PipeDepth, "TestPipe");
    ExpRtn = CFE_SUCCESS;

    if (ActRtn != ExpRtn)
    {
        snprintf(cMsg, UT_MAX_MESSAGE_LENGTH,
                 "Unexpected return from CreatePipe in subscription reporting "
                   "test, exp=0x%lx, act=0x%lx",
                 (unsigned long) ExpRtn, (unsigned long) ActRtn);
        UT_Text(cMsg);
        TestStat = CFE_FAIL;
    }
    else
    {
        /* Enable subscription reporting */
        CFE_SB_SetSubscriptionReporting(CFE_SB_ENABLE);

        /* Subscribe to message: GLOBAL */
        ActRtn = CFE_SB_Subscribe(MsgId, PipeId);
        ExpRtn = CFE_SUCCESS;

        if (ActRtn != ExpRtn)
        {
            snprintf(cMsg, UT_MAX_MESSAGE_LENGTH,
                     "Unexpected return from Subscribe in subscription "
                       "reporting test, exp=0x%lx, act=0x%lx",
                     (unsigned long) ExpRtn, (unsigned long) ActRtn);
            UT_Text(cMsg);
            TestStat = CFE_FAIL;
        }
        else
        {
            /* Unsubscribe so that a local subscription can be tested */
            ActRtn = CFE_SB_Unsubscribe(MsgId, PipeId);
            ExpRtn = CFE_SUCCESS;

            if (ActRtn != ExpRtn)
            {
                snprintf(cMsg, UT_MAX_MESSAGE_LENGTH,
                         "Unexpected return from Unsubscribe in subscription "
                           "reporting test, exp=0x%lx, act=0x%lx",
                         (unsigned long) ExpRtn, (unsigned long) ActRtn);
                UT_Text(cMsg);
                TestStat = CFE_FAIL;
            }



            if (ActRtn != ExpRtn)
            {
                snprintf(cMsg, UT_MAX_MESSAGE_LENGTH,
                         "Unexpected return from Unsubscribe in subscription "
                           "reporting test, exp=0x%lx, act=0x%lx",
                     (unsigned long) ExpRtn, (unsigned long) ActRtn);
                UT_Text(cMsg);
                TestStat = CFE_FAIL;
            }
            else
            {
                /* Subscribe to message: LOCAL */
                ActRtn = CFE_SB_SubscribeFull(MsgId, PipeId, Quality,
                                              CFE_PLATFORM_SB_DEFAULT_MSG_LIMIT,
                                              CFE_SB_LOCAL);
                ExpRtn = CFE_SUCCESS;

                if (ActRtn != ExpRtn)
                {
                    snprintf(cMsg, UT_MAX_MESSAGE_LENGTH,
                             "Unexpected return from SubscribeFull in "
                               "subscription reporting test, exp=0x%lx, "
                               "act=0x%lx",
                             (unsigned long) ExpRtn, (unsigned long) ActRtn);
                    UT_Text(cMsg);
                    TestStat = CFE_FAIL;
                }
                else
                {
                    ExpRtn = 8;
                    ActRtn = UT_GetNumEventsSent();

                    if (ActRtn != ExpRtn)
                    {
                        snprintf(cMsg, UT_MAX_MESSAGE_LENGTH,
                                 "Unexpected rtn from UT_GetNumEventsSent, "
                                   "exp=%lx, act=%lx",
                                 (unsigned long) ExpRtn, (unsigned long) ActRtn);
                        UT_Text(cMsg);
                        TestStat = CFE_FAIL;
                    }
                    else if (UT_EventIsInHistory(CFE_SB_SUBSCRIPTION_RPT_EID) == false)
                    {
                        UT_Text("CFE_SB_SUBSCRIPTION_RPT_EID not sent");
                        TestStat = CFE_FAIL;
                    }
                }
            }
        }

        /* Disable subscription reporting */
        CFE_SB_SetSubscriptionReporting(CFE_SB_DISABLE);
    }

    CFE_SB_DeletePipe(PipeId);
    UT_Report(__FILE__, __LINE__,
              TestStat, "Test_Subscribe_API",
              "Subscription reporting test");
} /* end Test_Subscribe_SubscriptionReporting */

/*
** Test message subscription response to an invalid pipe owner
*/
void Test_Subscribe_InvalidPipeOwner(void)
{
    CFE_SB_PipeId_t PipeId;
    CFE_SB_MsgId_t  MsgId = SB_UT_TLM_MID;
    uint16          PipeDepth = 10;
    int32           RealOwner;
    int32           ExpRtn;
    int32           ActRtn;
    int32           TestStat = CFE_PASS;

#ifdef UT_VERBOSE
    UT_Text("Begin Test for Invalid Pipe Owner");
#endif

    SB_ResetUnitTest();
    ActRtn = CFE_SB_CreatePipe(&PipeId, PipeDepth, "TestPipe");
    ExpRtn = CFE_SUCCESS;

    if (ActRtn != ExpRtn)
    {
        snprintf(cMsg, UT_MAX_MESSAGE_LENGTH,
                 "First return was unexpected in subscribe - non owner test, "
                   "exp=0x%lx, act=0x%lx",
                 (unsigned long) ExpRtn, (unsigned long) ActRtn);
        UT_Text(cMsg);
        TestStat = CFE_FAIL;
    }

    /* Change owner of pipe through memory corruption */
    RealOwner = CFE_SB.PipeTbl[PipeId].AppId;

    /* Choose a value that is sure not to be owner */
    CFE_SB.PipeTbl[PipeId].AppId = RealOwner + 1;
    CFE_SB_Subscribe(MsgId, PipeId);
    ExpRtn = 3;
    ActRtn = UT_GetNumEventsSent();

    if (ActRtn != ExpRtn)
    {
        snprintf(cMsg, UT_MAX_MESSAGE_LENGTH,
                 "Unexpected rtn from UT_GetNumEventsSent, exp=%ld, act=%ld",
                 (long) ExpRtn, (long) ActRtn);
        UT_Text(cMsg);
        TestStat = CFE_FAIL;
    }

    if (UT_EventIsInHistory(CFE_SB_SUB_INV_CALLER_EID) == false)
    {
        UT_Text("CFE_SB_SUB_INV_CALLER_EID not sent");
        TestStat = CFE_FAIL;
    }

    /* Restore owner id and delete pipe since test is complete */
    CFE_SB.PipeTbl[PipeId].AppId = RealOwner;
    CFE_SB_DeletePipe(PipeId);
    UT_Report(__FILE__, __LINE__,
              TestStat, "Test_Subscribe_API",
              "Invalid pipe owner test");
} /* end Test_Subscribe_InvalidPipeOwner */

/*
** Function for calling SB unsubscribe API test functions
*/
void Test_Unsubscribe_API(void)
{
#ifdef UT_VERBOSE
    UT_Text("Begin Test_Unsubscribe_API");
#endif

    Test_Unsubscribe_Basic();
    Test_Unsubscribe_Local();
    Test_Unsubscribe_InvalParam();
    Test_Unsubscribe_NoMatch();
    Test_Unsubscribe_InvalidPipe();
    Test_Unsubscribe_InvalidPipeOwner();
    Test_Unsubscribe_FirstDestWithMany();
    Test_Unsubscribe_MiddleDestWithMany();
    Test_Unsubscribe_GetDestPtr();

#ifdef UT_VERBOSE
    UT_Text("End Test_Unsubscribe_API\n");
#endif
} /* end Test_Unsubscribe_API */

/*
** Test API used to unsubscribe to a message (successful)
*/
void Test_Unsubscribe_Basic(void)
{
    CFE_SB_PipeId_t TestPipe;
    CFE_SB_MsgId_t  MsgId = SB_UT_CMD_MID;
    uint16          PipeDepth = 50;
    int32           ExpRtn;
    int32           ActRtn;
    int32           TestStat = CFE_PASS;

#ifdef UT_VERBOSE
    UT_Text("Begin Test for Unsubscribe Basic");
#endif

    SB_ResetUnitTest();
    CFE_SB_CreatePipe(&TestPipe, PipeDepth, "TestPipe");
    CFE_SB_Subscribe(MsgId, TestPipe);
    ExpRtn = CFE_SUCCESS;
    ActRtn = CFE_SB_Unsubscribe(MsgId, TestPipe);

    if (ActRtn != ExpRtn)
    {
        snprintf(cMsg, UT_MAX_MESSAGE_LENGTH,
                 "Unexpected return in unsubscribe basic, "
                   "exp=0x%lx, act=0x%lx",
                 (unsigned long) ExpRtn, (unsigned long) ActRtn);
        UT_Text(cMsg);
        TestStat = CFE_FAIL;
    }

    ExpRtn = 4;
    ActRtn = UT_GetNumEventsSent();

    if (ActRtn != ExpRtn)
    {
        snprintf(cMsg, UT_MAX_MESSAGE_LENGTH,
                 "Unexpected rtn from UT_GetNumEventsSent, exp=%ld, act=%ld",
                 (long) ExpRtn, (long) ActRtn);
        UT_Text(cMsg);
        TestStat = CFE_FAIL;
    }

    if (UT_EventIsInHistory(CFE_SB_SUBSCRIPTION_RCVD_EID) == false)
    {
        UT_Text("CFE_SB_SUBSCRIPTION_RCVD_EID not sent");
        TestStat = CFE_FAIL;
    }

    CFE_SB_DeletePipe(TestPipe);
    UT_Report(__FILE__, __LINE__,
              TestStat, "Test_Unsubscribe_API", "Unsubscribe basic");
} /* end Test_Unsubscribe_Basic */

/*
** Test CFE internal API used to locally unsubscribe to a message (successful)
*/
void Test_Unsubscribe_Local(void)
{
    CFE_SB_PipeId_t TestPipe;
    CFE_SB_MsgId_t  MsgId = SB_UT_TLM_MID;
    uint16          PipeDepth = 50;
    int32           ExpRtn;
    int32           ActRtn;
    int32           TestStat = CFE_PASS;

#ifdef UT_VERBOSE
    UT_Text("Begin Test for Local Unsubscribe");
#endif

    SB_ResetUnitTest();
    CFE_SB_CreatePipe(&TestPipe, PipeDepth, "TestPipe");
    CFE_SB_Subscribe(MsgId, TestPipe);
    ExpRtn = CFE_SUCCESS;
    ActRtn = CFE_SB_UnsubscribeLocal(CFE_SB_ValueToMsgId(CFE_PLATFORM_SB_HIGHEST_VALID_MSGID), TestPipe);

    if (ActRtn != ExpRtn)
    {
        snprintf(cMsg, UT_MAX_MESSAGE_LENGTH,
                 "Unexpected return in local unsubscribe test, "
                   "exp=0x%lx, act=0x%lx",
                 (unsigned long) ExpRtn, (unsigned long) ActRtn);
        UT_Text(cMsg);
        TestStat = CFE_FAIL;
    }

    ExpRtn = 5;
    ActRtn = UT_GetNumEventsSent();

    if (ActRtn != ExpRtn)
    {
        snprintf(cMsg, UT_MAX_MESSAGE_LENGTH,
                 "Unexpected rtn from UT_GetNumEventsSent, exp=%ld, act=%ld",
                 (long) ExpRtn, (long) ActRtn);
        UT_Text(cMsg);
        TestStat = CFE_FAIL;
    }

    if (UT_EventIsInHistory(CFE_SB_SUBSCRIPTION_RCVD_EID) == false)
    {
        UT_Text("CFE_SB_SUBSCRIPTION_RCVD_EID not sent");
        TestStat = CFE_FAIL;
    }

    CFE_SB_DeletePipe(TestPipe);
    UT_Report(__FILE__, __LINE__,
              TestStat, "Test_Unsubscribe_API",
              "Local unsubscribe test");
} /* end Test_Unsubscribe_Local */

/*
** Test message unsubscription response to an invalid message ID
*/
void Test_Unsubscribe_InvalParam(void)
{
    CFE_SB_PipeId_t TestPipe;
    uint32          CallerId = 0xFFFFFFFF;
    uint16          PipeDepth = 50;
    int32           ExpRtn;
    int32           ActRtn;
    int32           TestStat = CFE_PASS;
    CFE_SB_PipeId_t SavedPipeId;

#ifdef UT_VERBOSE
    UT_Text("Begin Test for Invalid Param, Unsubscribe");
#endif

    SB_ResetUnitTest();
    CFE_SB_CreatePipe(&TestPipe, PipeDepth, "TestPipe");

    /* Perform test using a bad message ID */
    ExpRtn = CFE_SB_BAD_ARGUMENT;
    ActRtn = CFE_SB_Unsubscribe(CFE_SB_INVALID_MSG_ID, TestPipe);

    if (ActRtn != ExpRtn)
    {
        snprintf(cMsg, UT_MAX_MESSAGE_LENGTH,
                 "Unexpected return in invalid param (MsgId) unsubscribe "
                   "test, exp=0x%lx, act=0x%lx",
                 (unsigned long) ExpRtn, (unsigned long) ActRtn);
        UT_Text(cMsg);
        TestStat = CFE_FAIL;
    }

    /* Get the caller's Application ID */
    ExpRtn = CFE_SUCCESS;
    ActRtn = CFE_ES_GetAppID(&CallerId);

    if (ActRtn != ExpRtn)
    {
        snprintf(cMsg, UT_MAX_MESSAGE_LENGTH,
                 "Unexpected return from GetAppID in unsubscribe test, "
                   "exp=0x%lx, act=0x%lx",
                 (unsigned long) ExpRtn, (unsigned long) ActRtn);
        UT_Text(cMsg);
        TestStat = CFE_FAIL;
    }
    else
    {
        /* Perform test using a bad scope value */
        ExpRtn = CFE_SB_BAD_ARGUMENT;
        ActRtn = CFE_SB_UnsubscribeFull(CFE_SB_ValueToMsgId(0), TestPipe, CFE_SB_LOCAL + 1,
                                        CallerId);

        if (ActRtn != ExpRtn)
        {
            snprintf(cMsg, UT_MAX_MESSAGE_LENGTH,
                     "Unexpected return in invalid param (Scope) unsubscribe "
                       "test, exp=0x%lx, act=0x%lx",
                     (unsigned long) ExpRtn, (unsigned long) ActRtn);
            UT_Text(cMsg);
            TestStat = CFE_FAIL;
        }
        else
        {
            /* Perform test using an invalid pipe ID for branch path coverage.
             * This situation cannot happen in normal circumstances since the
             * bad pipe ID is caught by CFE_SB_GetPipeIdx() before it gets to
             * CFE_SB_ValidatePipeId()
             */
            ExpRtn = CFE_SB_BAD_ARGUMENT;
            SavedPipeId = CFE_SB.PipeTbl[0].PipeId;
            CFE_SB.PipeTbl[0].PipeId = CFE_PLATFORM_SB_MAX_PIPES;
            CFE_SB.PipeTbl[0].InUse = 1;
            ActRtn = CFE_SB_Unsubscribe(CFE_SB_ValueToMsgId(0), CFE_PLATFORM_SB_MAX_PIPES);

            if (ActRtn != ExpRtn)
            {
                snprintf(cMsg, UT_MAX_MESSAGE_LENGTH,
                         "Unexpected return in invalid param (PipeId) "
                           "unsubscribe test, exp=0x%lx, act=0x%lx",
                         (unsigned long) ExpRtn, (unsigned long) ActRtn);
                UT_Text(cMsg);
                TestStat = CFE_FAIL;
            }

            /* We must restore the old value so CFE_SB_DeletePipe() works */
            CFE_SB.PipeTbl[0].PipeId = SavedPipeId;

            ExpRtn = 4;
            ActRtn = UT_GetNumEventsSent();

            if (ActRtn != ExpRtn)
            {
                snprintf(cMsg, UT_MAX_MESSAGE_LENGTH,
                         "Unexpected rtn from UT_GetNumEventsSent, "
                           "exp=%lx, act=%lx",
                         (unsigned long) ExpRtn, (unsigned long) ActRtn);
                UT_Text(cMsg);
                TestStat = CFE_FAIL;
            }
        }
    }

    if (UT_EventIsInHistory(CFE_SB_UNSUB_ARG_ERR_EID) == false)
    {
        UT_Text("CFE_SB_UNSUB_ARG_ERR_EID not sent");
        TestStat = CFE_FAIL;
    }

    CFE_SB_DeletePipe(TestPipe);
    UT_Report(__FILE__, __LINE__,
              TestStat, "Test_Unsubscribe_API",
              "Invalid param, unsubscribe test");
} /* end Test_Unsubscribe_InvalParam */

/*
** Test message unsubscription response to a message ID that is not subscribed
*/
void Test_Unsubscribe_NoMatch(void)
{
    CFE_SB_PipeId_t TestPipe;
    CFE_SB_MsgId_t  MsgId = SB_UT_TLM_MID;
    CFE_SB_MsgRouteIdx_t Idx;
    uint16          PipeDepth = 50;
    int32           ExpRtn;
    int32           ActRtn;
    int32           TestStat = CFE_PASS;

#ifdef UT_VERBOSE
    UT_Text("Begin Test for No Match");
#endif

    SB_ResetUnitTest();
    CFE_SB_CreatePipe(&TestPipe, PipeDepth, "TestPipe");
    CFE_SB_Subscribe(MsgId, TestPipe);
    ExpRtn = CFE_SUCCESS;
    ActRtn = CFE_SB_Unsubscribe(CFE_SB_ValueToMsgId(CFE_SB_MsgIdToValue(MsgId) + 1), TestPipe);

    if (ActRtn != ExpRtn)
    {
        snprintf(cMsg, UT_MAX_MESSAGE_LENGTH,
                 "Unexpected return in no match test (bad MsgId), "
                   "exp=0x%lx, act=0x%lx",
                 (unsigned long) ExpRtn, (unsigned long) ActRtn);
        UT_Text(cMsg);
        TestStat = CFE_FAIL;
    }

    /* Get index into routing table */
    Idx = CFE_SB_GetRoutingTblIdx(CFE_SB_ConvertMsgIdtoMsgKey(MsgId));
    CFE_SB.RoutingTbl[CFE_SB_RouteIdxToValue(Idx)].ListHeadPtr->PipeId = 1;
    CFE_SB.RoutingTbl[CFE_SB_RouteIdxToValue(Idx)].ListHeadPtr->Next = NULL;
    ExpRtn = CFE_SUCCESS;
    ActRtn = CFE_SB_Unsubscribe(MsgId, TestPipe);

    if (ActRtn != ExpRtn)
    {
        snprintf(cMsg, UT_MAX_MESSAGE_LENGTH,
                 "Unexpected return in no match test (bad routing table), "
                   "exp=0x%lx, act=0x%lx",
                   (unsigned long) ExpRtn, (unsigned long) ActRtn);
        UT_Text(cMsg);
        TestStat = CFE_FAIL;
    }

    ExpRtn = 6;
    ActRtn = UT_GetNumEventsSent();

    if (ActRtn != ExpRtn)
    {
        snprintf(cMsg, UT_MAX_MESSAGE_LENGTH,
                 "Unexpected rtn from UT_GetNumEventsSent, exp=%ld, act=%ld",
                 (long) ExpRtn, (long) ActRtn);
        UT_Text(cMsg);
        TestStat = CFE_FAIL;
    }

    if (UT_EventIsInHistory(CFE_SB_UNSUB_NO_SUBS_EID) == false)
    {
        UT_Text("CFE_SB_UNSUB_NO_SUBS_EID not sent");
        TestStat = CFE_FAIL;
    }

    CFE_SB_DeletePipe(TestPipe);
    UT_Report(__FILE__, __LINE__,
              TestStat, "Test_Unsubscribe_API", "No match test");
} /* end Test_Unsubscribe_NoMatch */

/*
** Test message unsubscription response to an invalid pipe ID
*/
void Test_Unsubscribe_InvalidPipe(void)
{
    CFE_SB_PipeId_t TestPipe;
    CFE_SB_MsgId_t  MsgId = SB_UT_TLM_MID;
    uint16          PipeDepth = 50;
    int32           ExpRtn;
    int32           ActRtn;
    int32           TestStat = CFE_PASS;

#ifdef UT_VERBOSE
    UT_Text("Begin Test Unsubscribe, Invalid Pipe");
#endif

    SB_ResetUnitTest();
    CFE_SB_CreatePipe(&TestPipe, PipeDepth, "TestPipe");
    CFE_SB_Subscribe(MsgId, TestPipe);
    ExpRtn = CFE_SB_BAD_ARGUMENT;
    ActRtn = CFE_SB_Unsubscribe(MsgId, TestPipe + 1);

    if (ActRtn != ExpRtn)
    {
        snprintf(cMsg, UT_MAX_MESSAGE_LENGTH,
                 "Unexpected return in invalid pipe test, "
                   "exp=0x%lx, act=0x%lx",
                 (unsigned long) ExpRtn, (unsigned long) ActRtn);
        UT_Text(cMsg);
        TestStat = CFE_FAIL;
    }

    ExpRtn = 4;
    ActRtn = UT_GetNumEventsSent();

    if (ActRtn != ExpRtn)
    {
        snprintf(cMsg, UT_MAX_MESSAGE_LENGTH,
                 "Unexpected rtn from UT_GetNumEventsSent, exp=%ld, act=%ld",
                 (long) ExpRtn, (long) ActRtn);
        UT_Text(cMsg);
        TestStat = CFE_FAIL;
    }

    if (UT_EventIsInHistory(CFE_SB_UNSUB_INV_PIPE_EID) == false)
    {
        UT_Text("CFE_SB_UNSUB_INV_PIPE_EID not sent");
        TestStat = CFE_FAIL;
    }

    CFE_SB_DeletePipe(TestPipe);
    UT_Report(__FILE__, __LINE__,
              TestStat, "Test_Unsubscribe_API", "Invalid pipe test");
} /* end Test_Unsubscribe_InvalidPipe */

/*
** Test message unsubscription response to an invalid pipe owner
*/
void Test_Unsubscribe_InvalidPipeOwner(void)
{
    CFE_SB_PipeId_t PipeId;
    CFE_SB_MsgId_t  MsgId = SB_UT_TLM_MID;
    uint32          RealOwner;
    uint16          PipeDepth = 10;
    int32           ExpRtn;
    int32           ActRtn;
    int32           TestStat = CFE_PASS;

#ifdef UT_VERBOSE
    UT_Text("Begin Test for Invalid Pipe Owner");
#endif

    SB_ResetUnitTest();
    ActRtn = CFE_SB_CreatePipe(&PipeId, PipeDepth, "TestPipe");
    ExpRtn = CFE_SUCCESS;

    if (ActRtn != ExpRtn)
    {
        snprintf(cMsg, UT_MAX_MESSAGE_LENGTH,
                 "First return was unexpected in unsubscribe - non owner "
                   "Test, exp=0x%lx, act=0x%lx",
                 (unsigned long) ExpRtn, (unsigned long) ActRtn);
        UT_Text(cMsg);
        TestStat = CFE_FAIL;
    }

    CFE_SB_Subscribe(MsgId, PipeId);

    /* Change owner of pipe through memory corruption */
    RealOwner = CFE_SB.PipeTbl[PipeId].AppId;

    /* Choose a value that is sure not be owner */
    CFE_SB.PipeTbl[PipeId].AppId = RealOwner + 1;
    ActRtn = CFE_SB_Unsubscribe(MsgId, PipeId);
    ExpRtn = CFE_SB_BAD_ARGUMENT;

    if (ActRtn != ExpRtn)
    {
        snprintf(cMsg, UT_MAX_MESSAGE_LENGTH,
                 "Second return was unexpected in unsubscribe - non owner "
                   "Test, exp=0x%lx, act=0x%lx",
                 (unsigned long) ExpRtn, (unsigned long) ActRtn);
        UT_Text(cMsg);
        TestStat = CFE_FAIL;
    }

    ExpRtn = 4;
    ActRtn = UT_GetNumEventsSent();

    if (ActRtn != ExpRtn)
    {
        snprintf(cMsg, UT_MAX_MESSAGE_LENGTH,
                 "Unexpected rtn from UT_GetNumEventsSent, exp=%ld, act=%ld",
                 (long) ExpRtn, (long) ActRtn);
        UT_Text(cMsg);
        TestStat = CFE_FAIL;
    }

    if (UT_EventIsInHistory(CFE_SB_UNSUB_INV_CALLER_EID) == false)
    {
        UT_Text("CFE_SB_UNSUB_INV_CALLER_EID not sent");
        TestStat = CFE_FAIL;
    }

    CFE_SB.PipeTbl[PipeId].AppId = RealOwner;
    CFE_SB_DeletePipe(PipeId);
    UT_Report(__FILE__, __LINE__,
              TestStat, "Test_Unsubscribe_API",
              "Invalid pipe owner test");
} /* end Test_Unsubscribe_InvalidPipeOwner */

/*
** Test message unsubscription response to the first pipe destination when
** the message is subscribed to by multiple pipes
*/
void Test_Unsubscribe_FirstDestWithMany(void)
{
    CFE_SB_MsgId_t  MsgId = SB_UT_CMD_MID;
    CFE_SB_PipeId_t TestPipe1;
    CFE_SB_PipeId_t TestPipe2;
    CFE_SB_PipeId_t TestPipe3;
    uint16          PipeDepth = 50;
    int32           ExpRtn;
    int32           ActRtn;
    int32           TestStat = CFE_PASS;

#ifdef UT_VERBOSE
    UT_Text("Begin Test for Unsubscribe First Destination With Many");
#endif

    SB_ResetUnitTest();
    CFE_SB_CreatePipe(&TestPipe1, PipeDepth, "TestPipe1");
    CFE_SB_CreatePipe(&TestPipe2, PipeDepth, "TestPipe2");
    CFE_SB_CreatePipe(&TestPipe3, PipeDepth, "TestPipe3");
    CFE_SB_Subscribe(MsgId, TestPipe1);
    CFE_SB_Subscribe(MsgId, TestPipe2);
    CFE_SB_Subscribe(MsgId, TestPipe3);
    ExpRtn = CFE_SUCCESS;
    ActRtn = CFE_SB_Unsubscribe(MsgId, TestPipe1);

    if (ActRtn != ExpRtn)
    {
        snprintf(cMsg, UT_MAX_MESSAGE_LENGTH,
                 "Unexpected return in unsubscribe first destination with "
                   "many, exp=0x%lx, act=0x%lx",
                 (unsigned long) ExpRtn, (unsigned long) ActRtn);
        UT_Text(cMsg);
        TestStat = CFE_FAIL;
    }

    ExpRtn = 10;
    ActRtn = UT_GetNumEventsSent();

    if (ActRtn != ExpRtn)
    {
        snprintf(cMsg, UT_MAX_MESSAGE_LENGTH,
                 "Unexpected rtn from UT_GetNumEventsSent, exp=%ld, act=%ld",
                 (long) ExpRtn, (long) ActRtn);
        UT_Text(cMsg);
        TestStat = CFE_FAIL;
    }

    if (UT_EventIsInHistory(CFE_SB_SUBSCRIPTION_RCVD_EID) == false)
    {
        UT_Text("CFE_SB_SUBSCRIPTION_RCVD_EID not sent");
        TestStat = CFE_FAIL;
    }

    CFE_SB_DeletePipe(TestPipe1);
    CFE_SB_DeletePipe(TestPipe2);
    CFE_SB_DeletePipe(TestPipe3);
    UT_Report(__FILE__, __LINE__,
              TestStat, "Test_Unsubscribe_API",
              "Unsubscribe first destination with many");
} /* end Test_Unsubscribe_FirstDestWithMany */

/*
** Test message unsubscription response to a middle pipe destination when
** the message is subscribed to by multiple pipes
*/
void Test_Unsubscribe_MiddleDestWithMany(void)
{
    CFE_SB_MsgId_t  MsgId = SB_UT_CMD_MID;
    CFE_SB_PipeId_t TestPipe1;
    CFE_SB_PipeId_t TestPipe2;
    CFE_SB_PipeId_t TestPipe3;
    uint16          PipeDepth = 50;
    int32           ExpRtn;
    int32           ActRtn;
    int32           TestStat = CFE_PASS;

#ifdef UT_VERBOSE
    UT_Text("Begin Test for Unsubscribe Middle Destination With Many");
#endif

    SB_ResetUnitTest();
    CFE_SB_CreatePipe(&TestPipe1, PipeDepth, "TestPipe1");
    CFE_SB_CreatePipe(&TestPipe2, PipeDepth, "TestPipe2");
    CFE_SB_CreatePipe(&TestPipe3, PipeDepth, "TestPipe3");
    CFE_SB_Subscribe(MsgId, TestPipe1);
    CFE_SB_Subscribe(MsgId, TestPipe2);
    CFE_SB_Subscribe(MsgId, TestPipe3);
    ExpRtn = CFE_SUCCESS;
    ActRtn = CFE_SB_Unsubscribe(MsgId, TestPipe2);

    if (ActRtn != ExpRtn)
    {
        snprintf(cMsg, UT_MAX_MESSAGE_LENGTH,
                 "Unexpected return in unsubscribe middle destination with "
                   "many, exp=0x%lx, act=0x%lx",
                 (unsigned long) ExpRtn, (unsigned long) ActRtn);
        UT_Text(cMsg);
        TestStat = CFE_FAIL;
    }

    ExpRtn = 10;
    ActRtn = UT_GetNumEventsSent();

    if (ActRtn != ExpRtn)
    {
        snprintf(cMsg, UT_MAX_MESSAGE_LENGTH,
                 "Unexpected rtn from UT_GetNumEventsSent, exp=%ld, act=%ld",
                 (long) ExpRtn, (long) ActRtn);
        UT_Text(cMsg);
        TestStat = CFE_FAIL;
    }

    if (UT_EventIsInHistory(CFE_SB_SUBSCRIPTION_RCVD_EID) == false)
    {
        UT_Text("CFE_SB_SUBSCRIPTION_RCVD_EID not sent");
        TestStat = CFE_FAIL;
    }

    CFE_SB_DeletePipe(TestPipe1);
    CFE_SB_DeletePipe(TestPipe2);
    CFE_SB_DeletePipe(TestPipe3);
    UT_Report(__FILE__, __LINE__,
              TestStat, "Test_Unsubscribe_API",
              "Unsubscribe middle destination with many");
} /* end Test_Unsubscribe_MiddleDestWithMany */

/*
** Test message unsubscription by verifying the message destination pointer no
** longer points to the pipe
*/
void Test_Unsubscribe_GetDestPtr(void)
{
    CFE_SB_MsgId_t  MsgId = SB_UT_CMD_MID;
    CFE_SB_PipeId_t TestPipe1;
    CFE_SB_PipeId_t TestPipe2;
    uint16          PipeDepth = 50;
    int32           ExpRtn;
    int32           ActRtn;
    int32           TestStat = CFE_PASS;

#ifdef UT_VERBOSE
    UT_Text("Begin Test for Unsubscribe, Get Destination Pointer");
#endif

    SB_ResetUnitTest();
    CFE_SB_CreatePipe(&TestPipe1, PipeDepth, "TestPipe1");
    CFE_SB_CreatePipe(&TestPipe2, PipeDepth, "TestPipe2");
    CFE_SB_Subscribe(MsgId, TestPipe1);
    CFE_SB_Subscribe(MsgId, TestPipe2);
    CFE_SB_Unsubscribe(MsgId, TestPipe2);

    if (CFE_SB_GetDestPtr(CFE_SB_ConvertMsgIdtoMsgKey(MsgId), TestPipe2) != NULL)
    {
        UT_Text("Unexpected return in unsubscribe, get destination pointer, "
                   "exp NULL");
        TestStat = CFE_FAIL;
    }

    ExpRtn = 7;
    ActRtn = UT_GetNumEventsSent();

    if (ActRtn != ExpRtn)
    {
        snprintf(cMsg, UT_MAX_MESSAGE_LENGTH,
                 "Unexpected rtn from UT_GetNumEventsSent, exp=%ld, act=%ld",
                 (long) ExpRtn, (long) ActRtn);
        UT_Text(cMsg);
        TestStat = CFE_FAIL;
    }

    if (UT_EventIsInHistory(CFE_SB_SUBSCRIPTION_RCVD_EID) == false)
    {
        UT_Text("CFE_SB_SUBSCRIPTION_RCVD_EID not sent");
        TestStat = CFE_FAIL;
    }

    CFE_SB_DeletePipe(TestPipe1);
    CFE_SB_DeletePipe(TestPipe2);
    UT_Report(__FILE__, __LINE__,
              TestStat, "Test_Unsubscribe_API",
              "Get destination pointer");
} /* end Test_Unsubscribe_GetDestPtr */

/*
** Function for calling SB send message API test functions
*/
void Test_SendMsg_API(void)
{
#ifdef UT_VERBOSE
    UT_Text("Begin Test_SendMsg_API");
#endif

    Test_SendMsg_NullPtr();
    Test_SendMsg_InvalidMsgId();
    Test_SendMsg_NoSubscribers();
    Test_SendMsg_MaxMsgSizePlusOne();
    Test_SendMsg_BasicSend();
    Test_SendMsg_SequenceCount();
    Test_SendMsg_QueuePutError();
    Test_SendMsg_PipeFull();
    Test_SendMsg_MsgLimitExceeded();
    Test_SendMsg_GetPoolBufErr();
    Test_SendMsg_ZeroCopyGetPtr();
    Test_SendMsg_ZeroCopySend();
    Test_SendMsg_ZeroCopyPass();
    Test_SendMsg_ZeroCopyReleasePtr();
    Test_SendMsg_DisabledDestination();
    Test_SendMsg_SendWithMetadata();
    Test_SendMsg_InvalidMsgId_ZeroCopy();
    Test_SendMsg_MaxMsgSizePlusOne_ZeroCopy();
    Test_SendMsg_NoSubscribers_ZeroCopy();

#ifdef UT_VERBOSE
    UT_Text("End Test_SendMsg_API\n");
#endif
} /* end Test_SendMsg_API */

/*
** Test response to sending a null message on the software bus
*/
void Test_SendMsg_NullPtr(void)
{
    int32 ExpRtn;
    int32 ActRtn;
    int32 TestStat = CFE_PASS;

#ifdef UT_VERBOSE
    UT_Text("Begin Test for Null Pointer");
#endif

    SB_ResetUnitTest();
    ActRtn = CFE_SB_SendMsg(NULL);
    ExpRtn = CFE_SB_BAD_ARGUMENT;

    if (ActRtn != ExpRtn)
    {
        snprintf(cMsg, UT_MAX_MESSAGE_LENGTH,
                 "Unexpected return in null pointer Test, exp=0x%lx, "
                   "act=0x%lx",
                 (unsigned long) ExpRtn, (unsigned long) ActRtn);
        UT_Text(cMsg);
        TestStat = CFE_FAIL;
    }

    ExpRtn = 1;
    ActRtn = UT_GetNumEventsSent();

    if (ActRtn != ExpRtn)
    {
        snprintf(cMsg, UT_MAX_MESSAGE_LENGTH,
                 "Unexpected rtn from UT_GetNumEventsSent, exp=%ld, act=%ld",
                 (long) ExpRtn, (long) ActRtn);
        UT_Text(cMsg);
        TestStat = CFE_FAIL;
    }

    if (UT_EventIsInHistory(CFE_SB_SEND_BAD_ARG_EID) == false)
    {
        UT_Text("CFE_SB_SEND_BAD_ARG_EID not sent");
        TestStat = CFE_FAIL;
    }

    UT_Report(__FILE__, __LINE__,
              TestStat, "Test_SendMsg_API", "Null pointer test");
} /* end Test_SendMsg_NullPtr */

/*
** Test response to sending a message with an invalid ID
*/
void Test_SendMsg_InvalidMsgId(void)
{
    SB_UT_Test_Tlm_t TlmPkt;
    CFE_SB_MsgPtr_t  TlmPktPtr = (CFE_SB_MsgPtr_t) &TlmPkt;
    int32            ExpRtn;
    int32            ActRtn;
    int32            TestStat = CFE_PASS;

#ifdef UT_VERBOSE
    UT_Text("Begin Test for Invalid Message ID");
#endif

    SB_ResetUnitTest();
    CFE_SB_InitMsg(&TlmPkt, CFE_SB_INVALID_MSG_ID,
                   sizeof(TlmPkt), true);
    
    
    ActRtn = CFE_SB_SendMsg(TlmPktPtr);
    
    ExpRtn = CFE_SB_BAD_ARGUMENT;

    if (ActRtn != ExpRtn)
    {
        snprintf(cMsg, UT_MAX_MESSAGE_LENGTH,
                 "Unexpected return in invalid message test, "
                   "exp=0x%lx, act=0x%lx",
                 (unsigned long) ExpRtn, (unsigned long) ActRtn);
        UT_Text(cMsg);
        TestStat = CFE_FAIL;
    }

    ExpRtn = 1;
    ActRtn = UT_GetNumEventsSent();

    if (ActRtn != ExpRtn)
    {
        snprintf(cMsg, UT_MAX_MESSAGE_LENGTH,
                 "Unexpected rtn from UT_GetNumEventsSent, exp=%ld, act=%ld",
                 (long) ExpRtn, (long) ActRtn);
        UT_Text(cMsg);
        TestStat = CFE_FAIL;
    }

    if (UT_EventIsInHistory(CFE_SB_SEND_INV_MSGID_EID) == false)
    {
        UT_Text("CFE_SB_SEND_INV_MSGID_EID not sent");
        TestStat = CFE_FAIL;
    }

    UT_Report(__FILE__, __LINE__,
              TestStat, "Test_SendMsg_API", "Invalid message ID test");
} /* end Test_SendMsg_InvalidMsgId */

/*
** Test response to sending a message which has no subscribers
*/
void Test_SendMsg_NoSubscribers(void)
{
    CFE_SB_MsgId_t   MsgId = SB_UT_TLM_MID;
    SB_UT_Test_Tlm_t TlmPkt;
    CFE_SB_MsgPtr_t  TlmPktPtr = (CFE_SB_MsgPtr_t) &TlmPkt;
    int32            ExpRtn;
    int32            ActRtn;
    int32            TestStat = CFE_PASS;

#ifdef UT_VERBOSE
    UT_Text("Begin Test for No Subscribers");
#endif

    SB_ResetUnitTest();
    CFE_SB_InitMsg(&TlmPkt, MsgId, sizeof(TlmPkt), true);
    ActRtn = CFE_SB_SendMsg(TlmPktPtr);
    ExpRtn = CFE_SUCCESS;

    if (ActRtn != ExpRtn)
    {
        snprintf(cMsg, UT_MAX_MESSAGE_LENGTH,
                 "Unexpected return in no subscribers test, "
                   "exp=0x%lx, act=0x%lx",
                 (unsigned long) ExpRtn, (unsigned long) ActRtn);
        UT_Text(cMsg);
        TestStat = CFE_FAIL;
    }

    ExpRtn = 1;
    ActRtn = UT_GetNumEventsSent();

    if (ActRtn != ExpRtn)
    {
        snprintf(cMsg, UT_MAX_MESSAGE_LENGTH,
                 "Unexpected rtn from UT_GetNumEventsSent, exp=%ld, act=%ld",
                 (long) ExpRtn, (long) ActRtn);
        UT_Text(cMsg);
        TestStat = CFE_FAIL;
    }

    if (UT_EventIsInHistory(CFE_SB_SEND_NO_SUBS_EID) == false)
    {
        UT_Text("CFE_SB_SEND_NO_SUBS_EID not sent");
        TestStat = CFE_FAIL;
    }

    UT_Report(__FILE__, __LINE__,
              TestStat, "Test_SendMsg_API", "No subscribers test");
} /* end Test_SendMsg_NoSubscribers */

/*
** Test response to sending a message with the message size larger than allowed
*/
void Test_SendMsg_MaxMsgSizePlusOne(void)
{
    CFE_SB_MsgId_t   MsgId = SB_UT_TLM_MID;
    SB_UT_Test_Tlm_t TlmPkt;
    CFE_SB_MsgPtr_t  TlmPktPtr = (CFE_SB_MsgPtr_t) &TlmPkt;
    int32            ExpRtn;
    int32            ActRtn;
    int32            TestStat = CFE_PASS;

#ifdef UT_VERBOSE
    UT_Text("Begin Test for Maximum Message Size Plus One");
#endif

    SB_ResetUnitTest();
    CFE_SB_InitMsg(&TlmPkt, MsgId, CFE_MISSION_SB_MAX_SB_MSG_SIZE + 1, false);
    ActRtn = CFE_SB_SendMsg(TlmPktPtr);
    ExpRtn = CFE_SB_MSG_TOO_BIG;

    if (ActRtn != ExpRtn)
    {
        snprintf(cMsg, UT_MAX_MESSAGE_LENGTH,
                 "Unexpected return in maximum message size plus one test, "
                   "exp=0x%lx, act=0x%lx",
                 (unsigned long) ExpRtn, (unsigned long) ActRtn);
        UT_Text(cMsg);
        TestStat = CFE_FAIL;
    }

    ExpRtn = 1;
    ActRtn = UT_GetNumEventsSent();

    if (ActRtn != ExpRtn)
    {
        snprintf(cMsg, UT_MAX_MESSAGE_LENGTH,
                 "Unexpected rtn from UT_GetNumEventsSent, exp=%ld, act=%ld",
                 (long) ExpRtn, (long) ActRtn);
        UT_Text(cMsg);
        TestStat = CFE_FAIL;
    }

    if (UT_EventIsInHistory(CFE_SB_MSG_TOO_BIG_EID) == false)
    {
        UT_Text("CFE_SB_MSG_TOO_BIG_EID not sent");
        TestStat = CFE_FAIL;
    }

    UT_Report(__FILE__, __LINE__,
              TestStat, "Test_SendMsg_API",
              "Maximum message size plus one test");
} /* end Test_SendMsg_MaxMsgSizePlusOne */

/*
** Test successfully sending a message on the software bus
*/
void Test_SendMsg_BasicSend(void)
{
    CFE_SB_PipeId_t  PipeId;
    CFE_SB_MsgId_t   MsgId = SB_UT_TLM_MID;
    SB_UT_Test_Tlm_t TlmPkt;
    CFE_SB_MsgPtr_t  TlmPktPtr = (CFE_SB_MsgPtr_t) &TlmPkt;
    int32            PipeDepth = 2;
    int32            ExpRtn;
    int32            ActRtn;
    int32            TestStat = CFE_PASS;

#ifdef UT_VERBOSE
    UT_Text("Begin Test for Basic Send");
#endif

    SB_ResetUnitTest();
    CFE_SB_CreatePipe(&PipeId, PipeDepth, "TestPipe");
    CFE_SB_Subscribe(MsgId, PipeId);
    CFE_SB_InitMsg(&TlmPkt, MsgId, sizeof(TlmPkt), true);
    ActRtn = CFE_SB_SendMsg(TlmPktPtr);
    ExpRtn = CFE_SUCCESS;

    if (ActRtn != ExpRtn)
    {
        snprintf(cMsg, UT_MAX_MESSAGE_LENGTH,
                 "Unexpected return in basic send test, exp=0x%lx, act=0x%lx",
                 (unsigned long) ExpRtn, (unsigned long) ActRtn);
        UT_Text(cMsg);
        TestStat = CFE_FAIL;
    }

    ExpRtn = 3;
    ActRtn = UT_GetNumEventsSent();

    if (ActRtn != ExpRtn)
    {
        snprintf(cMsg, UT_MAX_MESSAGE_LENGTH,
                 "Unexpected rtn from UT_GetNumEventsSent, exp=%ld, act=%ld",
                 (long) ExpRtn, (long) ActRtn);
        UT_Text(cMsg);
        TestStat = CFE_FAIL;
    }

    CFE_SB_DeletePipe(PipeId);
    UT_Report(__FILE__, __LINE__,
              TestStat, "Test_SendMsg_API", "Basic send test");
} /* end Test_SendMsg_BasicSend */

/*
** Test successful send/receive for packet sequence count
*/
void Test_SendMsg_SequenceCount(void)
{
    CFE_SB_PipeId_t  PipeId;
    CFE_SB_MsgId_t   MsgId = SB_UT_TLM_MID;
    CFE_SB_MsgPtr_t  PtrToMsg;
    SB_UT_Test_Tlm_t TlmPkt;
    CFE_SB_MsgPtr_t  TlmPktPtr = (CFE_SB_MsgPtr_t) &TlmPkt;
    uint32           PipeDepth = 10;
    int32            TestStat = CFE_PASS;
    int32            ExpRtn;
    int32            ActRtn;

#ifdef UT_VERBOSE
    UT_Text("Begin Test for Telemetry Sequence Count");
#endif

    SB_ResetUnitTest();
    CFE_SB_CreatePipe(&PipeId, PipeDepth, "SeqCntTestPipe");
    CFE_SB_InitMsg(&TlmPkt, MsgId, sizeof(TlmPkt), true);
    CFE_SB_Subscribe(MsgId, PipeId);
    CCSDS_WR_SEQ(TlmPktPtr->Hdr, 22);
    ActRtn = CFE_SB_SendMsg(TlmPktPtr);
    ExpRtn = CFE_SUCCESS;

    if (ActRtn != ExpRtn)
    {
        snprintf(cMsg, UT_MAX_MESSAGE_LENGTH,
                 "Unexpected return from send in sequence count test, "
                   "exp=0x%lx, act=0x%lx",
                 (unsigned long) ExpRtn, (unsigned long) ActRtn);
        UT_Text(cMsg);
        TestStat = CFE_FAIL;
    }

    ActRtn = CFE_SB_RcvMsg(&PtrToMsg, PipeId, CFE_SB_PEND_FOREVER);
    ExpRtn = CFE_SUCCESS;

    if (ActRtn != ExpRtn)
    {
        snprintf(cMsg, UT_MAX_MESSAGE_LENGTH,
                 "Unexpected return from rcv 1 in sequence count test, "
                   "exp=0x%lx, act=0x%lx",
                 (unsigned long) ExpRtn, (unsigned long) ActRtn);
        UT_Text(cMsg);
        TestStat = CFE_FAIL;
    }
    else if (PtrToMsg == NULL)
    {
        UT_Text("Unexpected NULL return from rcv 1 in sequence count test");
        TestStat = CFE_FAIL;
    }
    else if (CCSDS_RD_SEQ(PtrToMsg->Hdr) != 1)
    {
        snprintf(cMsg, UT_MAX_MESSAGE_LENGTH,
                 "Unexpected sequence count for send in sequence count test, "
                   "exp=1, act=%d",
                 CCSDS_RD_SEQ(PtrToMsg->Hdr));
        UT_Text(cMsg);
        TestStat = CFE_FAIL;
    }

    ActRtn = CFE_SB_PassMsg(TlmPktPtr);
    ExpRtn = CFE_SUCCESS;

    if (ActRtn != ExpRtn)
    {
        snprintf(cMsg, UT_MAX_MESSAGE_LENGTH,
                 "Unexpected return from pass in sequence count test, "
                   "exp=0x%lx, act=0x%lx",
                 (unsigned long) ExpRtn, (unsigned long) ActRtn);
        UT_Text(cMsg);
        TestStat = CFE_FAIL;
    }

    ActRtn = CFE_SB_RcvMsg(&PtrToMsg, PipeId, CFE_SB_PEND_FOREVER);
    ExpRtn = CFE_SUCCESS;

    if (ActRtn != ExpRtn)
    {
        snprintf(cMsg, UT_MAX_MESSAGE_LENGTH,
                 "Unexpected return from rcv 2 in sequence count test, "
                   "exp=0x%lx, act=0x%lx",
                 (unsigned long) ExpRtn, (unsigned long) ActRtn);
        UT_Text(cMsg);
        TestStat = CFE_FAIL;
    }
    else if (PtrToMsg == NULL)
    {
        UT_Text("Unexpected NULL return from rcv 2 in sequence count test");
        TestStat = CFE_FAIL;
    }
    else if (CCSDS_RD_SEQ(PtrToMsg->Hdr) != 22)
    {
        snprintf(cMsg, UT_MAX_MESSAGE_LENGTH,
                 "Unexpected sequence count for pass in sequence count test, "
                   "exp=22, act=%d",
                 CCSDS_RD_SEQ(PtrToMsg->Hdr));
        UT_Text(cMsg);
        TestStat = CFE_FAIL;
    }

    ActRtn = CFE_SB_SendMsg(TlmPktPtr);
    ExpRtn = CFE_SUCCESS;

    if (ActRtn != ExpRtn)
    {
        snprintf(cMsg, UT_MAX_MESSAGE_LENGTH,
                 "Unexpected return from send 2 in sequence count test, "
                   "exp=0x%lx, act=0x%lx",
                 (unsigned long) ExpRtn, (unsigned long) ActRtn);
        UT_Text(cMsg);
        TestStat = CFE_FAIL;
    }

    ActRtn = CFE_SB_RcvMsg(&PtrToMsg, PipeId, CFE_SB_PEND_FOREVER);
    ExpRtn = CFE_SUCCESS;
    if (ActRtn != ExpRtn)
    {
        snprintf(cMsg, UT_MAX_MESSAGE_LENGTH,
                 "Unexpected return from rcv 3 in sequence count test, "
                   "exp=0x%lx, act=0x%lx",
                 (unsigned long) ExpRtn, (unsigned long) ActRtn);
        UT_Text(cMsg);
        TestStat = CFE_FAIL;
    }
    else if (PtrToMsg == NULL)
    {
        UT_Text("Unexpected NULL return from rcv 3 in sequence count test");
        TestStat = CFE_FAIL;
    }
    else if (CCSDS_RD_SEQ(PtrToMsg->Hdr) != 2)
    {
        snprintf(cMsg, UT_MAX_MESSAGE_LENGTH,
                 "Unexpected sequence count for send in sequence count test, "
                   "exp=2, act=%d",
                 CCSDS_RD_SEQ(PtrToMsg->Hdr));
        UT_Text(cMsg);
        TestStat = CFE_FAIL;
    }

    ExpRtn = 3;
    ActRtn = UT_GetNumEventsSent();

    if (ActRtn != ExpRtn)
    {
        snprintf(cMsg, UT_MAX_MESSAGE_LENGTH,
                 "Unexpected rtn from UT_GetNumEventsSent, exp=%ld, act=%ld",
                 (long) ExpRtn, (long) ActRtn);
        UT_Text(cMsg);
        TestStat = CFE_FAIL;
    }

    if (UT_EventIsInHistory(CFE_SB_SUBSCRIPTION_RCVD_EID) == false)
    {
        UT_Text("CFE_SB_SUBSCRIPTION_RCVD_EID not sent");
        TestStat = CFE_FAIL;
    }

    CFE_SB_Unsubscribe(MsgId, PipeId); /* should have no subscribers now */

    CFE_SB_SendMsg(TlmPktPtr); /* increment to 3 */

    CFE_SB_Subscribe(MsgId, PipeId); /* resubscribe so we can receive a msg */

    CFE_SB_SendMsg(TlmPktPtr); /* increment to 4 */

    CFE_SB_RcvMsg(&PtrToMsg, PipeId, CFE_SB_PEND_FOREVER);

    if (CCSDS_RD_SEQ(PtrToMsg->Hdr) != 4)
    {
        snprintf(cMsg, UT_MAX_MESSAGE_LENGTH,
                 "Unexpected sequence count for send in sequence count test, "
                   "exp=4, act=%d",
                 CCSDS_RD_SEQ(PtrToMsg->Hdr));
        UT_Text(cMsg);
        TestStat = CFE_FAIL;
    }

    CFE_SB_DeletePipe(PipeId);
    UT_Report(__FILE__, __LINE__,
              TestStat, "Test_SendMsg_API",
              "Telemetry sequence count test");
} /* end Test_SendMsg_SequenceCount */

/*
** Test send message response to a socket queue 'put' error
*/
void Test_SendMsg_QueuePutError(void)
{
    CFE_SB_PipeId_t  PipeId4Error;
    CFE_SB_MsgId_t   MsgId = SB_UT_TLM_MID;
    SB_UT_Test_Tlm_t TlmPkt;
    CFE_SB_MsgPtr_t  TlmPktPtr = (CFE_SB_MsgPtr_t) &TlmPkt;
    int32            PipeDepth = 2;
    int32            ExpRtn;
    int32            ActRtn;
    int32            TestStat = CFE_PASS;

#ifdef UT_VERBOSE
    UT_Text("Begin Test for QueuePut Error");
#endif

    SB_ResetUnitTest();
    CFE_SB_CreatePipe(&PipeId4Error, PipeDepth, "TestPipe");
    CFE_SB_Subscribe(MsgId, PipeId4Error);
    CFE_SB_InitMsg(&TlmPkt, MsgId, sizeof(TlmPkt), false);
    UT_SetDeferredRetcode(UT_KEY(OS_QueuePut), 1, OS_ERROR);
    ActRtn = CFE_SB_SendMsg(TlmPktPtr);
    ExpRtn = CFE_SUCCESS;

    if (ActRtn != ExpRtn)
    {
        snprintf(cMsg, UT_MAX_MESSAGE_LENGTH,
                 "Unexpected return in QueuePut error test, "
                   "exp=0x%lx, act=0x%lx",
                 (unsigned long) ExpRtn, (unsigned long) ActRtn);
        UT_Text(cMsg);
        TestStat = CFE_FAIL;
    }

    ExpRtn = 5;
    ActRtn = UT_GetNumEventsSent();

    if (ActRtn != ExpRtn)
    {
        snprintf(cMsg, UT_MAX_MESSAGE_LENGTH,
                 "Unexpected rtn from UT_GetNumEventsSent, exp=%ld, act=%ld",
                 (long) ExpRtn, (long) ActRtn);
        UT_Text(cMsg);
        TestStat = CFE_FAIL;
    }

    if (UT_EventIsInHistory(CFE_SB_Q_WR_ERR_EID) == false)
    {
        UT_Text("CFE_SB_Q_WR_ERR_EID not sent");
        TestStat = CFE_FAIL;
    }

    CFE_SB_DeletePipe(PipeId4Error);
    UT_Report(__FILE__, __LINE__,
              TestStat, "Test_SendMsg_API", "QueuePut error test");
} /* end Test_SendMsg_QueuePutError */

/*
** Test send message response when the socket queue is full
*/
void Test_SendMsg_PipeFull(void)
{
    CFE_SB_PipeId_t  PipeId;
    CFE_SB_MsgId_t   MsgId = SB_UT_TLM_MID;
    SB_UT_Test_Tlm_t TlmPkt;
    CFE_SB_MsgPtr_t  TlmPktPtr = (CFE_SB_MsgPtr_t) &TlmPkt;
    int32            PipeDepth = 1;
    int32            ExpRtn;
    int32            ActRtn;
    int32            TestStat = CFE_PASS;

#ifdef UT_VERBOSE
    UT_Text("Begin Test for Pipe Full");
#endif

    SB_ResetUnitTest();
    CFE_SB_InitMsg(&TlmPkt, MsgId, sizeof(TlmPkt), true);
    CFE_SB_CreatePipe(&PipeId, PipeDepth, "PipeFullTestPipe");
    CFE_SB_Subscribe(MsgId, PipeId);

    /* This send should pass */
    ActRtn = CFE_SB_SendMsg(TlmPktPtr);
    ExpRtn = CFE_SUCCESS;

    if (ActRtn != ExpRtn)
    {
        snprintf(cMsg, UT_MAX_MESSAGE_LENGTH,
                 "Unexpected return1 in pipe full test, exp=0x%lx, act=0x%lx",
                 (unsigned long) ExpRtn, (unsigned long) ActRtn);
        UT_Text(cMsg);
        TestStat = CFE_FAIL;
    }

    /* Tell the QueuePut stub to return OS_QUEUE_FULL on its next call */
    UT_SetDeferredRetcode(UT_KEY(OS_QueuePut), 1, OS_QUEUE_FULL);
    ActRtn = CFE_SB_SendMsg(TlmPktPtr);

    /* Pipe overflow causes SendMsg to return CFE_SUCCESS */
    ExpRtn = CFE_SUCCESS;

    if (ActRtn != ExpRtn)
    {
        snprintf(cMsg, UT_MAX_MESSAGE_LENGTH,
                 "Unexpected return2 in pipe full test, exp=0x%lx, act=0x%lx",
                 (unsigned long) ExpRtn, (unsigned long) ActRtn);
        UT_Text(cMsg);
        TestStat = CFE_FAIL;
    }

    ExpRtn = 5;
    ActRtn = UT_GetNumEventsSent();

    if (ActRtn != ExpRtn)
    {
        snprintf(cMsg, UT_MAX_MESSAGE_LENGTH,
                 "Unexpected rtn from UT_GetNumEventsSent, exp=%ld, act=%ld",
                 (long) ExpRtn, (long) ActRtn);
        UT_Text(cMsg);
        TestStat = CFE_FAIL;
    }

    if (UT_EventIsInHistory(CFE_SB_Q_FULL_ERR_EID) == false)
    {
        UT_Text("CFE_SB_Q_FULL_ERR_EID not sent");
        TestStat = CFE_FAIL;
    }

    CFE_SB_DeletePipe(PipeId);
    UT_Report(__FILE__, __LINE__,
              TestStat, "Test_SendMsg_API", "Pipe full test");
} /* end Test_SendMsg_PipeFull */

/*
** Test send message response to too many messages sent to the pipe
*/
void Test_SendMsg_MsgLimitExceeded(void)
{
    CFE_SB_PipeId_t  PipeId;
    CFE_SB_MsgId_t   MsgId = SB_UT_TLM_MID;
    SB_UT_Test_Tlm_t TlmPkt;
    CFE_SB_MsgPtr_t  TlmPktPtr = (CFE_SB_MsgPtr_t) &TlmPkt;
    int32            PipeDepth = 5;
    int32            ExpRtn;
    int32            ActRtn;
    int32            TestStat = CFE_PASS;

#ifdef UT_VERBOSE
    UT_Text("Begin Test for Msg Limit Exceeded");
#endif

    SB_ResetUnitTest();
    CFE_SB_InitMsg(&TlmPkt, MsgId, sizeof(TlmPkt), false);
    CFE_SB_CreatePipe(&PipeId, PipeDepth, "MsgLimTestPipe");

    /* Set maximum allowed messages on the pipe at one time to 1 */
    CFE_SB_SubscribeEx(MsgId, PipeId, CFE_SB_Default_Qos, 1);

    /* First send should pass */
    ActRtn = CFE_SB_SendMsg(TlmPktPtr);
    ExpRtn = CFE_SUCCESS;

    if (ActRtn != ExpRtn)
    {
        snprintf(cMsg, UT_MAX_MESSAGE_LENGTH,
                 "Unexpected return in message limit test1, "
                   "exp=0x%lx, act=0x%lx",
                 (unsigned long) ExpRtn, (unsigned long) ActRtn);
        UT_Text(cMsg);
        TestStat = CFE_FAIL;
    }

    /* This send should produce a MsgId to Pipe Limit Exceeded message, but
     * return success
     */
    ActRtn = CFE_SB_SendMsg(TlmPktPtr);
    ExpRtn = CFE_SUCCESS;

    if (ActRtn != ExpRtn)
    {
        snprintf(cMsg, UT_MAX_MESSAGE_LENGTH,
                 "Unexpected return in message limit test2, "
                   "exp=0x%lx, act=0x%lx",
                 (unsigned long) ExpRtn, (unsigned long) ActRtn);
        UT_Text(cMsg);
        TestStat = CFE_FAIL;
    }

    ExpRtn = 5;
    ActRtn = UT_GetNumEventsSent();

    if (ActRtn != ExpRtn)
    {
        snprintf(cMsg, UT_MAX_MESSAGE_LENGTH,
                 "Unexpected rtn from UT_GetNumEventsSent, exp=%ld, act=%ld",
                 (long) ExpRtn, (long) ActRtn);
        UT_Text(cMsg);
        TestStat = CFE_FAIL;
    }

    if (UT_EventIsInHistory(CFE_SB_MSGID_LIM_ERR_EID) == false)
    {
        UT_Text("CFE_SB_MSGID_LIM_ERR_EID not sent");
        TestStat = CFE_FAIL;
    }

    CFE_SB_DeletePipe(PipeId);
    UT_Report(__FILE__, __LINE__,
              TestStat, "Test_SendMsg_API",
              "Msg Limit Exceeded test");
} /* end Test_SendMsg_MsgLimitExceeded */

/*
** Test send message response to a buffer descriptor allocation failure
*/
void Test_SendMsg_GetPoolBufErr(void)
{
    CFE_SB_PipeId_t  PipeId;
    CFE_SB_MsgId_t   MsgId = SB_UT_TLM_MID;
    SB_UT_Test_Tlm_t TlmPkt;
    CFE_SB_MsgPtr_t  TlmPktPtr = (CFE_SB_MsgPtr_t) &TlmPkt;
    int32            PipeDepth;
    int32            ExpRtn;
    int32            ActRtn;
    int32            TestStat = CFE_PASS;

#ifdef UT_VERBOSE
    UT_Text("Begin Test for GetPoolBufErr");
#endif

    SB_ResetUnitTest();
    PipeDepth = 1;
    CFE_SB_InitMsg(&TlmPkt, MsgId, sizeof(TlmPkt), true);
    CFE_SB_CreatePipe(&PipeId, PipeDepth, "GetPoolErrPipe");
    CFE_SB_Subscribe(MsgId, PipeId);

    /* Have GetPoolBuf stub return error on its next call (buf descriptor
     * allocation failed)
     */
    UT_SetDeferredRetcode(UT_KEY(CFE_ES_GetPoolBuf), 1, CFE_ES_ERR_MEM_BLOCK_SIZE);
    ActRtn = CFE_SB_SendMsg(TlmPktPtr);
    ExpRtn = CFE_SB_BUF_ALOC_ERR;

    if (ActRtn != ExpRtn)
    {
        snprintf(cMsg, UT_MAX_MESSAGE_LENGTH,
                 "Unexpected return in GetPoolBufErr1 test, "
                   "exp=0x%lx, act=0x%lx",
                 (unsigned long) ExpRtn, (unsigned long) ActRtn);
        UT_Text(cMsg);
        TestStat = CFE_FAIL;
    }

    ExpRtn = 4;
    ActRtn = UT_GetNumEventsSent();

    if (ActRtn != ExpRtn)
    {
        snprintf(cMsg, UT_MAX_MESSAGE_LENGTH,
                 "Unexpected rtn from UT_GetNumEventsSent, exp=%ld, act=%ld",
                 (long) ExpRtn, (long) ActRtn);
        UT_Text(cMsg);
        TestStat = CFE_FAIL;
    }

    if (UT_EventIsInHistory(CFE_SB_GET_BUF_ERR_EID) == false)
    {
        UT_Text("CFE_SB_GET_BUF_ERR_EID not sent");
        TestStat = CFE_FAIL;
    }

    CFE_SB_DeletePipe(PipeId);
    UT_Report(__FILE__, __LINE__,
              TestStat, "Test_SendMsg_API", "GetPoolBufErr test");
} /* end Test_SendMsg_GetPoolBufErr */

/*
** Test getting a pointer to a buffer for zero copy mode with buffer
** allocation failures
*/
void Test_SendMsg_ZeroCopyGetPtr(void)
{
    CFE_SB_ZeroCopyHandle_t ZeroCpyBufHndl;
    uint16                  MsgSize = 10;
    cpuaddr                 ExpRtn;
    cpuaddr                 ActRtn;
    int32                   TestStat = CFE_PASS;

#ifdef UT_VERBOSE
    UT_Text("Begin Test for ZeroCopyGetPtr");
#endif

    SB_ResetUnitTest();

    /* Have GetPoolBuf stub return error on its next call (buf descriptor
     * allocation failed)
     */
    UT_SetDeferredRetcode(UT_KEY(CFE_ES_GetPoolBuf), 1, CFE_ES_ERR_MEM_BLOCK_SIZE);
    ActRtn = (cpuaddr) CFE_SB_ZeroCopyGetPtr(MsgSize, &ZeroCpyBufHndl);
    ExpRtn = (cpuaddr) NULL;

    if (ActRtn != ExpRtn)
    {
        snprintf(cMsg, UT_MAX_MESSAGE_LENGTH,
                 "Unexpected return in ZeroCopyGetPtr test (buffer "
                   "descriptor), exp=0x%lx, act=0x%lx",
                 (unsigned long) ExpRtn, (unsigned long) ActRtn);
        UT_Text(cMsg);
        TestStat = CFE_FAIL;
    }

    /* Have GetPoolBuf stub return error on its second call (actual buffer
     * allocation failed)
     */
    UT_SetDeferredRetcode(UT_KEY(CFE_ES_GetPoolBuf), 2, CFE_ES_ERR_MEM_BLOCK_SIZE);
    ActRtn = (cpuaddr) CFE_SB_ZeroCopyGetPtr(MsgSize, &ZeroCpyBufHndl);
    ExpRtn = (cpuaddr) NULL;

    if (ActRtn != ExpRtn)
    {
        snprintf(cMsg, UT_MAX_MESSAGE_LENGTH,
                 "Unexpected return in ZeroCopyGetPtr test, (buffer "
                   "allocation) exp=0x%lx, act=0x%lx",
                 (unsigned long) ExpRtn, (unsigned long) ActRtn);
        UT_Text(cMsg);
        TestStat = CFE_FAIL;
    }


    /* Have GetPoolBuf stub return error on its second call (null buffer
     * returned and error returning the memory to the buffer)
     */
    UT_SetDeferredRetcode(UT_KEY(CFE_ES_GetPoolBuf), 2, -1);
    UT_SetDeferredRetcode(UT_KEY(CFE_ES_PutPoolBuf), 1, 0);
    ActRtn = (cpuaddr) CFE_SB_ZeroCopyGetPtr(MsgSize, &ZeroCpyBufHndl);
    ExpRtn = (cpuaddr) NULL;

    if (ActRtn != ExpRtn)
    {
        snprintf(cMsg, UT_MAX_MESSAGE_LENGTH,
                 "Unexpected return in ZeroCopyGetPtr test, (null buffer, put "
                   "buffer) exp=0x%lx, act=0x%lx",
                 (unsigned long) ExpRtn, (unsigned long) ActRtn);
        UT_Text(cMsg);
        TestStat = CFE_FAIL;
    }

    ExpRtn = 0;
    ActRtn = UT_GetNumEventsSent();

    if (ActRtn != ExpRtn)
    {
        snprintf(cMsg, UT_MAX_MESSAGE_LENGTH,
                 "Unexpected rtn from UT_GetNumEventsSent (get pool buffer), "
                   "exp=%ld, act=%ld",
                 (unsigned long) ExpRtn, (unsigned long) ActRtn);
        UT_Text(cMsg);
        TestStat = CFE_FAIL;
    }

    /* Increase the peak memory and buffers in use above the expected values in
     * order to exercise branch paths
     */
    CFE_SB.StatTlmMsg.Payload.PeakMemInUse = (MsgSize +
                                              sizeof(CFE_SB_BufferD_t)) * 5;
    CFE_SB.StatTlmMsg.Payload.PeakSBBuffersInUse =
      CFE_SB.StatTlmMsg.Payload.SBBuffersInUse + 2;
    ActRtn = (cpuaddr) CFE_SB_ZeroCopyGetPtr(MsgSize, &ZeroCpyBufHndl);
    ExpRtn = (cpuaddr) NULL;

    if (ActRtn == ExpRtn)
    {
        snprintf(cMsg, UT_MAX_MESSAGE_LENGTH,
                 "Unexpected return in ZeroCopyGetPtr test, (branch paths) "
                   "exp=0x%lx, act=0x%lx",
                 (unsigned long) ExpRtn, (unsigned long) ActRtn);
        UT_Text(cMsg);
        TestStat = CFE_FAIL;
    }

    ExpRtn = (MsgSize + sizeof(CFE_SB_BufferD_t)) * 5;
    ActRtn = CFE_SB.StatTlmMsg.Payload.PeakMemInUse;

    if (ActRtn != ExpRtn)
    {
        snprintf(cMsg, UT_MAX_MESSAGE_LENGTH,
                 "Unexpected branch path taken in ZeroCopyGetPtr test "
                   "(memory in use), exp=0x%lx, act=0x%lx",
                 (unsigned long) ExpRtn, (unsigned long) ActRtn);
        UT_Text(cMsg);
        TestStat = CFE_FAIL;
    }

    ExpRtn = CFE_SB.StatTlmMsg.Payload.SBBuffersInUse + 1;
    ActRtn = CFE_SB.StatTlmMsg.Payload.PeakSBBuffersInUse;

    if (ActRtn != ExpRtn)
    {
        snprintf(cMsg, UT_MAX_MESSAGE_LENGTH,
                 "Unexpected branch path taken in ZeroCopyGetPtr test "
                   "(buffers in use), exp=0x%lx, act=0x%lx",
                 (unsigned long) ExpRtn, (unsigned long) ActRtn);
        UT_Text(cMsg);
        TestStat = CFE_FAIL;
    }

    ExpRtn = 0;
    ActRtn = (cpuaddr)UT_GetNumEventsSent();

    if (ActRtn != ExpRtn)
    {
        snprintf(cMsg, UT_MAX_MESSAGE_LENGTH,
                 "Unexpected rtn from UT_GetNumEventsSent (branch paths), "
                   "exp=%lx, act=%lx",
                 (unsigned long) ExpRtn, (unsigned long) ActRtn);
        UT_Text(cMsg);
        TestStat = CFE_FAIL;
    }

    UT_Report(__FILE__, __LINE__,
              TestStat, "Test_SendMsg_API", "ZeroCopyGetPtr test");
} /* end Test_SendMsg_ZeroCopyGetPtr */

/*
** Test successfully sending a message in zero copy mode (telemetry source
** sequence count increments)
*/
void Test_SendMsg_ZeroCopySend(void)
{
    CFE_SB_MsgPtr_t         PtrToMsg;
    CFE_SB_PipeId_t         PipeId;
    CFE_SB_MsgId_t          MsgId = SB_UT_TLM_MID;
    CFE_SB_MsgPtr_t         ZeroCpyMsgPtr = NULL;
    uint32                  PipeDepth = 10;
    CFE_SB_ZeroCopyHandle_t ZeroCpyBufHndl = 0;
    int32                   ExpRtn;
    int32                   ActRtn;
    int32                   TestStat = CFE_PASS;

#ifdef UT_VERBOSE
    UT_Text("Begin Test for CFE_SB_ZeroCopySend");
#endif

    SB_ResetUnitTest();
    CFE_SB_CreatePipe(&PipeId, PipeDepth, "ZeroCpyTestPipe");
    CFE_SB_Subscribe(MsgId, PipeId);
    ZeroCpyMsgPtr = CFE_SB_ZeroCopyGetPtr(sizeof(SB_UT_Test_Tlm_t),
                                          &ZeroCpyBufHndl);

    if (ZeroCpyMsgPtr == NULL)
    {
        UT_Text("Unexpected NULL pointer returned from ZeroCopyGetPtr");
        TestStat = CFE_FAIL;
    }
    else
    {
        CFE_SB_InitMsg(ZeroCpyMsgPtr, MsgId, sizeof(SB_UT_Test_Tlm_t), true);
        CCSDS_WR_SEQ(ZeroCpyMsgPtr->Hdr, 22);
    }

    /* Test response to a get pool information error */
    UT_SetDeferredRetcode(UT_KEY(CFE_ES_GetPoolBufInfo), 1, -1);
    ActRtn = CFE_SB_ZeroCopySend(ZeroCpyMsgPtr, ZeroCpyBufHndl);
    ExpRtn = CFE_SB_BUFFER_INVALID;

    if (ActRtn != ExpRtn)
    {
        snprintf(cMsg, UT_MAX_MESSAGE_LENGTH,
                 "Unexpected return from send in zero copy send test (get "
                   "pool information), exp=0x%lx, act=0x%lx",
                 (unsigned long) ExpRtn, (unsigned long) ActRtn);
        UT_Text(cMsg);
        TestStat = CFE_FAIL;
    }

    /* Test a successful zero copy send */
    ActRtn = CFE_SB_ZeroCopySend(ZeroCpyMsgPtr, ZeroCpyBufHndl);
    ExpRtn = CFE_SUCCESS;

    if (ActRtn != ExpRtn)
    {
        snprintf(cMsg, UT_MAX_MESSAGE_LENGTH,
                 "Unexpected return from send in zero copy send test  "
                   "(success),exp=0x%lx, act=0x%lx",
                 (unsigned long) ExpRtn, (unsigned long) ActRtn);
        UT_Text(cMsg);
        TestStat = CFE_FAIL;
    }

    ActRtn = CFE_SB_RcvMsg(&PtrToMsg, PipeId, CFE_SB_PEND_FOREVER);
    ExpRtn = CFE_SUCCESS;

    if (ActRtn != ExpRtn)
    {
        snprintf(cMsg, UT_MAX_MESSAGE_LENGTH,
                 "Unexpected return from rcv in zero copy send test, "
                   "exp=0x%lx, act=0x%lx",
                 (unsigned long) ExpRtn, (unsigned long) ActRtn);
        UT_Text(cMsg);
        TestStat = CFE_FAIL;
    }

    if (PtrToMsg == NULL)
    {
        UT_Text("Unexpected NULL return from rcv in zero copy send test");
        TestStat = CFE_FAIL;
    }
    else if (CCSDS_RD_SEQ(PtrToMsg->Hdr) != 1)
    {
        snprintf(cMsg, UT_MAX_MESSAGE_LENGTH,
                 "Unexpected sequence count for send in sequence count test, "
                   "exp=1, act=%d",
                 CCSDS_RD_SEQ(PtrToMsg->Hdr));
        UT_Text(cMsg);
        TestStat = CFE_FAIL;
    }

    ExpRtn = 3;
    ActRtn = UT_GetNumEventsSent();

    if (ActRtn != ExpRtn)
    {
        snprintf(cMsg, UT_MAX_MESSAGE_LENGTH,
                 "Unexpected rtn from UT_GetNumEventsSent, exp=%ld, act=%ld",
                 (long) ExpRtn, (long) ActRtn);
        UT_Text(cMsg);
        TestStat = CFE_FAIL;
    }

    if (UT_EventIsInHistory(CFE_SB_SUBSCRIPTION_RCVD_EID) == false)
    {
        UT_Text("CFE_SB_SUBSCRIPTION_RCVD_EID not sent");
        TestStat = CFE_FAIL;
    }

    CFE_SB_DeletePipe(PipeId);
    UT_Report(__FILE__, __LINE__,
              TestStat, "Test_SendMsg_API",
              "CFE_SB_ZeroCopySend test");
} /* end Test_SendMsg_ZeroCopySend */

/*
** Test successfully sending a message in zero copy mode (telemetry source
** sequence count is unchanged)
*/
void Test_SendMsg_ZeroCopyPass(void)
{
    CFE_SB_MsgPtr_t PtrToMsg;
    CFE_SB_PipeId_t PipeId;
    CFE_SB_MsgId_t          MsgId = SB_UT_TLM_MID;
    CFE_SB_MsgPtr_t         ZeroCpyMsgPtr = NULL;
    uint32                  PipeDepth = 10;
    CFE_SB_ZeroCopyHandle_t ZeroCpyBufHndl = 0;
    uint16                  Seq = 22;
    int32                   ExpRtn;
    int32                   ActRtn;
    int32                   TestStat = CFE_PASS;

#ifdef UT_VERBOSE
    UT_Text("Begin Test for CFE_SB_ZeroCopyPass");
#endif

    SB_ResetUnitTest();
    CFE_SB_CreatePipe(&PipeId, PipeDepth, "ZeroCpyPassTestPipe");
    CFE_SB_Subscribe(MsgId, PipeId);
    ZeroCpyMsgPtr = CFE_SB_ZeroCopyGetPtr(sizeof(SB_UT_Test_Tlm_t),
                                          &ZeroCpyBufHndl);

    if (ZeroCpyMsgPtr == NULL)
    {
        UT_Text("Unexpected NULL pointer returned from ZeroCopyGetPtr");
        TestStat = CFE_FAIL;
    }
    else
    {
      CFE_SB_InitMsg(ZeroCpyMsgPtr, MsgId, sizeof(SB_UT_Test_Tlm_t), true);
      CCSDS_WR_SEQ(ZeroCpyMsgPtr->Hdr, Seq);
    }

    /* Test response to a get pool information error */
    UT_SetDeferredRetcode(UT_KEY(CFE_ES_GetPoolBufInfo), 1, -1);
    ActRtn = CFE_SB_ZeroCopyPass(ZeroCpyMsgPtr, ZeroCpyBufHndl);
    ExpRtn = CFE_SB_BUFFER_INVALID;

    if (ActRtn != ExpRtn)
    {
        snprintf(cMsg, UT_MAX_MESSAGE_LENGTH,
                 "Unexpected return from send in zero copy pass test (get "
                   "pool information) exp=0x%lx, act=0x%lx",
                 (unsigned long) ExpRtn, (unsigned long) ActRtn);
        UT_Text(cMsg);
        TestStat = CFE_FAIL;
    }

    /* Test a successful zero copy pass */
    ActRtn = CFE_SB_ZeroCopyPass(ZeroCpyMsgPtr, ZeroCpyBufHndl);
    ExpRtn = CFE_SUCCESS;

    if (ActRtn != ExpRtn)
    {
        snprintf(cMsg, UT_MAX_MESSAGE_LENGTH,
                 "Unexpected return from send in zero copy pass test "
                   "(success), exp=0x%lx, act=0x%lx",
                 (unsigned long) ExpRtn, (unsigned long) ActRtn);
        UT_Text(cMsg);
        TestStat = CFE_FAIL;
    }

    ActRtn = CFE_SB_RcvMsg(&PtrToMsg, PipeId, CFE_SB_PEND_FOREVER);
    ExpRtn = CFE_SUCCESS;

    if (ActRtn != ExpRtn)
    {
        snprintf(cMsg, UT_MAX_MESSAGE_LENGTH,
                 "Unexpected return from receive in zero copy pass test, "
                   "exp=0x%lx, act=0x%lx",
                 (unsigned long) ExpRtn, (unsigned long) ActRtn);
        UT_Text(cMsg);
        TestStat = CFE_FAIL;
    }

    if (PtrToMsg == NULL)
    {
        UT_Text("Unexpected NULL return from receive in zero copy pass test");
        TestStat = CFE_FAIL;
    }
    else if (CCSDS_RD_SEQ(PtrToMsg->Hdr) != Seq)
    {
        snprintf(cMsg, UT_MAX_MESSAGE_LENGTH,
                 "Unexpected sequence count for send in sequence count test, "
                   "exp=%d, act=%d",
                 Seq, CCSDS_RD_SEQ(PtrToMsg->Hdr));
        UT_Text(cMsg);
        TestStat = CFE_FAIL;
    }

    ExpRtn = 3;
    ActRtn = UT_GetNumEventsSent();

    if (ActRtn != ExpRtn)
    {
        snprintf(cMsg, UT_MAX_MESSAGE_LENGTH,
                 "Unexpected rtn from UT_GetNumEventsSent, exp=%ld, act=%ld",
                 (long) ExpRtn, (long) ActRtn);
        UT_Text(cMsg);
        TestStat = CFE_FAIL;
    }

    if (UT_EventIsInHistory(CFE_SB_SUBSCRIPTION_RCVD_EID) == false)
    {
        UT_Text("CFE_SB_SUBSCRIPTION_RCVD_EID not sent");
        TestStat = CFE_FAIL;
    }

    CFE_SB_DeletePipe(PipeId);
    UT_Report(__FILE__, __LINE__,
              TestStat, "Test_SendMsg_API",
              "CFE_SB_ZeroCopyPass test");
} /* end Test_SendMsg_ZeroCopyPass */

/*
** Test releasing a pointer to a buffer for zero copy mode
*/
void Test_SendMsg_ZeroCopyReleasePtr(void)
{
    CFE_SB_MsgPtr_t         ZeroCpyMsgPtr1 = NULL;
    CFE_SB_MsgPtr_t         ZeroCpyMsgPtr2 = NULL;
    CFE_SB_MsgPtr_t         ZeroCpyMsgPtr3 = NULL;
    CFE_SB_ZeroCopyHandle_t ZeroCpyBufHndl1 = 0;
    CFE_SB_ZeroCopyHandle_t ZeroCpyBufHndl2 = 0;
    CFE_SB_ZeroCopyHandle_t ZeroCpyBufHndl3 = 0;
    uint16                  MsgSize = 10;
    int32                   ExpRtn;
    int32                   ActRtn;
    int32                   TestStat = CFE_PASS;

#ifdef UT_VERBOSE
    UT_Text("Begin Test for ZeroCopyReleasePtr");
#endif

    SB_ResetUnitTest();
    ZeroCpyMsgPtr1 = CFE_SB_ZeroCopyGetPtr(MsgSize, &ZeroCpyBufHndl1);
    ZeroCpyMsgPtr2 = CFE_SB_ZeroCopyGetPtr(MsgSize, &ZeroCpyBufHndl2);
    ZeroCpyMsgPtr3 = CFE_SB_ZeroCopyGetPtr(MsgSize, &ZeroCpyBufHndl3);
    ActRtn = CFE_SB_ZeroCopyReleasePtr(ZeroCpyMsgPtr2, ZeroCpyBufHndl2);
    ExpRtn = CFE_SUCCESS;

    /* Test successful release of the first buffer */
    if (ActRtn != ExpRtn)
    {
        snprintf(cMsg, UT_MAX_MESSAGE_LENGTH,
                 "Unexpected return in ZeroCopyReleasePtr test (success 1), "
                   "exp=0x%lx, act=0x%lx",
                 (unsigned long) ExpRtn, (unsigned long) ActRtn);
        UT_Text(cMsg);
        TestStat = CFE_FAIL;
    }

    /* Test response to an invalid buffer */
    UT_SetDeferredRetcode(UT_KEY(CFE_ES_GetPoolBufInfo), 1, -1);
    ActRtn = CFE_SB_ZeroCopyReleasePtr(ZeroCpyMsgPtr2, ZeroCpyBufHndl2);
    ExpRtn = CFE_SB_BUFFER_INVALID;

    if (ActRtn != ExpRtn)
    {
        snprintf(cMsg, UT_MAX_MESSAGE_LENGTH,
                 "Unexpected return in ZeroCopyReleasePtr test (get pool "
                   "information error), exp=0x%lx, act=0x%lx",
                 (unsigned long) ExpRtn, (unsigned long) ActRtn);
        UT_Text(cMsg);
        TestStat = CFE_FAIL;
    }

    /* Test response to a null message pointer */
    ActRtn = CFE_SB_ZeroCopyReleasePtr(NULL, ZeroCpyBufHndl2);
    ExpRtn = CFE_SB_BUFFER_INVALID;

    if (ActRtn != ExpRtn)
    {
        snprintf(cMsg, UT_MAX_MESSAGE_LENGTH,
                 "Unexpected return in ZeroCopyReleasePtr test (null "
                   "message pointer error), exp=0x%lx, act=0x%lx",
                 (unsigned long) ExpRtn, (unsigned long) ActRtn);
        UT_Text(cMsg);
        TestStat = CFE_FAIL;
    }

    /* Test response to an invalid message pointer */
    ActRtn = CFE_SB_ZeroCopyReleasePtr((CFE_SB_Msg_t *) 0x1234,
                                       ZeroCpyBufHndl2);
    ExpRtn = CFE_SB_BUFFER_INVALID;

    if (ActRtn != ExpRtn)
    {
        snprintf(cMsg, UT_MAX_MESSAGE_LENGTH,
                 "Unexpected return in ZeroCopyReleasePtr test (invalid "
                   "message pointer error), exp=0x%lx, act=0x%lx",
                 (unsigned long) ExpRtn, (unsigned long) ActRtn);
        UT_Text(cMsg);
        TestStat = CFE_FAIL;
    }

    /* Test path when return the descriptor to the pool fails in
     * CFE_SB_ZeroCopyReleaseDesc
     */
    UT_SetDeferredRetcode(UT_KEY(CFE_ES_PutPoolBuf), 1, -1);
    ActRtn = CFE_SB_ZeroCopyReleasePtr(ZeroCpyMsgPtr2, ZeroCpyBufHndl2);
    ExpRtn = CFE_SUCCESS;

    if (ActRtn != ExpRtn)
    {
        snprintf(cMsg, UT_MAX_MESSAGE_LENGTH,
                 "Unexpected return in ZeroCopyReleasePtr test (return "
                   "descriptor to buffer error), exp=0x%lx, act=0x%lx",
                 (unsigned long) ExpRtn, (unsigned long) ActRtn);
        UT_Text(cMsg);
        TestStat = CFE_FAIL;
    }

    /* Test path when return the buffer to the pool fails in
     * CFE_SB_ZeroCopyReleasePtr
     */
    UT_SetDeferredRetcode(UT_KEY(CFE_ES_PutPoolBuf), 2, -1);
    ActRtn = CFE_SB_ZeroCopyReleasePtr(ZeroCpyMsgPtr2, ZeroCpyBufHndl2);
    ExpRtn = CFE_SUCCESS;

    if (ActRtn != ExpRtn)
    {
        snprintf(cMsg, UT_MAX_MESSAGE_LENGTH,
                 "Unexpected return in ZeroCopyReleasePtr test (return buffer "
                   "to pool error), exp=0x%lx, act=0x%lx",
                 (unsigned long) ExpRtn, (unsigned long) ActRtn);
        UT_Text(cMsg);
        TestStat = CFE_FAIL;
    }

    /* Test successful release of the second buffer */
    ActRtn = CFE_SB_ZeroCopyReleasePtr(ZeroCpyMsgPtr3, ZeroCpyBufHndl3);
    ExpRtn = CFE_SUCCESS;

    if (ActRtn != ExpRtn)
    {
        snprintf(cMsg, UT_MAX_MESSAGE_LENGTH,
                 "Unexpected return in ZeroCopyReleasePtr test (success 2), "
                   "exp=0x%lx, act=0x%lx",
                 (unsigned long) ExpRtn, (unsigned long) ActRtn);
        UT_Text(cMsg);
        TestStat = CFE_FAIL;
    }

    /* Test successful release of the third buffer */
    ActRtn = CFE_SB_ZeroCopyReleasePtr(ZeroCpyMsgPtr1, ZeroCpyBufHndl1);
    ExpRtn = CFE_SUCCESS;

    if (ActRtn != ExpRtn)
    {
        snprintf(cMsg, UT_MAX_MESSAGE_LENGTH,
                 "Unexpected return in ZeroCopyReleasePtr test (success 3), "
                   "exp=0x%lx, act=0x%lx",
                 (unsigned long) ExpRtn, (unsigned long) ActRtn);
        UT_Text(cMsg);
        TestStat = CFE_FAIL;
    }

    ExpRtn = 0;
    ActRtn = UT_GetNumEventsSent();

    if (ActRtn != ExpRtn)
    {
        snprintf(cMsg, UT_MAX_MESSAGE_LENGTH,
                 "Unexpected rtn from UT_GetNumEventsSent, exp=%lx, act=%lx",
                 (unsigned long) ExpRtn, (unsigned long) ActRtn);
        UT_Text(cMsg);
        TestStat = CFE_FAIL;
    }

    UT_Report(__FILE__, __LINE__,
              TestStat, "Test_SendMsg_API",
              "ZeroCopyReleasePtr test");
} /* end Test_SendMsg_ZeroCopyReleasePtr */

/*
** Test send message response with the destination disabled
*/
void Test_SendMsg_DisabledDestination(void)
{
    CFE_SB_PipeId_t       PipeId;
    CFE_SB_MsgId_t        MsgId = SB_UT_TLM_MID;
    SB_UT_Test_Tlm_t      TlmPkt;
    CFE_SB_MsgPtr_t       TlmPktPtr = (CFE_SB_MsgPtr_t) &TlmPkt;
    CFE_SB_DestinationD_t *DestPtr;
    int32                 PipeDepth;
    int32                 ExpRtn;
    int32                 ActRtn;
    int32                 TestStat = CFE_PASS;

#ifdef UT_VERBOSE
    UT_Text("Begin Test for Send w/Disabled Destination");
#endif

    SB_ResetUnitTest();
    PipeDepth = 2;
    CFE_SB_CreatePipe(&PipeId, PipeDepth, "TestPipe");
    CFE_SB_Subscribe(MsgId, PipeId);
    DestPtr = CFE_SB_GetDestPtr(CFE_SB_ConvertMsgIdtoMsgKey(MsgId), PipeId);
    DestPtr->Active = CFE_SB_INACTIVE;
    CFE_SB_InitMsg(&TlmPkt, MsgId, sizeof(TlmPkt), true);
    ActRtn = CFE_SB_SendMsg(TlmPktPtr);
    ExpRtn = CFE_SUCCESS;

    if (ActRtn != ExpRtn)
    {
        snprintf(cMsg, UT_MAX_MESSAGE_LENGTH,
                 "Unexpected return in disabled destination test, "
                   "exp=0x%lx, act=0x%lx",
                 (unsigned long) ExpRtn, (unsigned long) ActRtn);
        UT_Text(cMsg);
        TestStat = CFE_FAIL;
    }

    ExpRtn = 3;
    ActRtn = UT_GetNumEventsSent();

    if (ActRtn != ExpRtn)
    {
        snprintf(cMsg, UT_MAX_MESSAGE_LENGTH,
                 "Unexpected rtn from UT_GetNumEventsSent, exp=%ld, act=%ld",
                 (long) ExpRtn, (long) ActRtn);
        UT_Text(cMsg);
        TestStat = CFE_FAIL;
    }

    if (UT_EventIsInHistory(CFE_SB_SUBSCRIPTION_RCVD_EID) == false)
    {
        UT_Text("CFE_SB_SUBSCRIPTION_RCVD_EID not sent");
        TestStat = CFE_FAIL;
    }

    CFE_SB_DeletePipe(PipeId);
    UT_Report(__FILE__, __LINE__,
              TestStat, "Test_SendMsg_API",
              "Disabled destination test");
} /* end Test_SendMsg_DisabledDestination */

/*
** Test successfully sending a message with the metadata
*/
void Test_SendMsg_SendWithMetadata(void)
{
    CFE_SB_PipeId_t PipeId;
    CFE_SB_MsgId_t  MsgId = SB_UT_TLM_MID;

    struct
    {
        /* To exercise the CFE_SB_SEND_ZEROCOPY feature,
         * the packet data must already be enclosed in a
         * buffer descriptor
         */
        CFE_SB_BufferD_t  BufDesc;
        SB_UT_Test_Tlm_t  TlmPkt;
    } TlmPktBufDesc;

    CFE_SB_MsgPtr_t TlmPktPtr = (CFE_SB_MsgPtr_t) &TlmPktBufDesc.TlmPkt;
    int32           PipeDepth;
    int32           ExpRtn;
    int32           ActRtn;
    int32           TestStat = CFE_PASS;

#ifdef UT_VERBOSE
    UT_Text("Begin Test for Send with Metadata (SendMsgFull)");
#endif

    memset(&TlmPktBufDesc, 0, sizeof(TlmPktBufDesc));
    SB_ResetUnitTest();
    PipeDepth = 2;
    CFE_SB_CreatePipe(&PipeId, PipeDepth, "TestPipe");
    CFE_SB_Subscribe(MsgId, PipeId);
    CFE_SB_InitMsg(&TlmPktBufDesc.TlmPkt, MsgId,
                   sizeof(TlmPktBufDesc.TlmPkt), true);
    ActRtn = CFE_SB_SendMsgFull(TlmPktPtr, CFE_SB_DO_NOT_INCREMENT,
                                CFE_SB_SEND_ZEROCOPY);
    ExpRtn = CFE_SUCCESS;

    if (ActRtn != ExpRtn)
    {
        snprintf(cMsg, UT_MAX_MESSAGE_LENGTH,
                 "Unexpected return in send with metadata test, "
                   "exp=0x%lx, act=0x%lx",
                 (unsigned long) ExpRtn, (unsigned long) ActRtn);
        UT_Text(cMsg);
        TestStat = CFE_FAIL;
    }

    ExpRtn = 3;
    ActRtn = UT_GetNumEventsSent();

    if (ActRtn != ExpRtn)
    {
        snprintf(cMsg, UT_MAX_MESSAGE_LENGTH,
                 "Unexpected rtn from UT_GetNumEventsSent, exp=%ld, act=%ld",
                 (long) ExpRtn, (long) ActRtn);
        UT_Text(cMsg);
        TestStat = CFE_FAIL;
    }

    CFE_SB_DeletePipe(PipeId);
    UT_Report(__FILE__, __LINE__,
              TestStat, "Test_SendMsg_API",
              "Send with metadata test");

} /* end Test_SendMsg_SendWithMetadata */

/*
** Test response to sending a message with an invalid ID and ZeroCopy is set
*/
void Test_SendMsg_InvalidMsgId_ZeroCopy(void)
{
    SB_UT_Test_Tlm_t TlmPkt;
    CFE_SB_MsgPtr_t  TlmPktPtr;
    int32            ExpRtn;
    int32            ActRtn;
    int32            TestStat = CFE_PASS;

#ifdef UT_VERBOSE
    UT_Text("Begin Test for Invalid Message ID (ZeroCopy)");
#endif

    SB_ResetUnitTest();
    TlmPktPtr = CFE_SB_ZeroCopyGetPtr(sizeof(SB_UT_Test_Tlm_t),
                                      (CFE_SB_ZeroCopyHandle_t *) &TlmPkt);
    if (TlmPktPtr == NULL)
    {
        UT_Text("Unexpected NULL pointer returned from ZeroCopyGetPtr");
        TestStat = CFE_FAIL;
    }
    else
    {
        CFE_SB_InitMsg(TlmPktPtr, CFE_SB_INVALID_MSG_ID,
        		       sizeof(SB_UT_Test_Tlm_t), true);
        ActRtn = CFE_SB_SendMsgFull(TlmPktPtr, CFE_SB_INCREMENT_TLM,
                                    CFE_SB_SEND_ZEROCOPY);
        ExpRtn = CFE_SB_BAD_ARGUMENT;

        if (ActRtn != ExpRtn)
        {
            snprintf(cMsg, UT_MAX_MESSAGE_LENGTH,
                     "Unexpected return in invalid message ID test, "
                       "exp=0x%lx, act=0x%lx",
                     (unsigned long) ExpRtn, (unsigned long) ActRtn);
            UT_Text(cMsg);
            TestStat = CFE_FAIL;
        }
    }

    ExpRtn = 1;
    ActRtn = UT_GetNumEventsSent();

    if (ActRtn != ExpRtn)
    {
        snprintf(cMsg, UT_MAX_MESSAGE_LENGTH,
                 "Unexpected rtn from UT_GetNumEventsSent, exp=%lx, act=%lx",
                 (unsigned long) ExpRtn, (unsigned long) ActRtn);
        UT_Text(cMsg);
        TestStat = CFE_FAIL;
    }

    if (UT_EventIsInHistory(CFE_SB_SEND_INV_MSGID_EID) == false)
    {
        UT_Text("CFE_SB_SEND_INV_MSGID_EID not sent");
        TestStat = CFE_FAIL;
    }

    UT_Report(__FILE__, __LINE__,
              TestStat, "Test_SendMsg_API",
                  "Invalid message ID test (ZeroCopy)");
} /* end Test_SendMsg_InvalidMsgId_ZeroCopy */

/*
** Test response to sending a message with the message size larger than allowed
** and ZeroCopy is set
*/
void Test_SendMsg_MaxMsgSizePlusOne_ZeroCopy(void)
{
    CFE_SB_MsgId_t   MsgId = SB_UT_TLM_MID;
    SB_UT_Test_Tlm_t TlmPkt;
    CFE_SB_MsgPtr_t  TlmPktPtr;
    int32            ExpRtn;
    int32            ActRtn;
    int32            TestStat = CFE_PASS;

#ifdef UT_VERBOSE
    UT_Text("Begin Test for Maximum Message Size Plus One (ZeroCopy)");
#endif

    SB_ResetUnitTest();
    TlmPktPtr = CFE_SB_ZeroCopyGetPtr(sizeof(SB_UT_Test_Tlm_t),
    		                          (CFE_SB_ZeroCopyHandle_t *) &TlmPkt);
    if (TlmPktPtr == NULL)
    {
        UT_Text("Unexpected NULL pointer returned from ZeroCopyGetPtr");
        TestStat = CFE_FAIL;
    }
    else
    {
        CFE_SB_InitMsg(TlmPktPtr, MsgId, CFE_MISSION_SB_MAX_SB_MSG_SIZE + 1, false);
        ActRtn = CFE_SB_SendMsgFull(TlmPktPtr, CFE_SB_INCREMENT_TLM,
                                    CFE_SB_SEND_ZEROCOPY);
        ExpRtn = CFE_SB_MSG_TOO_BIG;

        if (ActRtn != ExpRtn)
        {
            snprintf(cMsg, UT_MAX_MESSAGE_LENGTH,
                     "Unexpected return in maximum message size plus one "
                       "test, exp=0x%lx, act=0x%lx",
                     (unsigned long) ExpRtn, (unsigned long) ActRtn);
            UT_Text(cMsg);
            TestStat = CFE_FAIL;
        }
    }

    ExpRtn = 1;
    ActRtn = UT_GetNumEventsSent();

    if (ActRtn != ExpRtn)
    {
        snprintf(cMsg, UT_MAX_MESSAGE_LENGTH,
                 "Unexpected rtn from UT_GetNumEventsSent, exp=%lx, act=%lx",
                     (unsigned long) ExpRtn, (unsigned long) ActRtn);
        UT_Text(cMsg);
        TestStat = CFE_FAIL;
    }

    if (UT_EventIsInHistory(CFE_SB_MSG_TOO_BIG_EID) == false)
    {
        UT_Text("CFE_SB_MSG_TOO_BIG_EID not sent");
        TestStat = CFE_FAIL;
    }

    UT_Report(__FILE__, __LINE__,
              TestStat, "Test_SendMsg_API",
              "Maximum message size plus one test (ZeroCopy)");
} /* end Test_SendMsg_MaxMsgSizePlusOne_ZeroCopy */

/*
** Test response to sending a message which has no subscribers and ZeroCopy is
** set
*/
void Test_SendMsg_NoSubscribers_ZeroCopy(void)
{
    CFE_SB_MsgId_t   MsgId = SB_UT_TLM_MID;
    SB_UT_Test_Tlm_t TlmPkt;
    CFE_SB_MsgPtr_t  TlmPktPtr;
    int32            ExpRtn;
    int32            ActRtn;
    int32            TestStat = CFE_PASS;

#ifdef UT_VERBOSE
    UT_Text("Begin Test for No Subscribers (ZeroCopy)");
#endif

    SB_ResetUnitTest();
    TlmPktPtr = CFE_SB_ZeroCopyGetPtr(sizeof(SB_UT_Test_Tlm_t),
    		                          (CFE_SB_ZeroCopyHandle_t *) &TlmPkt);
    if (TlmPktPtr == NULL)
    {
        UT_Text("Unexpected NULL pointer returned from ZeroCopyGetPtr");
        TestStat = CFE_FAIL;
    }
    else
    {
        CFE_SB_InitMsg(TlmPktPtr, MsgId, sizeof(SB_UT_Test_Tlm_t), true);
        ActRtn = CFE_SB_SendMsgFull(TlmPktPtr, CFE_SB_INCREMENT_TLM,
                                    CFE_SB_SEND_ZEROCOPY);
        ExpRtn = CFE_SUCCESS;

        if (ActRtn != ExpRtn)
        {
            snprintf(cMsg, UT_MAX_MESSAGE_LENGTH,
                     "Unexpected return in no subscribers test, "
                       "exp=0x%lx, act=0x%lx",
                     (unsigned long) ExpRtn, (unsigned long) ActRtn);
            UT_Text(cMsg);
            TestStat = CFE_FAIL;
        }
    }

    ExpRtn = 1;
    ActRtn = UT_GetNumEventsSent();

    if (ActRtn != ExpRtn)
    {
        snprintf(cMsg, UT_MAX_MESSAGE_LENGTH,
                 "Unexpected rtn from UT_GetNumEventsSent, exp=%lx, act=%lx",
                     (unsigned long) ExpRtn, (unsigned long) ActRtn);
        UT_Text(cMsg);
        TestStat = CFE_FAIL;
    }

    if (UT_EventIsInHistory(CFE_SB_SEND_NO_SUBS_EID) == false)
    {
        UT_Text("CFE_SB_SEND_NO_SUBS_EID not sent");
        TestStat = CFE_FAIL;
    }

    UT_Report(__FILE__, __LINE__,
              TestStat, "Test_SendMsg_API",
              "No subscribers test (ZeroCopy)");
} /* end Test_SendMsg_NoSubscribers_ZeroCopy */

/*
** Function for calling SB receive message API test functions
*/
void Test_RcvMsg_API(void)
{
#ifdef UT_VERBOSE
    UT_Text("Begin Test_RcvMsg_API");
#endif

    Test_RcvMsg_InvalidPipeId();
    Test_RcvMsg_InvalidTimeout();
    Test_RcvMsg_Poll();
    Test_RcvMsg_GetLastSenderNull();
    Test_RcvMsg_GetLastSenderInvalidPipe();
    Test_RcvMsg_GetLastSenderInvalidCaller();
    Test_RcvMsg_GetLastSenderSuccess();
    Test_RcvMsg_Timeout();
    Test_RcvMsg_PipeReadError();
    Test_RcvMsg_PendForever();
    Test_RcvMsg_InvalidBufferPtr();

#ifdef UT_VERBOSE
    UT_Text("End Test_RcvMsg_API\n");
#endif
} /* end Test_RcvMsg_API */

/*
** Test receiving a message from the software bus with an invalid pipe ID
*/
void Test_RcvMsg_InvalidPipeId(void)
{
    CFE_SB_MsgPtr_t PtrToMsg;
    CFE_SB_PipeId_t InvalidPipeId = 20;
    int32           ExpRtn;
    int32           ActRtn;
    int32           TestStat = CFE_PASS;

#ifdef UT_VERBOSE
    UT_Text("Begin Test for Rcv - Invalid PipeId Rcv");
#endif

    SB_ResetUnitTest();
    CFE_SB.PipeTbl[InvalidPipeId].InUse = CFE_SB_NOT_IN_USE;
    ActRtn = CFE_SB_RcvMsg(&PtrToMsg, InvalidPipeId, CFE_SB_POLL);
    ExpRtn = CFE_SB_BAD_ARGUMENT;

    if (ActRtn != ExpRtn)
    {
        snprintf(cMsg, UT_MAX_MESSAGE_LENGTH,
                 "Unexpected return in invalid pipe ID test, "
                   "exp=0x%lx, act=0x%lx",
                 (unsigned long) ExpRtn, (unsigned long) ActRtn);
        UT_Text(cMsg);
        TestStat = CFE_FAIL;
    }

    ExpRtn = 1;
    ActRtn = UT_GetNumEventsSent();

    if (ActRtn != ExpRtn)
    {
        snprintf(cMsg, UT_MAX_MESSAGE_LENGTH,
                 "Unexpected rtn from UT_GetNumEventsSent, exp=%lx, act=%lx",
                 (unsigned long) ExpRtn, (unsigned long) ActRtn);
        UT_Text(cMsg);
        TestStat = CFE_FAIL;
    }

    if (UT_EventIsInHistory(CFE_SB_BAD_PIPEID_EID) == false)
    {
        UT_Text("CFE_SB_BAD_PIPEID_EID not sent");
        TestStat = CFE_FAIL;
    }

    UT_Report(__FILE__, __LINE__,
              TestStat, "Test_RcvMsg_API", "Invalid pipe ID test");
} /* end Test_RcvMsg_InvalidPipeId */

/*
** Test receiving a message response to invalid timeout value (< -1)
*/
void Test_RcvMsg_InvalidTimeout(void)
{
    CFE_SB_MsgPtr_t PtrToMsg;
    CFE_SB_PipeId_t PipeId;
    uint32          PipeDepth = 10;
    int32           TimeOut = -5;
    int32           ExpRtn;
    int32           ActRtn;
    int32           TestStat = CFE_PASS;

#ifdef UT_VERBOSE
    UT_Text("Begin Test for Rcv - Invalid Timeout");
#endif

    SB_ResetUnitTest();
    CFE_SB_CreatePipe(&PipeId, PipeDepth, "RcvMsgTestPipe");
    ActRtn = CFE_SB_RcvMsg(&PtrToMsg, PipeId, TimeOut);
    ExpRtn = CFE_SB_BAD_ARGUMENT;

    if (ActRtn != ExpRtn)
    {
        snprintf(cMsg, UT_MAX_MESSAGE_LENGTH,
                 "Unexpected return in invalid timeout test, "
                   "exp=0x%lx, act=0x%lx",
                 (unsigned long) ExpRtn, (unsigned long) ActRtn);
        UT_Text(cMsg);
        TestStat = CFE_FAIL;
    }

    ExpRtn = 2;
    ActRtn = UT_GetNumEventsSent();

    if (ActRtn != ExpRtn)
    {
        snprintf(cMsg, UT_MAX_MESSAGE_LENGTH,
                 "Unexpected rtn from UT_GetNumEventsSent, "
                   "exp=%lx, act=%lx",
                 (unsigned long) ExpRtn, (unsigned long) ActRtn);
        UT_Text(cMsg);
        TestStat = CFE_FAIL;
    }

    if (UT_EventIsInHistory(CFE_SB_RCV_BAD_ARG_EID) == false)
    {
        UT_Text("CFE_SB_RCV_BAD_ARG_EID not sent");
        TestStat = CFE_FAIL;
    }

    CFE_SB_DeletePipe(PipeId);
    UT_Report(__FILE__, __LINE__,
              TestStat, "Test_RcvMsg_API", "Invalid timeout test");
} /* end Test_RcvMsg_InvalidTimeout */

/*
** Test receiving a message response when there is no message on the queue
*/
void Test_RcvMsg_Poll(void)
{
    CFE_SB_MsgPtr_t PtrToMsg;
    CFE_SB_PipeId_t PipeId;
    uint32          PipeDepth = 10;
    int32           ExpRtn;
    int32           ActRtn;
    int32           TestStat = CFE_PASS;

#ifdef UT_VERBOSE
    UT_Text("Begin Test for Poll Receive");
#endif

    SB_ResetUnitTest();
    CFE_SB_CreatePipe(&PipeId, PipeDepth, "RcvMsgTestPipe");
    ActRtn = CFE_SB_RcvMsg(&PtrToMsg, PipeId, CFE_SB_POLL);
    ExpRtn = CFE_SB_NO_MESSAGE;

    if (ActRtn != ExpRtn)
    {
        snprintf(cMsg, UT_MAX_MESSAGE_LENGTH,
                 "Unexpected return in poll receive test, "
                   "exp=0x%lx, act=0x%lx",
                 (unsigned long) ExpRtn, (unsigned long) ActRtn);
        UT_Text(cMsg);
        TestStat = CFE_FAIL;
    }

    ExpRtn = 1;
    ActRtn = UT_GetNumEventsSent();

    if (ActRtn != ExpRtn)
    {
        snprintf(cMsg, UT_MAX_MESSAGE_LENGTH,
                 "Unexpected rtn from UT_GetNumEventsSent, exp=%ld, act=%ld",
                 (long) ExpRtn, (long) ActRtn);
        UT_Text(cMsg);
        TestStat = CFE_FAIL;
    }

    if (UT_EventIsInHistory(CFE_SB_PIPE_ADDED_EID) == false)
    {
        UT_Text("CFE_SB_PIPE_ADDED_EID not sent");
        TestStat = CFE_FAIL;
    }

    CFE_SB_DeletePipe(PipeId);
    UT_Report(__FILE__, __LINE__,
              TestStat, "Test_RcvMsg_API", "Poll receive test");
} /* end Test_RcvMsg_Poll */

/*
** Test receive last message response to a null sender ID
*/
void Test_RcvMsg_GetLastSenderNull(void)
{
    CFE_SB_PipeId_t PipeId;
    uint32          PipeDepth = 10;
    int32           ExpRtn;
    int32           ActRtn;
    int32           TestStat = CFE_PASS;

#ifdef UT_VERBOSE
    UT_Text("Begin Test for GetLastSender Null Ptr");
#endif

    SB_ResetUnitTest();
    CFE_SB_CreatePipe(&PipeId, PipeDepth, "RcvMsgTestPipe");
    ActRtn = CFE_SB_GetLastSenderId(NULL, PipeId);
    ExpRtn = CFE_SB_BAD_ARGUMENT;

    if (ActRtn != ExpRtn)
    {
        snprintf(cMsg, UT_MAX_MESSAGE_LENGTH,
                 "Unexpected return in GetLastSenderId null pointer test, "
                   "exp=0x%lx, act=0x%lx",
                 (unsigned long) ExpRtn, (unsigned long) ActRtn);
        UT_Text(cMsg);
        TestStat = CFE_FAIL;
    }

    ExpRtn = 2;
    ActRtn = UT_GetNumEventsSent();

    if (ActRtn != ExpRtn)
    {
        snprintf(cMsg, UT_MAX_MESSAGE_LENGTH,
                 "Unexpected rtn from UT_GetNumEventsSent, exp=%ld, act=%ld",
                 (long) ExpRtn, (long) ActRtn);
        UT_Text(cMsg);
        TestStat = CFE_FAIL;
    }

    if (UT_EventIsInHistory(CFE_SB_LSTSNDER_ERR1_EID) == false)
    {
        UT_Text("CFE_SB_LSTSNDER_ERR1_EID not sent");
        TestStat = CFE_FAIL;
    }

    CFE_SB_DeletePipe(PipeId);
    UT_Report(__FILE__, __LINE__,
              TestStat, "Test_RcvMsg_API",
              "GetLastSenderId null pointer test");
} /* end Test_RcvMsg_GetLastSenderNull */

/*
** Test receive last message response to an invalid pipe ID
*/
void Test_RcvMsg_GetLastSenderInvalidPipe(void)
{
    CFE_SB_PipeId_t   PipeId;
    CFE_SB_PipeId_t   InvalidPipeId = 250;
    CFE_SB_SenderId_t *GLSPtr;
    uint32            PipeDepth = 10;
    int32             ExpRtn;
    int32             ActRtn;
    int32             TestStat = CFE_PASS;

#ifdef UT_VERBOSE
    UT_Text("Begin Test for GetLastSender Invalid Pipe");
#endif

    SB_ResetUnitTest();
    CFE_SB_CreatePipe(&PipeId, PipeDepth, "RcvMsgTestPipe");
    ActRtn = CFE_SB_GetLastSenderId(&GLSPtr, InvalidPipeId);
    ExpRtn = CFE_SB_BAD_ARGUMENT;

    if (ActRtn != ExpRtn)
    {
        snprintf(cMsg, UT_MAX_MESSAGE_LENGTH,
                 "Unexpected return in GetLastSenderId invalid pipe test, "
                   "exp=0x%lx, act=0x%lx",
                 (unsigned long) ExpRtn, (unsigned long) ActRtn);
        UT_Text(cMsg);
        TestStat = CFE_FAIL;
    }

    ExpRtn = 2;
    ActRtn = UT_GetNumEventsSent();

    if (ActRtn != ExpRtn)
    {
        snprintf(cMsg, UT_MAX_MESSAGE_LENGTH,
                 "Unexpected rtn from UT_GetNumEventsSent, exp=%ld, act=%ld",
                 (long) ExpRtn, (long) ActRtn);
        UT_Text(cMsg);
        TestStat = CFE_FAIL;
    }

    if (UT_EventIsInHistory(CFE_SB_LSTSNDER_ERR2_EID) == false)
    {
        UT_Text("CFE_SB_LSTSNDER_ERR2_EID not sent");
        TestStat = CFE_FAIL;
    }

    CFE_SB_DeletePipe(PipeId);
    UT_Report(__FILE__, __LINE__,
              TestStat, "Test_RcvMsg_API",
              "GetLastSenderId invalid pipe test");
} /* end Test_RcvMsg_GetLastSenderInvalidPipe */

/*
** Test receive last message response to an invalid owner ID
*/
void Test_RcvMsg_GetLastSenderInvalidCaller(void)
{
    CFE_SB_PipeId_t   PipeId;
    CFE_SB_SenderId_t *GLSPtr;
    uint32            PipeDepth = 10;
    uint32            OrigPipeOwner;
    int32             ExpRtn;
    int32             ActRtn;
    int32             TestStat = CFE_PASS;

#ifdef UT_VERBOSE
    UT_Text("Begin Test for GetLastSender Invalid Caller");
#endif

    SB_ResetUnitTest();
    CFE_SB_CreatePipe(&PipeId, PipeDepth, "RcvMsgTestPipe");

    /* Change pipe owner ID to execute 'invalid caller' code */
    OrigPipeOwner = CFE_SB.PipeTbl[PipeId].AppId;
    CFE_SB.PipeTbl[PipeId].AppId = OrigPipeOwner + 1;
    ActRtn = CFE_SB_GetLastSenderId(&GLSPtr, PipeId);
    ExpRtn = CFE_SB_BAD_ARGUMENT;

    if (ActRtn != ExpRtn)
    {
        snprintf(cMsg, UT_MAX_MESSAGE_LENGTH,
                 "Unexpected return in GetLastSenderId invalid caller test, "
                   "exp=0x%lx, act=0x%lx",
                 (unsigned long) ExpRtn, (unsigned long) ActRtn);
        UT_Text(cMsg);
        TestStat = CFE_FAIL;
    }

    ExpRtn = 2;
    ActRtn = UT_GetNumEventsSent();

    if (ActRtn != ExpRtn)
    {
        snprintf(cMsg, UT_MAX_MESSAGE_LENGTH,
                 "Unexpected rtn from UT_GetNumEventsSent, exp=%ld, act=%ld",
                 (long) ExpRtn, (long) ActRtn);
        UT_Text(cMsg);
        TestStat = CFE_FAIL;
    }

    if (UT_EventIsInHistory(CFE_SB_GLS_INV_CALLER_EID) == false)
    {
        UT_Text("CFE_SB_GLS_INV_CALLER_EID not sent");
        TestStat = CFE_FAIL;
    }

    /* Restore original pipe owner apid */
    CFE_SB.PipeTbl[PipeId].AppId = OrigPipeOwner;
    CFE_SB_DeletePipe(PipeId);
    UT_Report(__FILE__, __LINE__,
              TestStat, "Test_RcvMsg_API",
              "GetLastSenderId invalid caller test");
} /* end Test_RcvMsg_GetLastSenderInvalidCaller */

/*
** Test successful receive last message request
*/
void Test_RcvMsg_GetLastSenderSuccess(void)
{
    CFE_SB_PipeId_t   PipeId;
    CFE_SB_SenderId_t *GLSPtr;
    uint32            PipeDepth = 10;
    int32             ExpRtn;
    int32             ActRtn;
    int32             TestStat = CFE_PASS;

#ifdef UT_VERBOSE
    UT_Text("Begin Test for GetLastSender Success");
#endif

    SB_ResetUnitTest();
    CFE_SB_CreatePipe(&PipeId, PipeDepth, "RcvMsgTestPipe");
    ActRtn = CFE_SB_GetLastSenderId(&GLSPtr, PipeId);
    ExpRtn = CFE_SUCCESS;

    if (ActRtn != ExpRtn)
    {
        snprintf(cMsg, UT_MAX_MESSAGE_LENGTH,
                 "Unexpected return in GetLastSenderId Success Test, "
                   "exp=0x%lx, act=0x%lx",
                 (unsigned long) ExpRtn, (unsigned long) ActRtn);
        UT_Text(cMsg);
        TestStat = CFE_FAIL;
    }

    ExpRtn = 1;
    ActRtn = UT_GetNumEventsSent();

    if (ActRtn != ExpRtn)
    {
        snprintf(cMsg, UT_MAX_MESSAGE_LENGTH,
                 "Unexpected rtn from UT_GetNumEventsSent, exp=%ld, act=%ld",
                 (long) ExpRtn, (long) ActRtn);
        UT_Text(cMsg);
        TestStat = CFE_FAIL;
    }

    CFE_SB_DeletePipe(PipeId);
    UT_Report(__FILE__, __LINE__,
              TestStat, "Test_RcvMsg_API",
              "GetLastSenderId Success Test");
} /* end Test_RcvMsg_GetLastSenderSuccess */

/*
** Test receiving a message response to a timeout
*/
void Test_RcvMsg_Timeout(void)
{
    CFE_SB_MsgPtr_t PtrToMsg;
    CFE_SB_PipeId_t PipeId;
    uint32          PipeDepth = 10;
    int32           TimeOut = 200;
    int32           ExpRtn;
    int32           ActRtn;
    int32           TestStat = CFE_PASS;

#ifdef UT_VERBOSE
    UT_Text("Begin Test for Timeout Rcv");
#endif

    SB_ResetUnitTest();
    CFE_SB_CreatePipe(&PipeId, PipeDepth, "RcvMsgTestPipe");

    UT_SetDeferredRetcode(UT_KEY(OS_QueueGet), 1, OS_QUEUE_TIMEOUT);

    ActRtn = CFE_SB_RcvMsg(&PtrToMsg, PipeId, TimeOut);
    ExpRtn = CFE_SB_TIME_OUT;

    if (ActRtn != ExpRtn)
    {
        snprintf(cMsg, UT_MAX_MESSAGE_LENGTH,
                 "Unexpected return in timeout receive test, exp=%ld, act=%ld",
                 (long) ExpRtn, (long) ActRtn);
        UT_Text(cMsg);
        TestStat = CFE_FAIL;
    }

    ExpRtn = 1;
    ActRtn = UT_GetNumEventsSent();

    if (ActRtn != ExpRtn)
    {
        snprintf(cMsg, UT_MAX_MESSAGE_LENGTH,
                 "Unexpected rtn from UT_GetNumEventsSent, exp=%ld, act=%ld",
                 (long) ExpRtn, (long) ActRtn);
        UT_Text(cMsg);
        TestStat = CFE_FAIL;
    }

    if (UT_EventIsInHistory(CFE_SB_PIPE_ADDED_EID) == false)
    {
        UT_Text("CFE_SB_PIPE_ADDED_EID not sent");
        TestStat = CFE_FAIL;
    }

    CFE_SB_DeletePipe(PipeId);
    UT_Report(__FILE__, __LINE__,
              TestStat, "Test_RcvMsg_API", "Timeout receive test");
} /* end Test_RcvMsg_Timeout */

/*
** Test receiving a message response to a pipe read error
*/
void Test_RcvMsg_PipeReadError(void)
{
    CFE_SB_MsgPtr_t PtrToMsg;
    CFE_SB_PipeId_t PipeId;
    uint32          PipeDepth = 10;
    int32           ExpRtn;
    int32           ActRtn;
    int32           TestStat = CFE_PASS;

#ifdef UT_VERBOSE
    UT_Text("Begin Test for Pipe Read Error");
#endif

    SB_ResetUnitTest();
    CFE_SB_CreatePipe(&PipeId, PipeDepth, "RcvMsgTestPipe");
    UT_SetDeferredRetcode(UT_KEY(OS_QueueGet), 1, OS_ERROR);
    ActRtn = CFE_SB_RcvMsg(&PtrToMsg, PipeId, CFE_SB_PEND_FOREVER);
    ExpRtn = CFE_SB_PIPE_RD_ERR;

    if (ActRtn != ExpRtn)
    {
        snprintf(cMsg, UT_MAX_MESSAGE_LENGTH,
                 "Unexpected return in pipe read error test, "
                   "exp=0x%lx, act=0x%lx",
                 (unsigned long) ExpRtn, (unsigned long) ActRtn);
        UT_Text(cMsg);
        TestStat = CFE_FAIL;
    }

    ExpRtn = 3;
    ActRtn = UT_GetNumEventsSent();

    if (ActRtn != ExpRtn)
    {
        snprintf(cMsg, UT_MAX_MESSAGE_LENGTH,
                 "Unexpected rtn from UT_GetNumEventsSent, exp=%ld, act=%ld",
                 (long) ExpRtn, (long) ActRtn);
        UT_Text(cMsg);
        TestStat = CFE_FAIL;
    }

    if (UT_EventIsInHistory(CFE_SB_Q_RD_ERR_EID) == false)
    {
        UT_Text("CFE_SB_Q_RD_ERR_EID not sent");
        TestStat = CFE_FAIL;
    }

    CFE_SB_DeletePipe(PipeId);
    UT_Report(__FILE__, __LINE__,
              TestStat, "Test_RcvMsg_API", "Pipe read error test");
} /* end Test_RcvMsg_PipeReadError */

/*
** Test receiving a message response to a "pend forever" timeout
*/
void Test_RcvMsg_PendForever(void)
{
    CFE_SB_MsgPtr_t  PtrToMsg;
    CFE_SB_MsgId_t   MsgId = SB_UT_TLM_MID;
    CFE_SB_PipeId_t  PipeId;
    SB_UT_Test_Tlm_t TlmPkt;
    CFE_SB_MsgPtr_t  TlmPktPtr = (CFE_SB_MsgPtr_t) &TlmPkt;
    CFE_SB_PipeD_t   *PipeDscPtr;
    uint32           PipeDepth = 10;
    int32            ExpRtn;
    int32            ActRtn;
    int32            TestStat = CFE_PASS;

#ifdef UT_VERBOSE
    UT_Text("Begin Test for Pend Forever");
#endif

    SB_ResetUnitTest();
    CFE_SB_CreatePipe(&PipeId, PipeDepth, "RcvMsgTestPipe");
    CFE_SB_InitMsg(&TlmPkt, MsgId, sizeof(TlmPkt), true);
    CFE_SB_Subscribe(MsgId, PipeId);
    ActRtn = CFE_SB_SendMsg(TlmPktPtr);
    ExpRtn = CFE_SUCCESS;

    if (ActRtn != ExpRtn)
    {
        snprintf(cMsg, UT_MAX_MESSAGE_LENGTH,
                 "Unexpected return from send in pend forever test, "
                   "exp=0x%lx, act=0x%lx",
                 (unsigned long) ExpRtn, (unsigned long) ActRtn);
        UT_Text(cMsg);
        TestStat = CFE_FAIL;
    }

    ActRtn = CFE_SB_RcvMsg(&PtrToMsg, PipeId, CFE_SB_PEND_FOREVER);
    ExpRtn = CFE_SUCCESS;

    if (ActRtn != ExpRtn)
    {
        snprintf(cMsg, UT_MAX_MESSAGE_LENGTH,
                 "Unexpected return from receive in pend forever test, "
                   "exp=0x%lx, act=0x%lx",
                 (unsigned long) ExpRtn, (unsigned long) ActRtn);
        UT_Text(cMsg);
        TestStat = CFE_FAIL;
    }

    if (PtrToMsg != NULL)
    {
        snprintf(cMsg, UT_MAX_MESSAGE_LENGTH,
                 "Received Msg 0x%x", (unsigned int)CFE_SB_MsgIdToValue(CFE_SB_GetMsgId(PtrToMsg)));
#ifdef UT_VERBOSE
        UT_Text(cMsg);
#endif
    }

    ExpRtn = 3;
    ActRtn = UT_GetNumEventsSent();

    if (ActRtn != ExpRtn)
    {
        snprintf(cMsg, UT_MAX_MESSAGE_LENGTH,
                 "Unexpected rtn from UT_GetNumEventsSent, exp=%ld, act=%ld",
                 (long) ExpRtn, (long) ActRtn);
        UT_Text(cMsg);
        TestStat = CFE_FAIL;
    }

    if (UT_EventIsInHistory(CFE_SB_SUBSCRIPTION_RCVD_EID) == false)
    {
        UT_Text("CFE_SB_SUBSCRIPTION_RCVD_EID not sent");
        TestStat = CFE_FAIL;
    }

    PipeDscPtr = CFE_SB_GetPipePtr(PipeId);
    PipeDscPtr->ToTrashBuff = PipeDscPtr->CurrentBuff;
    PipeDscPtr->CurrentBuff = NULL;
    CFE_SB_DeletePipe(PipeId);
    UT_Report(__FILE__, __LINE__,
              TestStat, "Test_RcvMsg_API", "Pend forever test");
} /* end Test_RcvMsg_PendForever */

/*
** Test releasing zero copy buffers for all pipes owned by a given app ID
*/
void Test_CleanupApp_API(void)
{
    CFE_SB_PipeId_t         PipeId;
    CFE_SB_ZeroCopyHandle_t ZeroCpyBufHndl = 0;
    uint16                  PipeDepth = 50;
    int32                   ExpRtn;
    int32                   ActRtn;
    int32                   TestStat = CFE_PASS;

#ifdef UT_VERBOSE
    UT_Text("Begin Test for CleanupApp");
#endif

    SB_ResetUnitTest();
    CFE_SB_CreatePipe(&PipeId, PipeDepth, "TestPipe");
    CFE_SB_ZeroCopyGetPtr(PipeDepth, &ZeroCpyBufHndl);
    CFE_SB_ZeroCopyGetPtr(PipeDepth, &ZeroCpyBufHndl);

    /* Set second application ID to provide complete branch path coverage */
    CFE_SB.PipeTbl[1].InUse = CFE_SB_IN_USE;
    CFE_SB.PipeTbl[1].AppId = 1;

    if (CFE_SB.ZeroCopyTail == NULL)
    {
        UT_Text("Unexpected ZeroCopyTail UT_GetNumEventsSent, exp = not NULL");
        TestStat = CFE_FAIL;
    }

    /* Attempt with a bad application ID first in order to get full branch path
     * coverage in CFE_SB_ZeroCopyReleaseAppId
     */
    CFE_SB_CleanUpApp(1);

    /* Attempt again with a valid application ID */
    CFE_SB_CleanUpApp(0);

    if (CFE_SB.ZeroCopyTail != NULL)
    {
        UT_Text("Unexpected ZeroCopyTail UT_GetNumEventsSent, exp = NULL");
        TestStat = CFE_FAIL;
    }

    ExpRtn = 3;
    ActRtn = UT_GetNumEventsSent();

    if (ActRtn != ExpRtn)
    {
        snprintf(cMsg, UT_MAX_MESSAGE_LENGTH,
                 "Unexpected return from UT_GetNumEventsSent, "
                   "exp=%ld, act=%ld",
                 (long) ExpRtn, (long) ActRtn);
        UT_Text(cMsg);
        TestStat = CFE_FAIL;
    }

    if (UT_EventIsInHistory(CFE_SB_PIPE_ADDED_EID) == false)
    {
        UT_Text("CFE_SB_PIPE_ADDED_EID not sent");
        TestStat = CFE_FAIL;
    }

    if (UT_EventIsInHistory(CFE_SB_PIPE_DELETED_EID) == false)
    {
        UT_Text("CFE_SB_PIPE_DELETED_EID not sent");
        TestStat = CFE_FAIL;
    }

    UT_Report(__FILE__, __LINE__,
              TestStat, "Test_CleanupApp_API", "CleanupApp test");
} /* end Test_CleanupApp_API */

/*
** Test receiving a message response to invalid buffer pointer (null)
*/
void Test_RcvMsg_InvalidBufferPtr(void)
{
    CFE_SB_PipeId_t PipeId;
    uint32          PipeDepth = 10;
    int32           ExpRtn;
    int32           ActRtn;
    int32           TestStat = CFE_PASS;

#ifdef UT_VERBOSE
    UT_Text("Begin Test for Rcv - Invalid Buffer Pointer");
#endif

    SB_ResetUnitTest();
    CFE_SB_CreatePipe(&PipeId, PipeDepth, "RcvMsgTestPipe");
    ActRtn = CFE_SB_RcvMsg(NULL, PipeId, CFE_SB_PEND_FOREVER);
    ExpRtn = CFE_SB_BAD_ARGUMENT;

    if (ActRtn != ExpRtn)
    {
        snprintf(cMsg, UT_MAX_MESSAGE_LENGTH,
                 "Unexpected return in invalid buffer pointer test, "
                   "exp=0x%lx, act=0x%lx",
                   (unsigned long) ExpRtn, (unsigned long) ActRtn);
        UT_Text(cMsg);
        TestStat = CFE_FAIL;
    }

    ExpRtn = 2;
    ActRtn = UT_GetNumEventsSent();

    if (ActRtn != ExpRtn)
    {
        snprintf(cMsg, UT_MAX_MESSAGE_LENGTH,
                 "Unexpected rtn from UT_GetNumEventsSent, "
                   "exp=%lx, act=%lx",
                   (unsigned long) ExpRtn, (unsigned long) ActRtn);
        UT_Text(cMsg);
        TestStat = CFE_FAIL;
    }

    if (UT_EventIsInHistory(CFE_SB_RCV_BAD_ARG_EID) == false)
    {
        UT_Text("CFE_SB_RCV_BAD_ARG_EID not sent");
        TestStat = CFE_FAIL;
    }

    CFE_SB_DeletePipe(PipeId);
    UT_Report(__FILE__, __LINE__,
              TestStat, "Test_RcvMsg_API", "Invalid buffer pointer test");
} /* end Test_RcvMsg_InvalidBufferPtr */

/*
** Test SB Utility APIs
*/
void Test_SB_Utils(void)
{
#ifdef UT_VERBOSE
    UT_Text("Begin Test for SB Utils");
#endif

    Test_CFE_SB_InitMsg();
    Test_CFE_SB_MsgHdrSize();
    Test_CFE_SB_GetUserData();
    Test_CFE_SB_SetGetMsgId();
    Test_CFE_SB_SetGetUserDataLength();
    Test_CFE_SB_SetGetTotalMsgLength();
    Test_CFE_SB_SetGetMsgTime();
    Test_CFE_SB_TimeStampMsg();
    Test_CFE_SB_SetGetCmdCode();
    Test_CFE_SB_ChecksumUtils();
    Test_CFE_SB_ValidateMsgId();
#ifdef UT_VERBOSE
    UT_Text("End Test for SB Utils\n");
#endif
} /* end Test_SB_Utils */

/*
**
*/
void Test_CFE_SB_InitMsg(void)
{
#ifdef UT_VERBOSE
    UT_Text("Begin Test_CFE_SB_InitMsg");
#endif

    Test_CFE_SB_InitMsg_True();
    Test_CFE_SB_InitMsg_False();
#ifdef UT_VERBOSE
    UT_Text("End Test_CFE_SB_InitMsg\n");
#endif
} /* end Test_CFE_SB_InitMsg */

/*
** Test message initialization, clearing the message content
*/
void Test_CFE_SB_InitMsg_True(void)
{
    int              result;
    SB_UT_Test_Cmd_t SBCmd;
    CFE_SB_MsgPtr_t  SBCmdPtr = (CFE_SB_MsgPtr_t) &SBCmd;

#ifdef UT_VERBOSE
    UT_Text("Begin SB_TestInitMsg_True");
#endif

    SB_ResetUnitTest();

    /* Set entire cmd packet to all f's */
    memset(SBCmdPtr, 0xff, sizeof(SBCmd));
    CFE_SB_InitMsg(SBCmdPtr, CFE_SB_CMD_MID, sizeof(SBCmd), true);
    result = SBCmd.Cmd32Param1 == 0 &&
             SBCmd.Cmd16Param1 == 0 &&
             SBCmd.Cmd16Param2 == 0 &&
             SBCmd.Cmd8Param1 == 0 &&
             SBCmd.Cmd8Param2 == 0 &&
             SBCmd.Cmd8Param3 == 0 &&
             SBCmd.Cmd8Param4 == 0;
    UT_Report(__FILE__, __LINE__,
              result, "SB_TestInitMsg_True",
              "Clear message content");
} /* end Test_CFE_SB_InitMsg_True */

/*
** Test message initialization, leaving the message content unchanged
*/
void Test_CFE_SB_InitMsg_False(void)
{
    int              result;
    SB_UT_Test_Cmd_t SBCmd;
    CFE_SB_MsgPtr_t  SBCmdPtr = (CFE_SB_MsgPtr_t) &SBCmd;

#ifdef UT_VERBOSE
    UT_Text("Begin SB_TestInitMsg_False");
#endif

    SB_ResetUnitTest();

    /* Set entire cmd packet to all f's */
    memset(SBCmdPtr, 0xff, sizeof(SBCmd));
    result = SBCmd.Cmd32Param1 == 0xffffffff &&
             SBCmd.Cmd16Param1 == 0xffff &&
             SBCmd.Cmd16Param2 == 0xffff &&
             SBCmd.Cmd8Param1 == 0xff &&
             SBCmd.Cmd8Param2 == 0xff &&
             SBCmd.Cmd8Param3 == 0xff &&
             SBCmd.Cmd8Param4 == 0xff;
    CFE_SB_InitMsg(SBCmdPtr, CFE_SB_CMD_MID, sizeof(SBCmd), false);
    UT_Report(__FILE__, __LINE__,
              result, "SB_TestInitMsg_False",
              "Leave message content");
} /* end Test_CFE_SB_InitMsg_False */

/*
** Test getting the size of a command/telemetry message header
*/
void Test_CFE_SB_MsgHdrSize(void)
{
    int32 TestStat;
    uint16 ExpectedSize;
    uint16 ActualSize;
    CCSDS_PriHdr_t   * PktPtr;
    CFE_SB_MsgId_t msgId;
    SB_UT_Test_Cmd_t testCmd;
    SB_UT_Test_Tlm_t testTlm;
    
    CFE_SB_MsgPtr_t MsgPtr = (CFE_SB_MsgPtr_t)&testCmd;
    
    PktPtr = (CCSDS_PriHdr_t*)MsgPtr;
    

#ifdef UT_VERBOSE
    UT_Text("Begin Test_CFE_SB_MsgHdrSize");
#endif
    /* Test for cmds w/sec hdr */
    SB_ResetUnitTest();

    msgId = SB_UT_CMD_MID;

    ExpectedSize = sizeof(CFE_SB_CmdHdr_t);

    
    CFE_SB_InitMsg(MsgPtr,
                    msgId,
                    sizeof(testCmd),
                    0);
                    
    
    /* Set this to Command Type */
    CCSDS_WR_TYPE(*PktPtr, 1); 
    /* No sec hdr */
    CCSDS_WR_SHDR(*PktPtr, 1);

    TestStat = CFE_PASS;

    UT_SetDeferredRetcode(UT_KEY(CFE_SB_PubSub_IsListenerComponent), 1, 1);
    ActualSize = CFE_SB_MsgHdrSize(MsgPtr);
    if (ActualSize != ExpectedSize)
    {
        TestStat = CFE_FAIL;
    }
    
    UT_Report(__FILE__, __LINE__,
              TestStat, "Test_CFE_SB_MsgHdrSize",
              "Commands with secondary header");

    /* Test for cmds wo/sec hdr */
    SB_ResetUnitTest();
    TestStat = CFE_PASS;

    CFE_SB_InitMsg(MsgPtr,
                    SB_UT_TLM_MID,
                    sizeof(testCmd),
                    0);
                    
    /* Set this to Command Type */
    CCSDS_WR_TYPE(*PktPtr, 1); 
    /* No sec hdr */
    CCSDS_WR_SHDR(*PktPtr, 0);

    ExpectedSize = sizeof(CCSDS_PriHdr_t);
    ActualSize = CFE_SB_MsgHdrSize(MsgPtr);
    if (ActualSize != ExpectedSize)
    {
        TestStat = CFE_FAIL;
    }

    UT_Report(__FILE__, __LINE__,
              TestStat, "Test_CFE_SB_MsgHdrSize",
              "Commands without secondary header");

    
    MsgPtr = (CFE_SB_MsgPtr_t)&testTlm;
    PktPtr = (CCSDS_PriHdr_t*)MsgPtr;

    /* Test for tlm w/sec hdr */
    SB_ResetUnitTest();
    TestStat = CFE_PASS;
    CFE_SB_SetMsgId(MsgPtr, SB_UT_TLM_MID);

    /* Set this to Tlm Type */
    CCSDS_WR_TYPE(*PktPtr, 0);
    CCSDS_WR_SHDR(*PktPtr, 1);
    
    ExpectedSize = sizeof(CFE_SB_TlmHdr_t);

    UT_SetDeferredRetcode(UT_KEY(CFE_SB_PubSub_IsPublisherComponent), 1, 1);
    ActualSize = CFE_SB_MsgHdrSize(MsgPtr);
    if (ActualSize != ExpectedSize)
    {
        TestStat = CFE_FAIL;
    }

    UT_Report(__FILE__, __LINE__,
              TestStat, "Test_CFE_SB_MsgHdrSize",
              "Telemetry with secondary header");

    /* Test for tlm wo/sec hdr */
    SB_ResetUnitTest();
    TestStat = CFE_PASS;
    CFE_SB_SetMsgId(MsgPtr, SB_UT_TLM_MID);

    /* Set this to Telemetry Type */
    CCSDS_WR_TYPE(*PktPtr, 0); 
    CCSDS_WR_SHDR(*PktPtr, 0);
    
    ExpectedSize = sizeof(CCSDS_PriHdr_t);
    ActualSize = CFE_SB_MsgHdrSize(MsgPtr);
    if (ActualSize != ExpectedSize)
    {
        TestStat = CFE_FAIL;
    }

    UT_Report(__FILE__, __LINE__,
              TestStat, "Test_CFE_SB_MsgHdrSize",
              "Telemetry without secondary header");
} /* end Test_CFE_SB_MsgHdrSize */

/*
** Test getting a pointer to the user data portion of a message
*/
void Test_CFE_SB_GetUserData(void)
{
    SB_UT_Test_Cmd_t       SBCmd;
    CFE_SB_MsgPtr_t        SBCmdPtr = (CFE_SB_MsgPtr_t) &SBCmd;
    SB_UT_Test_Tlm_t       SBTlm;
    CFE_SB_MsgPtr_t        SBTlmPtr = (CFE_SB_MsgPtr_t) &SBTlm;
    SB_UT_TstPktWoSecHdr_t SBNoSecHdrPkt;
    CFE_SB_MsgPtr_t        SBNoSecHdrPktPtr = (CFE_SB_MsgPtr_t) &SBNoSecHdrPkt;
    int32                  TestStat;
    uint8                  *ActualAdrReturned;
    uint8                  *ExpAdrReturned;
    CFE_SB_MsgId_t         msgId;

#ifdef UT_VERBOSE
    UT_Text("Begin Test_CFE_SB_GetUserData");
#endif

    /* Test address returned for cmd pkts w/sec hdr */
    SB_ResetUnitTest();
    TestStat = CFE_PASS;
    UT_SetDeferredRetcode(UT_KEY(CFE_SB_PubSub_IsListenerComponent), 1, 1);

    msgId = SB_UT_CMD_MID;

    ExpAdrReturned = (uint8 *) SBCmdPtr + sizeof(CFE_SB_CmdHdr_t);
    
    CFE_SB_InitMsg(SBCmdPtr, msgId, sizeof(SB_UT_Test_Cmd_t), true);
    ActualAdrReturned = CFE_SB_GetUserData(SBCmdPtr);

    
    if (ActualAdrReturned != ExpAdrReturned)
    {
        snprintf(cMsg, UT_MAX_MESSAGE_LENGTH,
                 "Address of data for commands with secondary header is "
                   "packet address + 8\n PktAddr %p, Rtn %p, Exp %p",
                 (void *) SBCmdPtr, ActualAdrReturned, ExpAdrReturned);
        UT_Text(cMsg);
        TestStat = CFE_FAIL;
    }

    UT_Report(__FILE__, __LINE__,
              TestStat, "Test_CFE_SB_GetUserData",
              "Command packet with secondary header test");

    /* Test address returned for cmd pkts wo/sec hdr */
    SB_ResetUnitTest();
    TestStat = CFE_PASS;
    CFE_SB_SetMsgId(SBNoSecHdrPktPtr, SB_UT_TLM_MID);
    CCSDS_WR_SHDR(*(CCSDS_PriHdr_t*)SBNoSecHdrPktPtr, 0);
    ActualAdrReturned = CFE_SB_GetUserData(SBNoSecHdrPktPtr);
    ExpAdrReturned = (uint8 *) SBNoSecHdrPktPtr + sizeof(CCSDS_PriHdr_t);

    if (ActualAdrReturned != ExpAdrReturned)
    {
        snprintf(cMsg, UT_MAX_MESSAGE_LENGTH,
                 "Address of data for commands without secondary header is "
                   "packet address + 6\n PktAddr %p, Rtn %p, Exp %p",
                 (void *) SBNoSecHdrPktPtr, ActualAdrReturned, ExpAdrReturned);
        UT_Text(cMsg);
        TestStat = CFE_FAIL;
    }

    UT_Report(__FILE__, __LINE__,
              TestStat, "Test_CFE_SB_GetUserData",
              "Command packet without secondary header test");

    /* Test address returned for tlm pkts w/sec hdr */
    SB_ResetUnitTest();
    TestStat = CFE_PASS;
    UT_SetDeferredRetcode(UT_KEY(CFE_SB_PubSub_IsPublisherComponent), 1, 1);
    CFE_SB_InitMsg(SBTlmPtr, SB_UT_TLM_MID, sizeof(SB_UT_Test_Tlm_t), true);
    ActualAdrReturned = CFE_SB_GetUserData(SBTlmPtr);
    
    ExpAdrReturned = (uint8 *) SBTlmPtr + sizeof(CFE_SB_TlmHdr_t);

    if (ActualAdrReturned != ExpAdrReturned)
    {
        snprintf(cMsg, UT_MAX_MESSAGE_LENGTH,
                 "Address of data for telemetry packets with secondary header "
                   "is Pkt Addr + 12\n PktAddr %p, Rtn %p, Exp %p",
                 (void *) SBTlmPtr, ActualAdrReturned, ExpAdrReturned);
        UT_Text(cMsg);
        TestStat = CFE_FAIL;
    }

    UT_Report(__FILE__, __LINE__,
              TestStat, "Test_CFE_SB_GetUserData",
              "Telemetry packets with secondary header test");

    /* Test address returned for tlm pkts wo/sec hdr */
    SB_ResetUnitTest();
    TestStat = CFE_PASS;
    CFE_SB_SetMsgId(SBNoSecHdrPktPtr, SB_UT_TLM_MID);
    CCSDS_WR_SHDR(*(CCSDS_PriHdr_t*)SBNoSecHdrPktPtr, 0);
    ActualAdrReturned = CFE_SB_GetUserData(SBNoSecHdrPktPtr);
    ExpAdrReturned = (uint8 *) SBNoSecHdrPktPtr + sizeof(CCSDS_PriHdr_t);

    if (ActualAdrReturned != ExpAdrReturned)
    {
        snprintf(cMsg, UT_MAX_MESSAGE_LENGTH,
                 "Address of data for telemetry packets without secondary "
                   "header is Pkt Addr + 6\n PktAddr %p, Rtn %p, Exp %p",
                 (void *) SBNoSecHdrPktPtr, ActualAdrReturned, ExpAdrReturned);
        UT_Text(cMsg);
        TestStat = CFE_FAIL;
    }

    UT_Report(__FILE__, __LINE__,
              TestStat, "Test_CFE_SB_GetUserData",
              "Telemetry packets without secondary header test");
} /* end Test_CFE_SB_GetUserData */

/*
** Test setting and getting the message ID of a message
*/
void Test_CFE_SB_SetGetMsgId(void)
{
    SB_UT_Test_Cmd_t SBCmd;
    CFE_SB_MsgPtr_t  SBCmdPtr = (CFE_SB_MsgPtr_t) &SBCmd;
    CFE_SB_MsgId_t   MsgIdReturned;
    uint32           TestStat;
    uint32           i;

#ifdef UT_VERBOSE
    UT_Text("Begin Test_CFE_SB_SetGetMsgId");
#endif

    /* Test setting and getting the message ID of a message */
    SB_ResetUnitTest();
    TestStat = CFE_PASS;

    /* Set entire command packet to all f's */
    memset(SBCmdPtr, 0xff, sizeof(SBCmd));
    CFE_SB_SetMsgId(SBCmdPtr, CFE_SB_CMD_MID);
    MsgIdReturned = CFE_SB_GetMsgId(SBCmdPtr);

    if (!CFE_SB_MsgId_Equal(MsgIdReturned, CFE_SB_CMD_MID))
    {
        snprintf(cMsg, UT_MAX_MESSAGE_LENGTH,
                 "CFE_SB_GetMsgId returned 0x%lx, expected 0x%lx",
                 (unsigned long) CFE_SB_MsgIdToValue(MsgIdReturned),
                 (unsigned long) CFE_SB_MsgIdToValue(CFE_SB_CMD_MID));
        UT_Text(cMsg);
        TestStat = CFE_FAIL;
    }

    UT_Report(__FILE__, __LINE__,
              TestStat, "Test_CFE_SB_SetGetMsgId",
              "Get the set message ID test");

    /* Test setting and getting the message ID of a message looping through
     * all values
     */
    SB_ResetUnitTest();
    TestStat = CFE_PASS;

    
    /* Looping through every value from 0 to 0xffff */
    for (i = 0; i <= 0xFFFF; i++)
    {
        CFE_SB_SetMsgId(SBCmdPtr, CFE_SB_ValueToMsgId(i));
        
        if (!CFE_SB_MsgId_Equal(CFE_SB_GetMsgId(SBCmdPtr), CFE_SB_ValueToMsgId(i)))
        {
            break;
        }
    }

    UT_Report(__FILE__, __LINE__,
              i == 0x10000, "Test_CFE_SB_SetGetMsgId", "Loop test");
} /* end Test_CFE_SB_SetGetMsgId */

/*
** Test setting and getting the user data size of a message
*/
void Test_CFE_SB_SetGetUserDataLength(void)
{
    SB_UT_Test_Cmd_t       SBCmd;
    CFE_SB_MsgPtr_t        SBCmdPtr = (CFE_SB_MsgPtr_t) &SBCmd;
    SB_UT_Test_Tlm_t       SBTlm;
    CFE_SB_MsgPtr_t        SBTlmPtr = (CFE_SB_MsgPtr_t) &SBTlm;
    SB_UT_TstPktWoSecHdr_t SBNoSecHdrPkt;
    CFE_SB_MsgPtr_t        SBNoSecHdrPktPtr = (CFE_SB_MsgPtr_t) &SBNoSecHdrPkt;
    int32                  SetSize, TestStat;
    uint16                 SizeReturned;
    int16                  ActualPktLenField;
    int16                  ExpPktLenField;
    CFE_SB_MsgId_t         msgId;

#ifdef UT_VERBOSE
    UT_Text("Begin Test_CFE_SB_SetGetUserDataLength");
#endif

    /* CCSDS pkt length field = SecHdrSize + data - 1 */

    /* Loop through all pkt length values for cmd pkts w/sec hdr */
    SB_ResetUnitTest();
    TestStat = CFE_PASS;
    UT_SetForceFail(UT_KEY(CFE_SB_PubSub_IsListenerComponent), 1);
    
    msgId = SB_UT_CMD_MID;

    CFE_SB_InitMsg(SBCmdPtr, msgId, sizeof(SB_UT_Test_Cmd_t), true);

    
    for (SetSize = 0; SetSize < 0x10000; SetSize++)
    {
        CFE_SB_SetUserDataLength(SBCmdPtr, SetSize);
        SizeReturned = CFE_SB_GetUserDataLength(SBCmdPtr);
        ActualPktLenField = UT_GetActualPktLenField(SBCmdPtr);

        ExpPktLenField = sizeof(CCSDS_CommandPacket_t) + SetSize - 7; /* SecHdrSize + data - 1 */

        if (SizeReturned != SetSize ||
            ActualPktLenField != ExpPktLenField)
        {
            snprintf(cMsg, UT_MAX_MESSAGE_LENGTH,
                     "SzRet=%u, SetSz=%ld, ActPL=%d, ExpPL=%d",
                     (unsigned) SizeReturned, (long) SetSize,
                     (int) ActualPktLenField, (int) ExpPktLenField);
            UT_Text(cMsg);
            TestStat = CFE_FAIL;
            break;
        }
    }

    UT_Report(__FILE__, __LINE__,
              TestStat, "Test_CFE_SB_SetGetUserDataLength",
              "Command packet with secondary header test");

    /* Loop through all pkt length values for cmd pkts wo/sec hdr */
    SB_ResetUnitTest();
    TestStat = CFE_PASS;
    
    msgId = SB_UT_TLM_MID;

    CFE_SB_SetMsgId(SBNoSecHdrPktPtr, msgId);
    CCSDS_WR_SHDR(*(CCSDS_PriHdr_t*)SBNoSecHdrPktPtr, 0);
    
    for (SetSize = 0; SetSize < 0x10000; SetSize++)
    {
        CFE_SB_SetUserDataLength(SBNoSecHdrPktPtr, SetSize);
        SizeReturned = CFE_SB_GetUserDataLength(SBNoSecHdrPktPtr);
        ActualPktLenField = UT_GetActualPktLenField(SBNoSecHdrPktPtr);
        ExpPktLenField = sizeof(CCSDS_PriHdr_t) + SetSize - 7; /* SecHdrSize + data - 1 */

        if (SizeReturned != SetSize ||
            ActualPktLenField != ExpPktLenField)
        {
            snprintf(cMsg, UT_MAX_MESSAGE_LENGTH,
                     "SzRet=%u, SetSz=%ld, ActPL=%d, ExpPL=%d",
                     (unsigned) SizeReturned, (long) SetSize,
                     (int) ActualPktLenField, (int) ExpPktLenField);
            UT_Text(cMsg);
            TestStat = CFE_FAIL;
            break;
        }
    }

    UT_Report(__FILE__, __LINE__,
              TestStat, "Test_CFE_SB_SetGetUserDataLength",
              "Command packet without secondary header test");

    /* Loop through all pkt length values for tlm pkts w/sec hdr */
    SB_ResetUnitTest();
    TestStat = CFE_PASS;
    UT_SetForceFail(UT_KEY(CFE_SB_PubSub_IsPublisherComponent), 1);

    msgId = SB_UT_TLM_MID;
    
    CFE_SB_InitMsg(SBTlmPtr, msgId, sizeof(SB_UT_Test_Tlm_t), true);
    
    for (SetSize = 0; SetSize < 0x10000; SetSize++)
    {
        CFE_SB_SetUserDataLength(SBTlmPtr, SetSize);
        SizeReturned = CFE_SB_GetUserDataLength(SBTlmPtr);
        ActualPktLenField = UT_GetActualPktLenField(SBTlmPtr);
        
        ExpPktLenField = sizeof(CCSDS_TelemetryPacket_t) + SetSize - 7; /* SecHdrSize + data - 1 */

        if (SizeReturned != SetSize ||
            ActualPktLenField != ExpPktLenField)
        {
            snprintf(cMsg, UT_MAX_MESSAGE_LENGTH,
                     "SzRet=%u, SetSz=%ld, ActPL=%d, ExpPL=%d",
                     (unsigned int) SizeReturned, (long) SetSize,
                     (int) ActualPktLenField, (int) ExpPktLenField);
            UT_Text(cMsg);
            TestStat = CFE_FAIL;
            break;
        }
    }

    UT_Report(__FILE__, __LINE__,
              TestStat, "Test_CFE_SB_SetGetUserDataLength",
              "Telemetry packet with secondary header test");

    /* Loop through all pkt length values for tlm pkts wo/sec hdr */
    SB_ResetUnitTest();
    TestStat = CFE_PASS;

    msgId = SB_UT_TLM_MID;
    
    CFE_SB_SetMsgId(SBNoSecHdrPktPtr, msgId);

    CCSDS_WR_SHDR(*(CCSDS_PriHdr_t*)SBNoSecHdrPktPtr, 0);
        
    for (SetSize = 0; SetSize < 0x10000; SetSize++)
    {
        CFE_SB_SetUserDataLength(SBNoSecHdrPktPtr, SetSize);
        SizeReturned = CFE_SB_GetUserDataLength(SBNoSecHdrPktPtr);
        ActualPktLenField = UT_GetActualPktLenField(SBNoSecHdrPktPtr);
        ExpPktLenField = sizeof(CCSDS_PriHdr_t) + SetSize - 7; /* SecHdrSize + data - 1 */

        if (SizeReturned != SetSize ||
            ActualPktLenField != ExpPktLenField)
        {
            snprintf(cMsg, UT_MAX_MESSAGE_LENGTH,
                     "SzRet=%u, SetSz=%ld, ActPL=%d, ExpPL=%d",
                     (unsigned int) SizeReturned, (long) SetSize,
                     (int) ActualPktLenField, (int) ExpPktLenField);
            UT_Text(cMsg);
            TestStat = CFE_FAIL;
            break;
        }
    }

    UT_Report(__FILE__, __LINE__,
              TestStat, "Test_CFE_SB_SetGetUserDataLength",
              "Telemetry packet without secondary header test");
} /* end Test_CFE_SB_SetGetUserDataLength */

/*
** Test setting and getting the total message size
*/
void Test_CFE_SB_SetGetTotalMsgLength(void)
{
    SB_UT_Test_Cmd_t       SBCmd;
    CFE_SB_MsgPtr_t        SBCmdPtr = (CFE_SB_MsgPtr_t) &SBCmd;
    SB_UT_Test_Tlm_t       SBTlm;
    CFE_SB_MsgPtr_t        SBTlmPtr = (CFE_SB_MsgPtr_t) &SBTlm;
    SB_UT_TstPktWoSecHdr_t SBNoSecHdrPkt;
    CFE_SB_MsgPtr_t        SBNoSecHdrPktPtr = (CFE_SB_MsgPtr_t) &SBNoSecHdrPkt;
    int32                  SetSize, TestStat;
    uint16                 TotalMsgSizeReturned;
    int16                  ActualPktLenField;
    int16                  ExpPktLenField;

#ifdef UT_VERBOSE
    UT_Text("Begin Test_CFE_SB_SetGetTotalMsgLength");
#endif

    /* CCSDS pkt length field = TotalPktSize - 7 */

    /* Loop through all pkt length values for cmd pkts w/sec hdr */
    SB_ResetUnitTest();
    TestStat = CFE_PASS;
    CFE_SB_SetMsgId(SBCmdPtr, SB_UT_CMD_MID);

    for (SetSize = 0; SetSize < 0x10000; SetSize++)
    {
        CFE_SB_SetTotalMsgLength(SBCmdPtr, SetSize);
        TotalMsgSizeReturned = CFE_SB_GetTotalMsgLength(SBCmdPtr);
        ActualPktLenField = UT_GetActualPktLenField(SBCmdPtr);
        ExpPktLenField = SetSize - 7; /* TotalPktSize - 7 */

        if (TotalMsgSizeReturned != SetSize ||
            ActualPktLenField != ExpPktLenField)
        {
            snprintf(cMsg, UT_MAX_MESSAGE_LENGTH,
                     "SzRet=%u, SetSz=%ld, ActPL=%d, ExpPL=%d",
                     (unsigned int) TotalMsgSizeReturned, (long) SetSize,
                     (int) ActualPktLenField, (int) ExpPktLenField);
            UT_Text(cMsg);
            TestStat = CFE_FAIL;
            break;
        }
    }

    UT_Report(__FILE__, __LINE__,
              TestStat, "Test_CFE_SB_SetGetTotalMsgLength",
              "Command packet with secondary header test");

    /* Loop through all pkt length values for cmd pkts wo/sec hdr */
    SB_ResetUnitTest();
    TestStat = CFE_PASS;
    CFE_SB_SetMsgId(SBNoSecHdrPktPtr, SB_UT_TLM_MID);

    for (SetSize = 0; SetSize < 0x10000; SetSize++)
    {
        CFE_SB_SetTotalMsgLength(SBNoSecHdrPktPtr, SetSize);
        TotalMsgSizeReturned = CFE_SB_GetTotalMsgLength(SBNoSecHdrPktPtr);
        ActualPktLenField = UT_GetActualPktLenField(SBNoSecHdrPktPtr);
        ExpPktLenField = SetSize - 7; /* TotalPktSize - 7 */

        if (TotalMsgSizeReturned != SetSize ||
            ActualPktLenField != ExpPktLenField)
        {
            snprintf(cMsg, UT_MAX_MESSAGE_LENGTH,
                     "SzRet=%u, SetSz=%ld, ActPL=%d, ExpPL=%d",
                     (unsigned int) TotalMsgSizeReturned, (long) SetSize,
                     (int) ActualPktLenField, (int) ExpPktLenField);
            UT_Text(cMsg);
            TestStat = CFE_FAIL;
            break;
        }
    }

    UT_Report(__FILE__, __LINE__,
              TestStat, "Test_CFE_SB_SetGetTotalMsgLength",
              "Command packet without secondary header test");

    /* Loop through all pkt length values for tlm pkts w/sec hdr */
    SB_ResetUnitTest();
    TestStat = CFE_PASS;
    CFE_SB_SetMsgId(SBTlmPtr, SB_UT_TLM_MID);

    for (SetSize = 0; SetSize < 0x10000; SetSize++)
    {
        CFE_SB_SetTotalMsgLength(SBTlmPtr, SetSize);
        TotalMsgSizeReturned = CFE_SB_GetTotalMsgLength(SBTlmPtr);
        ActualPktLenField = UT_GetActualPktLenField(SBTlmPtr);
        ExpPktLenField = SetSize - 7; /* TotalPktSize - 7 */

        if (TotalMsgSizeReturned != SetSize ||
            ActualPktLenField != ExpPktLenField)
        {
            snprintf(cMsg, UT_MAX_MESSAGE_LENGTH,
                     "SzRet=%u, SetSz=%ld, ActPL=%d, ExpPL=%d",
                     (unsigned int) TotalMsgSizeReturned, (long) SetSize,
                     (int) ActualPktLenField, (int) ExpPktLenField);
            UT_Text(cMsg);
            TestStat = CFE_FAIL;
            break;
        }
    }

    UT_Report(__FILE__, __LINE__,
              TestStat, "Test_CFE_SB_SetGetTotalMsgLength",
              "Telemetry packet with secondary header test");

    /* Loop through all pkt length values for tlm pkts wo/sec hdr */
    SB_ResetUnitTest();
    TestStat = CFE_PASS;
    CFE_SB_SetMsgId(SBNoSecHdrPktPtr, SB_UT_TLM_MID);

    for (SetSize = 0; SetSize < 0x10000; SetSize++)
    {
        CFE_SB_SetTotalMsgLength(SBNoSecHdrPktPtr, SetSize);
        TotalMsgSizeReturned = CFE_SB_GetTotalMsgLength(SBNoSecHdrPktPtr);
        ActualPktLenField = UT_GetActualPktLenField(SBNoSecHdrPktPtr);
        ExpPktLenField = SetSize - 7; /* TotalPktSize - 7 */

        if (TotalMsgSizeReturned != SetSize ||
            ActualPktLenField != ExpPktLenField)
        {
            snprintf(cMsg, UT_MAX_MESSAGE_LENGTH,
                     "SzRet=%u, SetSz=%ld, ActPL=%d, ExpPL=%d",
                     (unsigned int) TotalMsgSizeReturned, (long) SetSize,
                     (int) ActualPktLenField, (int) ExpPktLenField);
            UT_Text(cMsg);
            TestStat = CFE_FAIL;
            break;
        }
    }

    UT_Report(__FILE__, __LINE__,
              TestStat, "Test_CFE_SB_SetGetTotalMsgLength",
              "Telemetry packet without secondary header test");
} /* end Test_CFE_SB_SetGetTotalMsgLength */

/*
** Test setting and getting the message time field
*/
void Test_CFE_SB_SetGetMsgTime(void)
{
    SB_UT_Test_Cmd_t       SBCmd;
    CFE_SB_MsgPtr_t        SBCmdPtr = (CFE_SB_MsgPtr_t) &SBCmd;
    SB_UT_Test_Tlm_t       SBTlm;
    CFE_SB_MsgPtr_t        SBTlmPtr = (CFE_SB_MsgPtr_t) &SBTlm;
    SB_UT_TstPktWoSecHdr_t SBNoSecHdrPkt;
    CFE_SB_MsgPtr_t        SBNoSecHdrPktPtr = (CFE_SB_MsgPtr_t) &SBNoSecHdrPkt;
    CFE_TIME_SysTime_t     SetTime, GetTime;
    int32                  RtnFromSet, TestStat;
    CFE_SB_MsgId_t         msgId;

#ifdef UT_VERBOSE
    UT_Text("Begin Test_CFE_SB_SetGetMsgTime");
#endif

    /* Begin test for cmd pkts w/sec hdr */
    SB_ResetUnitTest();
    TestStat = CFE_PASS;

    /* Set MsgId to all f's */
    memset(SBCmdPtr, 0xff, sizeof(SBCmd));

    /* Set MsgId */
    CFE_SB_SetMsgId(SBCmdPtr, SB_UT_CMD_MID);
    

    SetTime.Seconds = 0x4321;
    SetTime.Subseconds = 0x8765;
    RtnFromSet = CFE_SB_SetMsgTime(SBCmdPtr, SetTime);
    GetTime.Seconds = 0xffff;
    GetTime.Subseconds = 0xffff;
    GetTime = CFE_SB_GetMsgTime(SBCmdPtr);

    /* Verify CFE_SB_SetMsgTime returns CFE_SB_WRONG_MSG_TYPE for cmd
     * pkts w/sec hdr
     */
    if (RtnFromSet != CFE_SB_WRONG_MSG_TYPE)
    {
        snprintf(cMsg, UT_MAX_MESSAGE_LENGTH,
                 "RtnFromSet=%ld, ExpReturn=0x%lx",
                 (long) RtnFromSet, (unsigned long) CFE_SB_WRONG_MSG_TYPE);
        UT_Text(cMsg);
        TestStat = CFE_FAIL;
        UT_DisplayPkt(SBCmdPtr, sizeof(SBCmd));
    }
    /* Verify the call to CFE_SB_GetMsgTime returns a time value of zero */
    else if (GetTime.Seconds != 0 || GetTime.Subseconds != 0)
    {
        snprintf(cMsg, UT_MAX_MESSAGE_LENGTH,
                 "GetTime.Sec=%lu, GetTime.Subsec=%lu",
                 (unsigned long) GetTime.Seconds,
                 (unsigned long) GetTime.Subseconds);
        UT_Text(cMsg);
        TestStat = CFE_FAIL;
        UT_DisplayPkt(SBCmdPtr, sizeof(SBCmd));
    }

    UT_Report(__FILE__, __LINE__,
              TestStat, "Test_CFE_SB_SetGetMsgTime",
              "Command packet with secondary header test");

    /* Begin test for cmd pkts wo/sec hdr */
    SB_ResetUnitTest();
    TestStat = CFE_PASS;

    /* Set MsgId to all f's */
    memset(SBNoSecHdrPktPtr, 0xff, sizeof(SBNoSecHdrPkt));

    /* Set MsgId */
    CFE_SB_SetMsgId(SBNoSecHdrPktPtr, SB_UT_TLM_MID);
    CCSDS_WR_SHDR(*(CCSDS_PriHdr_t*)SBNoSecHdrPktPtr, 0);
    

    SetTime.Seconds = 0x4321;
    SetTime.Subseconds = 0x8765;
    RtnFromSet = CFE_SB_SetMsgTime(SBNoSecHdrPktPtr, SetTime);
    GetTime.Seconds = 0xffff;
    GetTime.Subseconds = 0xffff;
    GetTime = CFE_SB_GetMsgTime(SBNoSecHdrPktPtr);

    /* Verify CFE_SB_SetMsgTime returns CFE_SB_WRONG_MSG_TYPE for cmd
     * pkts wo/sec hdr
     */
    if (RtnFromSet != CFE_SB_WRONG_MSG_TYPE)
    {
        snprintf(cMsg, UT_MAX_MESSAGE_LENGTH,
                 "RtnFromSet=%ld, ExpReturn=0x%lx",
                 (long) RtnFromSet, (unsigned long) CFE_SB_WRONG_MSG_TYPE);
        UT_Text(cMsg);
        TestStat = CFE_FAIL;
        UT_DisplayPkt(SBNoSecHdrPktPtr, sizeof(SB_UT_TstPktWoSecHdr_t));
    }
    /* Verify the call to CFE_SB_GetMsgTime returns a time value of zero */
    else if (GetTime.Seconds != 0 || GetTime.Subseconds != 0)
    {
        snprintf(cMsg, UT_MAX_MESSAGE_LENGTH,
                 "GetTime.Sec=%lu, GetTime.Subsec=%lu",
                 (unsigned long) GetTime.Seconds,
                 (unsigned long) GetTime.Subseconds);
        UT_Text(cMsg);
        TestStat = CFE_FAIL;
        UT_DisplayPkt(SBNoSecHdrPktPtr, sizeof(SB_UT_TstPktWoSecHdr_t));
    }

    UT_Report(__FILE__, __LINE__,
              TestStat, "Test_CFE_SB_SetGetMsgTime",
              "Command packet without secondary header test");

    /* Begin test for tlm pkts w/sec hdr */
    SB_ResetUnitTest();
    TestStat = CFE_PASS;

    /* Set MsgId to all f's */
    memset(SBTlmPtr, 0xff, sizeof(SBTlm));
    
    msgId = SB_UT_TLM_MID;

    /* Set MsgId to 0x0805 */
    CFE_SB_SetMsgId(SBTlmPtr, msgId);
    SetTime.Seconds = 0x01234567;
    SetTime.Subseconds = 0x89abcdef;
    RtnFromSet = CFE_SB_SetMsgTime(SBTlmPtr, SetTime);
    GetTime.Seconds = 0xffff;
    GetTime.Subseconds = 0xffff;
    GetTime = CFE_SB_GetMsgTime(SBTlmPtr);

    /* Verify CFE_SB_SetMsgTime returns CFE_SUCCESS for tlm pkts w/sec hdr */
    if (RtnFromSet != CFE_SUCCESS)
    {
        snprintf(cMsg, UT_MAX_MESSAGE_LENGTH,
                 "RtnFromSet=%ld, ExpReturn=0", (long)RtnFromSet);
        UT_Text(cMsg);
        TestStat = CFE_FAIL;
        UT_DisplayPkt(SBTlmPtr, sizeof(SBTlm));
    }
    /* Verify CFE_SB_GetMsgTime returns the SetTime value w/2 LSBytes
     * of subseconds zeroed out
     */
    else if (GetTime.Seconds != SetTime.Seconds ||
             GetTime.Subseconds != (SetTime.Subseconds & 0xffff0000))
    {
        snprintf(cMsg, UT_MAX_MESSAGE_LENGTH,
                 "SetTime.Sec=%lu, GetTime.Sec=%lu, SetTime.Subsec=%lu, "
                   "GetTime.Subsec=%lu",
                 (unsigned long) SetTime.Seconds,
                 (unsigned long) GetTime.Seconds,
                 (unsigned long) SetTime.Subseconds,
                 (unsigned long) GetTime.Subseconds);
        UT_Text(cMsg);
        TestStat = CFE_FAIL;
        UT_DisplayPkt(SBTlmPtr, sizeof(SBTlm));
    }

    UT_Report(__FILE__, __LINE__,
              TestStat, "Test_CFE_SB_SetGetMsgTime",
              "Telemetry packet with secondary header test");

    /* Begin test for tlm pkts wo/sec hdr */
    SB_ResetUnitTest();
    TestStat = CFE_PASS;

    /* Set MsgId to all f's */
    memset(SBNoSecHdrPktPtr, 0xff, sizeof(SBNoSecHdrPkt));

    /* Set MsgId to 0x0005 */
    CFE_SB_SetMsgId(SBNoSecHdrPktPtr, SB_UT_TLM_MID);
    CCSDS_WR_SHDR(*((CCSDS_PriHdr_t*)SBNoSecHdrPktPtr), 0);
    SetTime.Seconds = 0x01234567;
    SetTime.Subseconds = 0x89abcdef;
    RtnFromSet = CFE_SB_SetMsgTime(SBNoSecHdrPktPtr, SetTime);
    GetTime.Seconds = 0xffff;
    GetTime.Subseconds = 0xffff;
    GetTime = CFE_SB_GetMsgTime(SBNoSecHdrPktPtr);

    /* Verify CFE_SB_SetMsgTime returns CFE_SB_WRONG_MSG_TYPE for tlm
     * pkts wo/sec hdr
     */
    if (RtnFromSet != CFE_SB_WRONG_MSG_TYPE)
    {
        snprintf(cMsg, UT_MAX_MESSAGE_LENGTH,
                 "RtnFromSet=%ld, ExpReturn=0x%lx",
                 (long) RtnFromSet, (unsigned long) CFE_SB_WRONG_MSG_TYPE);
        UT_Text(cMsg);
        TestStat = CFE_FAIL;
        UT_DisplayPkt(SBNoSecHdrPktPtr, sizeof(SBNoSecHdrPkt));
    }
    /* Verify the call to CFE_SB_GetMsgTime returns a time value of zero */
    else if (GetTime.Seconds != 0 || GetTime.Subseconds != 0)
    {
        snprintf(cMsg, UT_MAX_MESSAGE_LENGTH,
                 "GetTime.Sec=%lu, GetTime.Subsec=%lu",
                 (unsigned long) GetTime.Seconds,
                 (unsigned long) GetTime.Subseconds);
        UT_Text(cMsg);
        TestStat = CFE_FAIL;
        UT_DisplayPkt(SBNoSecHdrPktPtr, sizeof(SBNoSecHdrPkt));
    }

    UT_Report(__FILE__, __LINE__,
              TestStat, "Test_CFE_SB_SetGetMsgTime",
              "Telemetry packet without secondary header test");
} /* end Test_CFE_SB_SetGetMsgTime */

/*
** Test setting the time field to the current time
*/
void Test_CFE_SB_TimeStampMsg(void)
{
    SB_UT_Test_Tlm_t   SBTlm;
    CFE_SB_MsgPtr_t    SBTlmPtr = (CFE_SB_MsgPtr_t) &SBTlm;
    CFE_TIME_SysTime_t GetTime;
    uint32             ExpSecs;
    int32              TestStat = CFE_PASS;

#ifdef UT_VERBOSE
    UT_Text("Begin Test_CFE_SB_TimeStampMsg");
#endif

    /* Begin test for tlm pkts w/sec hdr */
    SB_ResetUnitTest();

    /* Note: Only Tlm Pkt with Sec Hdr is tested here because this function
     * (Test_CFE_SB_TimeStampMsg) is simply a call to
     * Test_CFE_SB_SetGetMsgTime.  Test_CFE_SB_SetGetMsgTime has covered
     * the other pkt types
     */

    /* Set MsgId to all f's */
    memset(SBTlmPtr, 0xff, sizeof(SBTlm));

    /* Set MsgId to 0x0805 */
    CFE_SB_SetMsgId(SBTlmPtr, SB_UT_TLM_MID);
    CFE_SB_TimeStampMsg(SBTlmPtr);
    GetTime.Seconds = 0xffff;
    GetTime.Subseconds = 0xffff;
    GetTime = CFE_SB_GetMsgTime(SBTlmPtr);
    ExpSecs = GetTime.Seconds + 1;
    CFE_SB_TimeStampMsg(SBTlmPtr);
    GetTime.Seconds = 0xffff;
    GetTime.Subseconds = 0xffff;
    GetTime = CFE_SB_GetMsgTime(SBTlmPtr);

    /* Verify CFE_SB_GetMsgTime returns the time value expected by
     * CFE_TIME_GetTime.  The stub for CFE_TIME_GetTime simply increments
     * the seconds cnt on each call
     */
    if (GetTime.Seconds != ExpSecs || GetTime.Subseconds != 0)
    {
        snprintf(cMsg, UT_MAX_MESSAGE_LENGTH,
                 "GetTime.Sec=%lu, ExpSecs=%lu; GetTime.Subsec=%lu, "
                   "ExpSubsecs=0",
                   (unsigned long) GetTime.Seconds,
                   (unsigned long) ExpSecs,
                   (unsigned long) GetTime.Subseconds);
        UT_Text(cMsg);
        TestStat = CFE_FAIL;
        UT_DisplayPkt(SBTlmPtr, sizeof(SB_UT_Test_Tlm_t));
    }

    UT_Report(__FILE__, __LINE__,
              TestStat, "Test_CFE_SB_SetGetMsgTime",
              "Telemetry packet with secondary header test");
} /* end Test_CFE_SB_TimeStampMsg */

/*
** Test setting and getting the opcode field of message
*/
void Test_CFE_SB_SetGetCmdCode(void)
{
    SB_UT_Test_Cmd_t       SBCmd;
    CFE_SB_MsgPtr_t        SBCmdPtr = (CFE_SB_MsgPtr_t) &SBCmd;
    SB_UT_Test_Tlm_t       SBTlm;
    CFE_SB_MsgPtr_t        SBTlmPtr = (CFE_SB_MsgPtr_t) &SBTlm;
    SB_UT_TstPktWoSecHdr_t SBNoSecHdrPkt;
    CFE_SB_MsgPtr_t        SBNoSecHdrPktPtr = (CFE_SB_MsgPtr_t) &SBNoSecHdrPkt;
    int32                  TestStat, RtnFromSet, ExpRtnFrmSet;
    uint16                 CmdCodeSet, CmdCodeReturned;
    uint8                  ActualCmdCodeField;
    int16                  ExpCmdCode;
    CCSDS_PriHdr_t         *PktPtr;
    CFE_SB_MsgId_t         msgId;

#ifdef UT_VERBOSE
    UT_Text("Begin Test_CFE_SB_SetGetCmdCode");
#endif

    /* Loop through all cmd code values(plus a few invalid) for cmd
     * pkts w/sec hdr
     */
    SB_ResetUnitTest();
    TestStat = CFE_PASS;

    /* Set MsgId to all f's */
    memset(SBCmdPtr, 0xff, sizeof(SBCmd));

    msgId = SB_UT_CMD_MID;

    CFE_SB_InitMsg(SBCmdPtr, msgId, sizeof(SB_UT_Test_Cmd_t), true);

    PktPtr = (CCSDS_PriHdr_t*)SBCmdPtr;
    
    CCSDS_WR_SHDR(*PktPtr,1);
    
    for (CmdCodeSet = 0; CmdCodeSet < 0x100; CmdCodeSet++)
    {
        RtnFromSet = CFE_SB_SetCmdCode(SBCmdPtr, CmdCodeSet);
        
        ExpRtnFrmSet = CFE_SUCCESS;
        CmdCodeReturned = CFE_SB_GetCmdCode(SBCmdPtr);
        ActualCmdCodeField = UT_GetActualCmdCodeField(SBCmdPtr);

        /* GSFC CmdCode is the 7 LSBs of the 1st byte of cmd sec hdr */
        /* Note that in EDS a full 8 bits of storage are here, it is not masked */
        ExpCmdCode = CmdCodeSet;

        if (CmdCodeReturned != ExpCmdCode ||
            ActualCmdCodeField != ExpCmdCode ||
            RtnFromSet != ExpRtnFrmSet)
        {
            snprintf(cMsg, UT_MAX_MESSAGE_LENGTH,
                     "CCRet=%d, CCSet=%d, ActCC=%d, ExpCC=%d, "
                       "RtnFrmSet=0x%lx, ExpRtFrmSet=0x%lx",
                     CmdCodeReturned, CmdCodeSet, ActualCmdCodeField,
                     ExpCmdCode, (unsigned long) RtnFromSet,
                     (unsigned long) ExpRtnFrmSet);
            UT_Text(cMsg);
            UT_DisplayPkt(SBCmdPtr, sizeof(SBCmd));
            TestStat = CFE_FAIL;
            break;
        }
    }

    UT_Report(__FILE__, __LINE__,
              TestStat, "Test_CFE_SB_SetGetCmdCode",
              "Command packet with secondary header test");

    /* Loop through all cmd code values (plus a few invalid) for cmd
     * pkts wo/sec hdr
     */
    SB_ResetUnitTest();
    TestStat = CFE_PASS;

    /* Set MsgId to all f's */
    memset(SBNoSecHdrPktPtr, 0xff, sizeof(SB_UT_TstPktWoSecHdr_t));

    /* Set MsgId */
    CFE_SB_SetMsgId(SBNoSecHdrPktPtr, SB_UT_TLM_MID);
    
    PktPtr = (CCSDS_PriHdr_t*)SBNoSecHdrPktPtr;
    
    CCSDS_WR_SHDR(*PktPtr,0);
    
    for (CmdCodeSet = 0; CmdCodeSet < 0x100; CmdCodeSet++)
    {
        RtnFromSet = CFE_SB_SetCmdCode(SBNoSecHdrPktPtr, CmdCodeSet);
        ExpRtnFrmSet = CFE_SB_WRONG_MSG_TYPE;
        CmdCodeReturned = CFE_SB_GetCmdCode(SBNoSecHdrPktPtr);
        ActualCmdCodeField = UT_GetActualCmdCodeField(SBNoSecHdrPktPtr);

        /* GSFC CmdCode is the 7 LSBs of the 1st byte of cmd Sec hdr */
        ExpCmdCode = CmdCodeSet & 0x007f;

        if (RtnFromSet != ExpRtnFrmSet)
        {
            snprintf(cMsg, UT_MAX_MESSAGE_LENGTH,
                     "CCRet=%d, CCSet=%d, ActCC=%d, ExpCC=%d, "
                       "RtnFrmSet=0x%lx, ExpRtFrmSet=0x%lx",
                     CmdCodeReturned, CmdCodeSet, ActualCmdCodeField,
                     ExpCmdCode, (unsigned long) RtnFromSet,
                     (unsigned long) ExpRtnFrmSet);
            UT_Text(cMsg);
            UT_DisplayPkt(SBNoSecHdrPktPtr, sizeof(SBNoSecHdrPkt));
            TestStat = CFE_FAIL;
            break;
        }
    }

    UT_Report(__FILE__, __LINE__,
              TestStat, "Test_CFE_SB_SetGetCmdCode",
              "Command packet without secondary header test");

    /* Loop through all cmd code values (plus a few invalid) for tlm
     * pkts w/sec hdr
     */
    SB_ResetUnitTest();
    TestStat = CFE_PASS;

    /* Set MsgId to all f's */
    memset(SBTlmPtr, 0xff, sizeof(SBTlm));

    /* Set MsgId to 0x0805 */
    CFE_SB_SetMsgId(SBTlmPtr, SB_UT_TLM_MID);

    PktPtr = (CCSDS_PriHdr_t*)SBTlmPtr;
    
    CCSDS_WR_SHDR(*PktPtr,1);
    
    for (CmdCodeSet = 0; CmdCodeSet < 0x100; CmdCodeSet++)
    {
        RtnFromSet = CFE_SB_SetCmdCode(SBTlmPtr, CmdCodeSet);
        ExpRtnFrmSet = CFE_SB_WRONG_MSG_TYPE;
        CmdCodeReturned = CFE_SB_GetCmdCode(SBTlmPtr);
        ActualCmdCodeField = UT_GetActualCmdCodeField(SBTlmPtr);

        /* GSFC CmdCode is the 7 LSBs of the 1st byte of cmd Sec hdr */
        ExpCmdCode = CmdCodeSet & 0x007f;

        if (RtnFromSet != ExpRtnFrmSet)
        {
            snprintf(cMsg, UT_MAX_MESSAGE_LENGTH,
                     "CCRet=%d, CCSet=%d, ActCC=%d, ExpCC=%d, "
                       "RtnFrmSet=0x%lx, ExpRtFrmSet=0x%lx",
                     CmdCodeReturned, CmdCodeSet, ActualCmdCodeField,
                     ExpCmdCode, (unsigned long) RtnFromSet,
                     (unsigned long) ExpRtnFrmSet);
            UT_Text(cMsg);
            UT_DisplayPkt(SBTlmPtr, sizeof(SBTlm));
            TestStat = CFE_FAIL;
            break;
        }
    }

    UT_Report(__FILE__, __LINE__,
              TestStat, "Test_CFE_SB_SetGetCmdCode",
              "Telemetry packet with secondary header test");

    /* Loop through all cmd code values (plus a few invalid) for tlm
     * pkts wo/sec hdr
     */
    SB_ResetUnitTest();
    TestStat = CFE_PASS;

    /* Set pkt to all f's */
    memset(SBNoSecHdrPktPtr, 0xff, sizeof(SBNoSecHdrPkt));

    /* Set MsgId to 0x0005 */
    CFE_SB_SetMsgId(SBNoSecHdrPktPtr, SB_UT_TLM_MID);

    PktPtr = (CCSDS_PriHdr_t*)SBNoSecHdrPktPtr;
    
    CCSDS_WR_SHDR(*PktPtr,0);
    
    for (CmdCodeSet = 0; CmdCodeSet < 0x100; CmdCodeSet++)
    {
        RtnFromSet = CFE_SB_SetCmdCode(SBNoSecHdrPktPtr, CmdCodeSet);
        ExpRtnFrmSet = CFE_SB_WRONG_MSG_TYPE;
        CmdCodeReturned = CFE_SB_GetCmdCode(SBNoSecHdrPktPtr);
        ActualCmdCodeField = UT_GetActualCmdCodeField(SBNoSecHdrPktPtr);

        /* GSFC CmdCode is the 7 LSBs of the 1st byte of cmd sec hdr */
        ExpCmdCode = CmdCodeSet & 0x007f;

        if (RtnFromSet != ExpRtnFrmSet)
        {
            snprintf(cMsg, UT_MAX_MESSAGE_LENGTH,
                     "CCRet=%d, CCSet=%d, ActCC=%d, ExpCC=%d, "
                       "RtnFrmSet=0x%lx, ExpRtFrmSet=0x%lx",
                     CmdCodeReturned, CmdCodeSet, ActualCmdCodeField,
                     ExpCmdCode, (unsigned long) RtnFromSet,
                     (unsigned long) ExpRtnFrmSet);
            UT_Text(cMsg);
            UT_DisplayPkt(SBNoSecHdrPktPtr, sizeof(SBNoSecHdrPkt));
            TestStat = CFE_FAIL;
            break;
        }
    }

    UT_Report(__FILE__, __LINE__,
              TestStat, "Test_CFE_SB_SetGetCmdCode",
              "Telemetry packet without secondary header test");
} /* end Test_CFE_SB_SetGetCmdCode */

/*
** Test generating, setting, getting, and validating a checksum field
** for a message
*/
void Test_CFE_SB_ChecksumUtils(void)
{
    SB_UT_Test_Cmd_t       SBCmd;
    CFE_SB_MsgPtr_t        SBCmdPtr = (CFE_SB_MsgPtr_t) &SBCmd;
    SB_UT_Test_Tlm_t       SBTlm;
    CFE_SB_MsgPtr_t        SBTlmPtr = (CFE_SB_MsgPtr_t) &SBTlm;
    SB_UT_TstPktWoSecHdr_t SBNoSecHdrPkt;
    CFE_SB_MsgPtr_t        SBNoSecHdrPktPtr = (CFE_SB_MsgPtr_t) &SBNoSecHdrPkt;
    uint16                 RtnFrmGet, ExpRtnFrmGet;
    bool                RtnFrmValidate, ExpRtnFrmVal;
    int32                  TestStat;

#ifdef UT_VERBOSE
    UT_Text("Begin Test_CFE_SB_ChecksumUtils");
#endif

    /* Begin test for cmd pkts w/sec hdr */
    SB_ResetUnitTest();
    TestStat = CFE_PASS;

    /* Initialize pkt, setting data to zero */
    CFE_SB_InitMsg(SBCmdPtr, SB_UT_CMD_MID, sizeof(SBCmd), true);
    
    /* Set checksum field */
    
    CFE_SB_GenerateChecksum(SBCmdPtr);
    
    RtnFrmGet = CFE_SB_GetChecksum(SBCmdPtr);
    /* Note in an EDS build the sizeof() the native struct is different, which
     * means a different length field value, which means a different checksum */
    ExpRtnFrmGet = 0xe6;

    /* Validation expected to return true */
    RtnFrmValidate = CFE_SB_ValidateChecksum(SBCmdPtr);
    ExpRtnFrmVal = true;

    if (RtnFrmGet != ExpRtnFrmGet || RtnFrmValidate != ExpRtnFrmVal)
    {
        snprintf(cMsg, UT_MAX_MESSAGE_LENGTH,
                 "Unexpected results in 1st check, RtnFrmValidate=%d, "
                   "ExpRtnFrmVal=%d, RtnFrmGet=0x%x, ExpRtnFrmGet=0x%x",
                 RtnFrmValidate, ExpRtnFrmVal, RtnFrmGet, ExpRtnFrmGet);
        UT_Text(cMsg);
        UT_DisplayPkt(SBCmdPtr, sizeof(SBCmd));
        TestStat = CFE_FAIL;
    }

    /* Change 1 byte in pkt and verify checksum is no longer valid.
     * Set length field to something else.  Validation expected to
     * return false
     */
    CCSDS_WR_LEN(SBCmdPtr->Hdr, sizeof(SBTlm) - 1);
    
    RtnFrmValidate = CFE_SB_ValidateChecksum(SBCmdPtr);
    ExpRtnFrmVal = false;

    if (TestStat == CFE_FAIL || RtnFrmValidate != ExpRtnFrmVal)
    {
        snprintf(cMsg, UT_MAX_MESSAGE_LENGTH,
                 "Second validate...RtnFrmValidate=%d, ExpRtnFrmVal=%d",
                 RtnFrmValidate, ExpRtnFrmVal);
        UT_Text(cMsg);
        UT_DisplayPkt(SBCmdPtr, sizeof(SBCmd));
        TestStat = CFE_FAIL;
    }

    UT_Report(__FILE__, __LINE__,
              TestStat, "Test_CFE_SB_ChecksumUtils",
              "Command packet with secondary header test");

    /* Begin test for cmd pkts wo/sec hdr */
    SB_ResetUnitTest();
    TestStat = CFE_PASS;

    /* Initialize pkt, setting data to zero */
    CFE_SB_InitMsg(SBNoSecHdrPktPtr, CFE_SB_ValueToMsgId(0x1005),
                   sizeof(SBNoSecHdrPkt), true);

    
    CCSDS_WR_SHDR( SBNoSecHdrPktPtr->Hdr, 0 );
    
    /* Set checksum field */
    CFE_SB_GenerateChecksum(SBNoSecHdrPktPtr);
    RtnFrmGet = CFE_SB_GetChecksum(SBNoSecHdrPktPtr);
    ExpRtnFrmGet = 0;

    /* Validation expected to return false */
    RtnFrmValidate = CFE_SB_ValidateChecksum(SBNoSecHdrPktPtr);
    ExpRtnFrmVal = false;

    if (RtnFrmGet != ExpRtnFrmGet || RtnFrmValidate != ExpRtnFrmVal)
    {
        snprintf(cMsg, UT_MAX_MESSAGE_LENGTH,
                 "Unexpected results in 1st check, RtnFrmValidate=%d, "
                   "ExpRtnFrmVal=%d, RtnFrmGet=0x%x, ExpRtnFrmGet=0x%x",
                 RtnFrmValidate, ExpRtnFrmVal, RtnFrmGet, ExpRtnFrmGet);
        UT_Text(cMsg);
        UT_DisplayPkt(SBNoSecHdrPktPtr, sizeof(SBNoSecHdrPkt));
        TestStat = CFE_FAIL;
    }

    /* Change 1 byte in pkt and verify checksum is no longer valid.
     * Increment MsgId by 1 to 0x1006.  Validation expected to
     * return false
     */
    CFE_SB_SetMsgId(SBNoSecHdrPktPtr, SB_UT_TLM_MID);
    
    CCSDS_WR_SHDR( SBCmdPtr->Hdr, 0 );
    RtnFrmValidate = CFE_SB_ValidateChecksum(SBNoSecHdrPktPtr);
    ExpRtnFrmVal = false;

    if (TestStat == CFE_FAIL || RtnFrmValidate != ExpRtnFrmVal)
    {
        snprintf(cMsg, UT_MAX_MESSAGE_LENGTH,
                 "Second validate...RtnFrmValidate=%d, ExpRtnFrmVal=%d",
                 RtnFrmValidate, ExpRtnFrmVal);
        UT_Text(cMsg);
        UT_DisplayPkt(SBNoSecHdrPktPtr, sizeof(SBNoSecHdrPkt));
        TestStat = CFE_FAIL;
    }

    UT_Report(__FILE__, __LINE__,
              TestStat, "Test_CFE_SB_ChecksumUtils",
              "Command packet without secondary header test");

    /* Begin test for tlm pkts w/sec hdr */
    SB_ResetUnitTest();
    TestStat = CFE_PASS;

    /* Initialize pkt, setting data to zero */
    CFE_SB_InitMsg(SBTlmPtr, CFE_SB_ValueToMsgId(0x0805), sizeof(SBTlm), true);

    /* Set checksum field */
    CFE_SB_GenerateChecksum(SBTlmPtr);
    RtnFrmGet = CFE_SB_GetChecksum(SBTlmPtr);
    ExpRtnFrmGet = 0;

    /* Validation expected to return false */
    RtnFrmValidate = CFE_SB_ValidateChecksum(SBTlmPtr);
    ExpRtnFrmVal = false;

    if (RtnFrmGet != ExpRtnFrmGet || RtnFrmValidate != ExpRtnFrmVal)
    {
        snprintf(cMsg, UT_MAX_MESSAGE_LENGTH,
                 "Unexpected results in 1st check, RtnFrmValidate=%d, "
                   "ExpRtnFrmVal=%d, RtnFrmGet=0x%x, ExpRtnFrmGet=0x%x",
                 RtnFrmValidate, ExpRtnFrmVal, RtnFrmGet, ExpRtnFrmGet);
        UT_Text(cMsg);
        UT_DisplayPkt(SBTlmPtr, sizeof(SBTlm));
        TestStat = CFE_FAIL;
    }

    /* Change 1 byte in pkt and verify checksum is no longer valid.
     * Increment MsgId by 1 to 0x0806.  Validation expected to return false
     */
    CFE_SB_SetMsgId(SBTlmPtr, CFE_SB_ValueToMsgId(0x1806));
    RtnFrmValidate = CFE_SB_ValidateChecksum(SBTlmPtr);
    ExpRtnFrmVal = false;

    if (TestStat == CFE_FAIL || RtnFrmValidate != ExpRtnFrmVal)
    {
        snprintf(cMsg, UT_MAX_MESSAGE_LENGTH,
                 "Second validate...RtnFrmValidate=%d, ExpRtnFrmVal=%d",
                 RtnFrmValidate, ExpRtnFrmVal);
        UT_Text(cMsg);
        UT_DisplayPkt(SBTlmPtr, sizeof(SBTlm));
        TestStat = CFE_FAIL;
    }

    UT_Report(__FILE__, __LINE__,
              TestStat, "Test_CFE_SB_ChecksumUtils",
              "Telemetry packet with secondary header test");

    /* Begin test for tlm pkts wo/sec hdr */
    SB_ResetUnitTest();
    TestStat = CFE_PASS;

    /* Initialize pkt, setting data to zero */
    CFE_SB_InitMsg(SBNoSecHdrPktPtr, CFE_SB_ValueToMsgId(0x0005),
                   sizeof(SBNoSecHdrPkt), true);

    /* Setting checksum field */
    CFE_SB_GenerateChecksum(SBNoSecHdrPktPtr);
    RtnFrmGet = CFE_SB_GetChecksum(SBNoSecHdrPktPtr);
    ExpRtnFrmGet = 0;

    /* Validation expected to return false */
    RtnFrmValidate = CFE_SB_ValidateChecksum(SBNoSecHdrPktPtr);
    ExpRtnFrmVal = false;

    if (RtnFrmGet != ExpRtnFrmGet || RtnFrmValidate != ExpRtnFrmVal)
    {
        snprintf(cMsg, UT_MAX_MESSAGE_LENGTH,
                 "Unexpected results in 1st check, RtnFrmValidate=%d, "
                   "ExpRtnFrmVal=%d, RtnFrmGet=0x%x, ExpRtnFrmGet=0x%x",
                 RtnFrmValidate, ExpRtnFrmVal, RtnFrmGet, ExpRtnFrmGet);
        UT_Text(cMsg);
        UT_DisplayPkt(SBNoSecHdrPktPtr, sizeof(SBNoSecHdrPkt));
        TestStat = CFE_FAIL;
    }

    /* Change 1 byte in pkt and verify checksum is no longer valid.
     * Increment MsgId by 1 to 0x0006.  Validation expected to
     * return false
     */
    CFE_SB_SetMsgId(SBNoSecHdrPktPtr, CFE_SB_ValueToMsgId(0x0006));
    RtnFrmValidate = CFE_SB_ValidateChecksum(SBNoSecHdrPktPtr);
    ExpRtnFrmVal = false;

    if (TestStat == CFE_FAIL || RtnFrmValidate != ExpRtnFrmVal)
    {
        snprintf(cMsg, UT_MAX_MESSAGE_LENGTH,
                 "Second validate...RtnFrmValidate=%d, ExpRtnFrmVal=%d",
                 RtnFrmValidate, ExpRtnFrmVal);
        UT_Text(cMsg);
        UT_DisplayPkt(SBNoSecHdrPktPtr, sizeof(SBNoSecHdrPkt));
        TestStat = CFE_FAIL;
    }

    UT_Report(__FILE__, __LINE__,
              TestStat, "Test_CFE_SB_ChecksumUtils",
              "Telemetry packet without secondary header test");
} /* end Test_CFE_SB_ChecksumUtils */


/*
** Test validating a msg id
*/
void Test_CFE_SB_ValidateMsgId(void)
{
    
    CFE_SB_MsgId_t        MsgId;
    uint32                ActualReturn;

    SB_ResetUnitTest();
    
    /* Validate Msg Id */
    memset(&MsgId, 0xFF, sizeof(MsgId));
    ActualReturn = CFE_SB_ValidateMsgId(MsgId);

    UT_Report(__FILE__, __LINE__,
              ActualReturn == CFE_SUCCESS,
              "CFE_SB_ValidateMsgId",
              "Testing validation for a valid MsgId");
    
    /* Test for invalid msg id */
    memset(&MsgId, 0, sizeof(MsgId));
    ActualReturn = CFE_SB_ValidateMsgId(MsgId);
    
    UT_Report(__FILE__, __LINE__,
              ActualReturn == CFE_SB_FAILED,
              "CFE_SB_ValidateMsgId",
              "Testing validation for an invalid MsgId");
}

/*
** Function for calling SB special test cases functions
*/
void Test_SB_SpecialCases(void)
{
    Test_OS_MutSem_ErrLogic();
    Test_ReqToSendEvent_ErrLogic();
    Test_PutDestBlk_ErrLogic();
    Test_CFE_SB_GetPipeIdx();
    Test_CFE_SB_Buffers();
    Test_CFE_SB_BadPipeInfo();
    Test_SB_SendMsgPaths();
    Test_RcvMsg_UnsubResubPath();
    Test_MessageString();
    Test_SB_IdxPushPop();
} /* end Test_SB_SpecialCases */


/*
** Test msg key idx push pop
*/
void Test_SB_IdxPushPop()
{
    int32           i;
    int32           ExpRtn;
    int32           ActRtn;
    CFE_SB_MsgRouteIdx_t Idx;
    int32           TestStat = CFE_PASS;
    
#ifdef UT_VERBOSE
    UT_Text("Begin Test Test_SB_IdxPushPop");
#endif    
    
    SB_ResetUnitTest();

    CFE_SB_InitIdxStack();
    
    for (i = 0; i < CFE_PLATFORM_SB_MAX_MSG_IDS; i++)
    {
        /* Subscribe to maximum number of messages */
        Idx = CFE_SB_RouteIdxPop_Unsync();
        ActRtn = CFE_SB_RouteIdxToValue(Idx);
        ExpRtn = i;
        if (ExpRtn != ActRtn)
        {
            snprintf(cMsg, UT_MAX_MESSAGE_LENGTH,
                     "Pop ExpRtn (%d) != ActRtn(%d)",
                     (int)ExpRtn, (int)ActRtn);
            UT_Text(cMsg);
            TestStat = CFE_FAIL;
        }
    }

    
    Idx = CFE_SB_RouteIdxPop_Unsync();
    ActRtn = CFE_SB_RouteIdxToValue(Idx);
    ExpRtn = CFE_SB_RouteIdxToValue(CFE_SB_INVALID_ROUTE_IDX);
    
    if (ExpRtn != ActRtn)
    {
        snprintf(cMsg, UT_MAX_MESSAGE_LENGTH,
                 "Pop ExpRtn (%d) != ActRtn(%d)",
                 (int)ExpRtn, (int)ActRtn);
        UT_Text(cMsg);
        TestStat = CFE_FAIL;
    }
    
    UT_Report(__FILE__, __LINE__,
              TestStat, "CFE_SB_IdxPop_Unsync",
              "Popped all subscription indexes");
    /*
     *  This sub-unit test is dependent upon the previous 
     *  Maybe do a
     * 
    SB_ResetUnitTest();

    CFE_SB_InitIdxStack();
     * again here 
     */
    for (i = 0; i < CFE_PLATFORM_SB_MAX_MSG_IDS; i++)
    {
        /* Un-subscribe from all messages */
        CFE_SB_RouteIdxPush_Unsync(CFE_SB_ValueToRouteIdx(i));
        ActRtn = CFE_SUCCESS;
        ExpRtn = CFE_SUCCESS;
        if (ExpRtn != ActRtn)
        {
            snprintf(cMsg, UT_MAX_MESSAGE_LENGTH,
                     "Push ExpRtn (%d) != ActRtn(%d)",
                     (int)ExpRtn, (int)ActRtn);
            UT_Text(cMsg);
            TestStat = CFE_FAIL;
        }
    }
    
    CFE_SB_RouteIdxPush_Unsync(CFE_SB_ValueToRouteIdx(i));
    ActRtn = CFE_SUCCESS;
    ExpRtn = CFE_SUCCESS;
    
    if (ExpRtn != ActRtn)
    {
        snprintf(cMsg, UT_MAX_MESSAGE_LENGTH,
                 "Push ExpRtn (%d) != ActRtn(%d)",
                 (int)ExpRtn, (int)ActRtn);
        UT_Text(cMsg);
        TestStat = CFE_FAIL;
    }
    
    UT_Report(__FILE__, __LINE__,
              TestStat, "CFE_SB_IdxPush_Unsync",
              "Pushed all un-subscription indexes");

} /* end Test_SB_IdxPushPop */

/*
** Test pipe creation with semaphore take and give failures
*/
void Test_OS_MutSem_ErrLogic(void)
{
    CFE_SB_PipeId_t PipeId;
    CFE_SB_MsgId_t  MsgId = SB_UT_CMD_MID;
    uint16          PipeDepth = 50;
    int32           ExpRtn;
    int32           ActRtn;
    int32           TestStat = CFE_PASS;

#ifdef UT_VERBOSE
    UT_Text("Begin Test Shared Semaphore Give/Take Failure");
#endif

    SB_ResetUnitTest();
    UT_SetDeferredRetcode(UT_KEY(OS_MutSemTake), 1, CFE_OS_SEM_FAILURE);
    UT_SetDeferredRetcode(UT_KEY(OS_MutSemGive), 2, CFE_OS_SEM_FAILURE);
    CFE_SB_CreatePipe(&PipeId, PipeDepth, "TestPipe");
    CFE_SB_Subscribe(MsgId, PipeId);
    ExpRtn = 3;
    ActRtn = UT_GetNumEventsSent();

    if (ActRtn != ExpRtn)
    {
        snprintf(cMsg, UT_MAX_MESSAGE_LENGTH,
                 "Unexpected rtn from UT_GetNumEventsSent, exp=%lx, act=%lx",
                 (unsigned long) ExpRtn, (unsigned long) ActRtn);
        UT_Text(cMsg);
        TestStat = CFE_FAIL;
    }

    if (UT_EventIsInHistory(CFE_SB_PIPE_ADDED_EID) == false)
    {
        UT_Text("CFE_SB_PIPE_ADDED_EID not sent");
        TestStat = CFE_FAIL;
    }

    if (UT_EventIsInHistory(CFE_SB_SUBSCRIPTION_RCVD_EID) == false)
    {
        UT_Text("CFE_SB_SUBSCRIPTION_RCVD_EID not sent");
        TestStat = CFE_FAIL;
    }

    CFE_SB_DeletePipe(PipeId);
    UT_Report(__FILE__, __LINE__,
              TestStat, "CFE_SB_(Un)LockSharedData",
              "Semaphore give/take failure test");
} /* end Test_OS_MutSemTake_ErrLogic */

/*
** Test successful recursive event prevention
*/
void Test_ReqToSendEvent_ErrLogic(void)
{
    uint32 TaskId = 13;
    uint32 Bit = 5;
    int32  ExpRtn;
    int32  ActRtn;
    int32  TestStat = CFE_PASS;

#ifdef UT_VERBOSE
    UT_Text("Begin Test ReqToSendEvent Error");
#endif

    SB_ResetUnitTest();

    /* Clear task bits, then call function, which should set the bit for
     * the specified task
     */
    CFE_SB.StopRecurseFlags[TaskId] = 0x0000;
    ExpRtn = CFE_SB_GRANTED;
    ActRtn = CFE_SB_RequestToSendEvent(TaskId, Bit);

    if (ActRtn != ExpRtn)
    {
        snprintf(cMsg, UT_MAX_MESSAGE_LENGTH,
                 "Unexpected rtn when bit not set, exp=%ld, act=%ld",
                 (long) ExpRtn, (long) ActRtn);
        UT_Text(cMsg);
        TestStat = CFE_FAIL;
    }

    /* Call the function a second time; the result should indicate that the
     * bit is already set
     */
    ExpRtn = CFE_SB_DENIED;
    ActRtn = CFE_SB_RequestToSendEvent(TaskId, Bit);

    if (ActRtn != ExpRtn)
    {
        snprintf(cMsg, UT_MAX_MESSAGE_LENGTH,
                 "Unexpected rtn when bit set, exp=%lx, act=%lx",
                (unsigned long) ExpRtn, (unsigned long) ActRtn);
        UT_Text(cMsg);
        TestStat = CFE_FAIL;
    }

    ExpRtn = 0;
    ActRtn = UT_GetNumEventsSent();

    if (ActRtn != ExpRtn)
    {
        snprintf(cMsg, UT_MAX_MESSAGE_LENGTH,
                 "Unexpected rtn from UT_GetNumEventsSent, exp=%lx, act=%lx",
                (unsigned long) ExpRtn, (unsigned long) ActRtn);
        UT_Text(cMsg);
        TestStat = CFE_FAIL;
    }

    UT_Report(__FILE__, __LINE__,
              TestStat, "CFE_SB_RequestToSendEvent",
              "Request to send event error test");
} /* end Test_ReqToSendEvent_ErrLogic */

/*
** Test getting a destination descriptor to the SB memory pool using a null
** destination pointer
*/
void Test_PutDestBlk_ErrLogic(void)
{
    int32 ExpRtn;
    int32 ActRtn;
    int32 TestStat = CFE_PASS;

#ifdef UT_VERBOSE
    UT_Text("Begin Test PutDestBlk Error");
#endif

    SB_ResetUnitTest();
    ExpRtn = CFE_SB_BAD_ARGUMENT;
    ActRtn = CFE_SB_PutDestinationBlk(NULL);

    if (ActRtn != ExpRtn)
    {
        snprintf(cMsg, UT_MAX_MESSAGE_LENGTH,
                 "Unexpected rtn, exp=%lx, act=%lx",
                (unsigned long) ExpRtn, (unsigned long) ActRtn);
        UT_Text(cMsg);
        TestStat = CFE_FAIL;
    }

    ExpRtn = 0;
    ActRtn = UT_GetNumEventsSent();

    if (ActRtn != ExpRtn)
    {
        snprintf(cMsg, UT_MAX_MESSAGE_LENGTH,
                 "Unexpected rtn from UT_GetNumEventsSent, exp=%lx, act=%lx",
                (unsigned long) ExpRtn, (unsigned long) ActRtn);
        UT_Text(cMsg);
        TestStat = CFE_FAIL;
    }

    UT_Report(__FILE__, __LINE__,
              TestStat, "CFE_SB_PutDestinationBlk",
              "PutDestBlk error test");
} /* end Test_PutDestBlk_ErrLogic */

/*
** Test internal function to get the pipe table index for the given pipe ID
*/
void Test_CFE_SB_GetPipeIdx(void)
{
    int32 ExpRtn;
    int32 ActRtn;
    int32 TestStat = CFE_PASS;

#ifdef UT_VERBOSE
    UT_Text("Begin Test GetPipeIdx");
#endif

    SB_ResetUnitTest();
    CFE_SB.PipeTbl[0].PipeId = 0;
    CFE_SB.PipeTbl[0].InUse = CFE_SB_NOT_IN_USE;
    ExpRtn = CFE_SB_INVALID_PIPE;
    ActRtn = CFE_SB_GetPipeIdx(0);

    if (ActRtn != ExpRtn)
    {
        snprintf(cMsg, UT_MAX_MESSAGE_LENGTH,
                 "Unexpected rtn, exp=%lx, act=%lx",
                (unsigned long) ExpRtn, (unsigned long) ActRtn);
        UT_Text(cMsg);
        TestStat = CFE_FAIL;
    }

    ExpRtn = 0;
    ActRtn = UT_GetNumEventsSent();

    if (ActRtn != ExpRtn)
    {
        snprintf(cMsg, UT_MAX_MESSAGE_LENGTH,
                 "Unexpected rtn from UT_GetNumEventsSent, exp=%lx, act=%lx",
                (unsigned long) ExpRtn, (unsigned long) ActRtn);
        UT_Text(cMsg);
        TestStat = CFE_FAIL;
    }

    UT_Report(__FILE__, __LINE__,
              TestStat, "CFE_SB_GetPipeIdx",
              "GetPipeIdx branch path coverage test");
} /* end Test_CFE_SB_GetPipeIdx */

/*
** Test functions that involve a buffer in the SB buffer pool
*/
void Test_CFE_SB_Buffers(void)
{
    int32 ExpRtn = sizeof(CFE_SB_BufferD_t) * 4;
    int32 ActRtn;
    int32 TestStat = CFE_PASS;
    CFE_SB_BufferD_t *bd;

#ifdef UT_VERBOSE
    UT_Text("Begin Test GetBufferFromPool");
#endif

    SB_ResetUnitTest();
    CFE_SB.StatTlmMsg.Payload.MemInUse = 0;
    CFE_SB.StatTlmMsg.Payload.PeakMemInUse = ExpRtn;
    bd = CFE_SB_GetBufferFromPool(CFE_SB_ValueToMsgId(0), 0);
    ActRtn = CFE_SB.StatTlmMsg.Payload.PeakMemInUse;

    if (ActRtn != ExpRtn)
    {
        snprintf(cMsg, UT_MAX_MESSAGE_LENGTH,
                 "Unexpected PeakmemInUse value, exp=%lx, act=%lx",
                (unsigned long) ExpRtn, (unsigned long) ActRtn);
        UT_Text(cMsg);
        TestStat = CFE_FAIL;
    }

    ExpRtn = 0;
    ActRtn = UT_GetNumEventsSent();

    if (ActRtn != ExpRtn)
    {
        snprintf(cMsg, UT_MAX_MESSAGE_LENGTH,
                 "Unexpected rtn from UT_GetNumEventsSent, exp=%lx, act=%lx",
                (unsigned long) ExpRtn, (unsigned long) ActRtn);
        UT_Text(cMsg);
        TestStat = CFE_FAIL;
    }

    UT_Report(__FILE__, __LINE__,
              TestStat, "CFE_SB_GetBufferFromPool",
              "GetBufferFromPool branch path coverage test");

    TestStat = CFE_PASS;
    ExpRtn = CFE_SB.StatTlmMsg.Payload.SBBuffersInUse;
    UT_SetDeferredRetcode(UT_KEY(CFE_ES_PutPoolBuf), 1, -1);
    CFE_SB_ReturnBufferToPool(bd);
    ActRtn = CFE_SB.StatTlmMsg.Payload.SBBuffersInUse;

    if (ActRtn != ExpRtn)
    {
        snprintf(cMsg, UT_MAX_MESSAGE_LENGTH,
                 "Unexpected SBBuffersInUse value, exp=%lx, act=%lx",
                (unsigned long) ExpRtn, (unsigned long) ActRtn);
        UT_Text(cMsg);
        TestStat = CFE_FAIL;
    }

    ExpRtn = 0;
    ActRtn = UT_GetNumEventsSent();

    if (ActRtn != ExpRtn)
    {
        snprintf(cMsg, UT_MAX_MESSAGE_LENGTH,
                 "Unexpected rtn from UT_GetNumEventsSent, exp=%lx, act=%lx",
                (unsigned long) ExpRtn, (unsigned long) ActRtn);
        UT_Text(cMsg);
        TestStat = CFE_FAIL;
    }

    UT_Report(__FILE__, __LINE__,
              TestStat, "CFE_SB_ReturnBufferToPool",
              "ReturnBufferToPool branch path coverage test");

    TestStat = CFE_PASS;
    ExpRtn = 0;
    bd->UseCount = 0;
    CFE_SB_DecrBufUseCnt(bd);
    ActRtn = bd->UseCount;

    if (ActRtn != ExpRtn)
    {
        snprintf(cMsg, UT_MAX_MESSAGE_LENGTH,
                 "Unexpected UseCount value, exp=%lx, act=%lx",
                (unsigned long) ExpRtn, (unsigned long) ActRtn);
        UT_Text(cMsg);
        TestStat = CFE_FAIL;
    }

    ExpRtn = 0;
    ActRtn = UT_GetNumEventsSent();

    if (ActRtn != ExpRtn)
    {
        snprintf(cMsg, UT_MAX_MESSAGE_LENGTH,
                 "Unexpected rtn from UT_GetNumEventsSent, exp=%lx, act=%lx",
                (unsigned long) ExpRtn, (unsigned long) ActRtn);
        UT_Text(cMsg);
        TestStat = CFE_FAIL;
    }

    UT_Report(__FILE__, __LINE__,
              TestStat, "CFE_SB_DecrBufUseCnt",
              "DecrBufUseCnt branch path coverage test");

    TestStat = CFE_PASS;
    ExpRtn = 0;
    UT_SetDeferredRetcode(UT_KEY(CFE_ES_PutPoolBuf), 1, -1);
    CFE_SB.StatTlmMsg.Payload.MemInUse = 0;
    CFE_SB_PutDestinationBlk((CFE_SB_DestinationD_t *) bd);
    ActRtn = CFE_SB.StatTlmMsg.Payload.MemInUse;

    if (ActRtn != ExpRtn)
    {
        snprintf(cMsg, UT_MAX_MESSAGE_LENGTH,
                 "Unexpected MemInUse value, exp=%lx, act=%lx",
                (unsigned long) ExpRtn, (unsigned long) ActRtn);
        UT_Text(cMsg);
        TestStat = CFE_FAIL;
    }

    ExpRtn = 0;
    ActRtn = UT_GetNumEventsSent();

    if (ActRtn != ExpRtn)
    {
        snprintf(cMsg, UT_MAX_MESSAGE_LENGTH,
                 "Unexpected rtn from UT_GetNumEventsSent, exp=%lx, act=%lx",
                (unsigned long) ExpRtn, (unsigned long) ActRtn);
        UT_Text(cMsg);
        TestStat = CFE_FAIL;
    }

    UT_Report(__FILE__, __LINE__,
              TestStat, "CFE_SB_PutDestinationBlk",
              "PutDestinationBlk branch path coverage test");
} /* end Test_CFE_SB_Buffers */

/*
** Test internal function to get the pipe table index for the given pipe ID
*/
void Test_CFE_SB_BadPipeInfo(void)
{
    CFE_SB_PipeId_t PipeId;
    uint16          PipeDepth = 10;
    int32           ExpRtn;
    int32           ActRtn;
    int32           TestStat = CFE_PASS;
    CFE_SB_Qos_t    CFE_SB_Default_Qos;

#ifdef UT_VERBOSE
    UT_Text("Begin Test BadPipeInfo");
#endif

    SB_ResetUnitTest();
    CFE_SB_CreatePipe(&PipeId, PipeDepth, "TestPipe1");

    /* Set the pipe ID to an erroneous value and attempt to delete the pipe */
    CFE_SB.PipeTbl[0].PipeId = 1;
    CFE_SB.PipeTbl[0].InUse = 1;
    ExpRtn = CFE_SB_BAD_ARGUMENT;
    ActRtn = CFE_SB_DeletePipeFull(0, 0);

    if (ActRtn != ExpRtn)
    {
        snprintf(cMsg, UT_MAX_MESSAGE_LENGTH,
                 "Unexpected rtn, exp=%lx, act=%lx",
                (unsigned long) ExpRtn, (unsigned long) ActRtn);
        UT_Text(cMsg);
        TestStat = CFE_FAIL;
    }

    ExpRtn = 2;
    ActRtn = UT_GetNumEventsSent();

    if (ActRtn != ExpRtn)
    {
        snprintf(cMsg, UT_MAX_MESSAGE_LENGTH,
                 "Unexpected rtn from UT_GetNumEventsSent, exp=%lx, act=%lx",
                (unsigned long) ExpRtn, (unsigned long) ActRtn);
        UT_Text(cMsg);
        TestStat = CFE_FAIL;
    }

    UT_Report(__FILE__, __LINE__,
              TestStat, "CFE_SB_DeletePipeFull",
              "DeletePipeFull bad pipe information branch path coverage test");

    /* Reset the pipe ID and delete the pipe */
    CFE_SB.PipeTbl[0].PipeId = 0;

    TestStat = CFE_PASS;
    ExpRtn = CFE_SB_BAD_ARGUMENT;
    ActRtn = CFE_SB_SubscribeFull(CFE_SB_ValueToMsgId(0), 0, CFE_SB_Default_Qos,
                                  CFE_PLATFORM_SB_DEFAULT_MSG_LIMIT, 2);

    if (ActRtn != ExpRtn)
    {
        snprintf(cMsg, UT_MAX_MESSAGE_LENGTH,
                 "Unexpected rtn, exp=%lx, act=%lx",
                (unsigned long) ExpRtn, (unsigned long) ActRtn);
        UT_Text(cMsg);
        TestStat = CFE_FAIL;
    }

    ExpRtn = 4;
    ActRtn = UT_GetNumEventsSent();

    if (ActRtn != ExpRtn)
    {
        snprintf(cMsg, UT_MAX_MESSAGE_LENGTH,
                 "Unexpected rtn from UT_GetNumEventsSent, exp=%lx, act=%lx",
                (unsigned long) ExpRtn, (unsigned long) ActRtn);
        UT_Text(cMsg);
        TestStat = CFE_FAIL;
    }

    CFE_SB_DeletePipe(PipeId);

    UT_Report(__FILE__, __LINE__,
              TestStat, "CFE_SB_SubscribeFull",
              "SubscribeFull bad pipe information branch path coverage test");

} /* end Test_CFE_SB_BadPipeInfo */
/*
** Test send housekeeping information command
*/

void Test_SB_SendMsgPaths(void)
{
    CFE_SB_CmdHdr_t  NoParamCmd;
    CFE_SB_MsgId_t   MsgId;
    CFE_SB_PipeId_t  PipeId;
    SB_UT_Test_Tlm_t TlmPkt;
    CFE_SB_MsgPtr_t  TlmPktPtr = (CFE_SB_MsgPtr_t) &TlmPkt;
    int32            PipeDepth = 2;
    int32            ExpRtn;
    int32            ActRtn;
    int32            TestStat = CFE_PASS;

#ifdef UT_VERBOSE
    UT_Text("Begin Test for SendMsgFull paths");
#endif

    /* Test inhibiting sending a "no subscriptions for a message ID" message */
    SB_ResetUnitTest();
    CFE_SB_InitMsg(&NoParamCmd, CFE_SB_SEND_HK_MID,
                   sizeof(NoParamCmd), true);
    CFE_SB.CmdPipePktPtr = (CFE_SB_MsgPtr_t) &NoParamCmd;
    CFE_SB.StopRecurseFlags[1] |= CFE_BIT(CFE_SB_SEND_NO_SUBS_EID_BIT);
    CFE_SB_SendHKTlmCmd(NULL);

    if (UT_EventIsInHistory(CFE_SB_SEND_NO_SUBS_EID) == true)
    {
        UT_Text("CFE_SB_SEND_NO_SUBS_EID sent");
        TestStat = CFE_FAIL;
    }

    CFE_SB.HKTlmMsg.Payload.MsgSendErrorCounter = 0;
    CFE_SB.StopRecurseFlags[1] |= CFE_BIT(CFE_SB_GET_BUF_ERR_EID_BIT);
    MsgId = CFE_SB_GetMsgId((CFE_SB_MsgPtr_t) &CFE_SB.HKTlmMsg);
    CFE_SB.MsgMap[CFE_SB_MsgKeyToValue(CFE_SB_ConvertMsgIdtoMsgKey(MsgId))] = CFE_SB_INVALID_ROUTE_IDX;
    UT_SetDeferredRetcode(UT_KEY(CFE_ES_GetPoolBuf), 1, CFE_ES_ERR_MEM_BLOCK_SIZE);
    CFE_SB_SendHKTlmCmd(NULL);
    ExpRtn = 0;
    ActRtn = CFE_SB.HKTlmMsg.Payload.MsgSendErrorCounter;

    if (ActRtn != ExpRtn)
    {
        snprintf(cMsg, UT_MAX_MESSAGE_LENGTH,
                 "Unexpected MsgSendErrorCounter in send no subs test, "
                   "exp=%lx, act=%lx",
                (unsigned long) ExpRtn, (unsigned long) ActRtn);
        UT_Text(cMsg);
        TestStat = CFE_FAIL;
    }

    if (UT_EventIsInHistory(CFE_SB_GET_BUF_ERR_EID) == true)
    {
        UT_Text("CFE_SB_GET_BUF_ERR_EID sent");
        TestStat = CFE_FAIL;
    }

    ExpRtn = 0;
    ActRtn = UT_GetNumEventsSent();

    if (ActRtn != ExpRtn)
    {
        snprintf(cMsg, UT_MAX_MESSAGE_LENGTH,
                 "Unexpected rtn from UT_GetNumEventsSent (send no subs), "
                   "exp=%lx, act=%lx",
                (unsigned long) ExpRtn, (unsigned long) ActRtn);
        UT_Text(cMsg);
        TestStat = CFE_FAIL;
    }

    CFE_SB.StopRecurseFlags[1] = 0;

    /* Create a message ID with the command bit set and disable reporting */
    MsgId = SB_UT_CMD_MID;
    SB_ResetUnitTest();
    CFE_SB.SenderReporting = 0;
    CFE_SB_CreatePipe(&PipeId, PipeDepth, "TestPipe");
    CFE_SB_Subscribe(MsgId, PipeId);
    CFE_SB_InitMsg(&TlmPkt, MsgId, sizeof(TlmPkt), true);
    ActRtn = CFE_SB_SendMsg(TlmPktPtr);
    ExpRtn = CFE_SUCCESS;

    if (ActRtn != ExpRtn)
    {
        snprintf(cMsg, UT_MAX_MESSAGE_LENGTH,
                 "Unexpected return in cmd as tlm test, "
                   "exp=0x%lx, act=0x%lx",
                (unsigned long) ExpRtn, (unsigned long) ActRtn);
        UT_Text(cMsg);
        TestStat = CFE_FAIL;
    }

    ExpRtn = 3;
    ActRtn = UT_GetNumEventsSent();

    if (ActRtn != ExpRtn)
    {
        snprintf(cMsg, UT_MAX_MESSAGE_LENGTH,
                 "Unexpected rtn from UT_GetNumEventsSent (cmd as tlm), "
                   "exp=%lx, act=%lx",
                (unsigned long) ExpRtn, (unsigned long) ActRtn);
        UT_Text(cMsg);
        TestStat = CFE_FAIL;
    }

    CFE_SB_DeletePipe(PipeId);

    /* Test inhibiting sending a "message ID limit error" message */
    SB_ResetUnitTest();
    MsgId = SB_UT_TLM_MID;
    CFE_SB_InitMsg(&TlmPkt, MsgId, sizeof(TlmPkt), false);
    CFE_SB_CreatePipe(&PipeId, PipeDepth, "MsgLimTestPipe");

    /* Set maximum allowed messages on the pipe at one time to 1 */
    CFE_SB_SubscribeEx(MsgId, PipeId, CFE_SB_Default_Qos, 1);

    /* First send should pass */
    ActRtn = CFE_SB_SendMsg(TlmPktPtr);
    ExpRtn = CFE_SUCCESS;

    if (ActRtn != ExpRtn)
    {
        snprintf(cMsg, UT_MAX_MESSAGE_LENGTH,
                 "Unexpected return in pipe message limit test 1, "
                   "exp=0x%lx, act=0x%lx",
                (unsigned long) ExpRtn, (unsigned long) ActRtn);
        UT_Text(cMsg);
        TestStat = CFE_FAIL;
    }

    CFE_SB.StopRecurseFlags[1] |= CFE_BIT(CFE_SB_MSGID_LIM_ERR_EID_BIT);
    ActRtn = CFE_SB_SendMsg(TlmPktPtr);
    ExpRtn = CFE_SUCCESS;
    CFE_SB.StopRecurseFlags[1] = 0;

    if (ActRtn != ExpRtn)
    {
        snprintf(cMsg, UT_MAX_MESSAGE_LENGTH,
                 "Unexpected return in pipe message limit test 2, "
                   "exp=0x%lx, act=0x%lx",
                (unsigned long) ExpRtn, (unsigned long) ActRtn);
        UT_Text(cMsg);
        TestStat = CFE_FAIL;
    }

    if (UT_EventIsInHistory(CFE_SB_MSGID_LIM_ERR_EID) == true)
    {
        UT_Text("CFE_SB_MSGID_LIM_ERR_EID sent");
        TestStat = CFE_FAIL;
    }

    CFE_SB_DeletePipe(PipeId);

    /* Test inhibiting sending a "pipe full" message */
    SB_ResetUnitTest();
    CFE_SB_InitMsg(&TlmPkt, MsgId, sizeof(TlmPkt), true);
    CFE_SB_CreatePipe(&PipeId, PipeDepth, "PipeFullTestPipe");
    CFE_SB_Subscribe(MsgId, PipeId);

    /* This send should pass */
    ActRtn = CFE_SB_SendMsg(TlmPktPtr);
    ExpRtn = CFE_SUCCESS;

    if (ActRtn != ExpRtn)
    {
        snprintf(cMsg, UT_MAX_MESSAGE_LENGTH,
                 "Unexpected return1 in pipe full test, "
                   "exp=0x%lx, act=0x%lx",
                (unsigned long) ExpRtn, (unsigned long) ActRtn);
        UT_Text(cMsg);
        TestStat = CFE_FAIL;
    }

    /* Tell the QueuePut stub to return OS_QUEUE_FULL on its next call */
    UT_SetDeferredRetcode(UT_KEY(OS_QueuePut), 1, OS_QUEUE_FULL);
    CFE_SB.StopRecurseFlags[1] |= CFE_BIT(CFE_SB_Q_FULL_ERR_EID_BIT);
    ActRtn = CFE_SB_SendMsg(TlmPktPtr);
    CFE_SB.StopRecurseFlags[1] = 0;
    ExpRtn = CFE_SUCCESS;

    if (ActRtn != ExpRtn)
    {
        snprintf(cMsg, UT_MAX_MESSAGE_LENGTH,
                 "Unexpected return2 in pipe full test, "
                   "exp=0x%lx, act=0x%lx",
                (unsigned long) ExpRtn, (unsigned long) ActRtn);
        UT_Text(cMsg);
        TestStat = CFE_FAIL;
    }

    if (UT_EventIsInHistory(CFE_SB_Q_FULL_ERR_EID_BIT) == true)
    {
        UT_Text("CFE_SB_Q_FULL_ERR_EID_BIT sent");
        TestStat = CFE_FAIL;
    }

    ExpRtn = 3;
    ActRtn = UT_GetNumEventsSent();

    if (ActRtn != ExpRtn)
    {
        snprintf(cMsg, UT_MAX_MESSAGE_LENGTH,
                 "Unexpected rtn from UT_GetNumEventsSent (pipe full), "
                   "exp=%lx, act=%lx",
                (unsigned long) ExpRtn, (unsigned long) ActRtn);
        UT_Text(cMsg);
        TestStat = CFE_FAIL;
    }

    CFE_SB_DeletePipe(PipeId);

    /* Test inhibiting sending a "pipe write error" message */
    SB_ResetUnitTest();
    CFE_SB_CreatePipe(&PipeId, PipeDepth, "TestPipe");
    CFE_SB_Subscribe(MsgId, PipeId);
    CFE_SB_InitMsg(&TlmPkt, MsgId, sizeof(TlmPkt), false);
    UT_SetDeferredRetcode(UT_KEY(OS_QueuePut), 1, OS_ERROR);
    CFE_SB.StopRecurseFlags[1] |= CFE_BIT(CFE_SB_Q_WR_ERR_EID_BIT);
    ActRtn = CFE_SB_SendMsg(TlmPktPtr);
    CFE_SB.StopRecurseFlags[1] = 0;
    ActRtn = CFE_SB_SendMsg(TlmPktPtr);
    ExpRtn = CFE_SUCCESS;

    if (ActRtn != ExpRtn)
    {
        snprintf(cMsg, UT_MAX_MESSAGE_LENGTH,
                 "Unexpected return in n pipe write error error test, "
                   "exp=0x%lx, act=0x%lx",
                 (unsigned long) ExpRtn, (unsigned long) ActRtn);
        UT_Text(cMsg);
        TestStat = CFE_FAIL;
    }

    ExpRtn = 3;
    ActRtn = UT_GetNumEventsSent();

    if (ActRtn != ExpRtn)
    {
        snprintf(cMsg, UT_MAX_MESSAGE_LENGTH,
                 "Unexpected rtn from UT_GetNumEventsSent (pipe write "
                   "error), exp=%ld, act=%ld",
                 (long) ExpRtn, (long) ActRtn);
        UT_Text(cMsg);
        TestStat = CFE_FAIL;
    }

    if (UT_EventIsInHistory(CFE_SB_Q_WR_ERR_EID) == true)
    {
        UT_Text("CFE_SB_Q_WR_ERR_EID sent");
        TestStat = CFE_FAIL;
    }

    CFE_SB_DeletePipe(PipeId);
    

    /* Setup Test skipping sending to a pipe when the pipe option is set to ignore */
    SB_ResetUnitTest();
    CFE_SB_InitMsg(&TlmPkt, MsgId, sizeof(TlmPkt), true);
    CFE_SB_CreatePipe(&PipeId, PipeDepth, "SkipPipe");
    CFE_SB_Subscribe(MsgId, PipeId);
    CFE_SB_SetPipeOpts(PipeId, CFE_SB_PIPEOPTS_IGNOREMINE);
    
    /* Test skipping this pipe and the send should pass */
    ActRtn = CFE_SB_SendMsg(TlmPktPtr);
    ExpRtn = CFE_SUCCESS;

    if (ActRtn != ExpRtn)
    {
        snprintf(cMsg, UT_MAX_MESSAGE_LENGTH,
                 "Unexpected return1 in pipe ignore test, "
                   "exp=0x%lx, act=0x%lx",
                (unsigned long) ExpRtn, (unsigned long) ActRtn);
        UT_Text(cMsg);
        TestStat = CFE_FAIL;
    }
    
    CFE_SB_SetPipeOpts(PipeId, 0);
    CFE_SB_DeletePipe(PipeId);
    
    UT_Report(__FILE__, __LINE__,
              TestStat, "CFE_SB_SendMsgFull",
              "Send message paths test");
} /* end Test_SB_SendMsgPaths */

/*
** Test receiving a message response to a unsubscribing to message, then
** resubscribing to it while it's in the pipe
*/
void Test_RcvMsg_UnsubResubPath(void)
{
    CFE_SB_MsgPtr_t  PtrToMsg;
    CFE_SB_MsgId_t   MsgId = SB_UT_TLM_MID;
    CFE_SB_PipeId_t  PipeId;
    SB_UT_Test_Tlm_t TlmPkt;
    CFE_SB_MsgPtr_t  TlmPktPtr = (CFE_SB_MsgPtr_t) &TlmPkt;
    uint32           PipeDepth = 10;
    int32            ExpRtn;
    int32            ActRtn;
    int32            TestStat = CFE_PASS;

#ifdef UT_VERBOSE
    UT_Text("Begin Test for Unsubscribe/Resubscribe Path");
#endif

    SB_ResetUnitTest();
    CFE_SB_CreatePipe(&PipeId, PipeDepth, "RcvMsgTestPipe");
    CFE_SB_InitMsg(&TlmPkt, MsgId, sizeof(TlmPkt), true);
    CFE_SB_Subscribe(MsgId, PipeId);
    ActRtn = CFE_SB_SendMsg(TlmPktPtr);
    ExpRtn = CFE_SUCCESS;

    if (ActRtn != ExpRtn)
    {
        snprintf(cMsg, UT_MAX_MESSAGE_LENGTH,
                 "Unexpected return from send in unsub/resub path test, "
                   "exp=0x%lx, act=0x%lx",
                (unsigned long) ExpRtn, (unsigned long) ActRtn);
        UT_Text(cMsg);
        TestStat = CFE_FAIL;
    }

    CFE_SB_Unsubscribe(MsgId, PipeId);
    CFE_SB_Subscribe(MsgId, PipeId);
    ActRtn = CFE_SB_RcvMsg(&PtrToMsg, PipeId, CFE_SB_PEND_FOREVER);
    ExpRtn = CFE_SUCCESS;

    if (ActRtn != ExpRtn)
    {
        snprintf(cMsg, UT_MAX_MESSAGE_LENGTH,
                 "Unexpected return from receive in unsub/resub path test, "
                   "exp=0x%lx, act=0x%lx",
                (unsigned long) ExpRtn, (unsigned long) ActRtn);
        UT_Text(cMsg);
        TestStat = CFE_FAIL;
    }

    if (PtrToMsg != NULL)
    {
        snprintf(cMsg, UT_MAX_MESSAGE_LENGTH,
                 "Received Msg 0x%x",
                 (unsigned int) CFE_SB_MsgIdToValue(CFE_SB_GetMsgId(PtrToMsg)));
#ifdef UT_VERBOSE
        UT_Text(cMsg);
#endif
    }

    ExpRtn = 6;
    ActRtn = UT_GetNumEventsSent();

    if (ActRtn != ExpRtn)
    {
        snprintf(cMsg, UT_MAX_MESSAGE_LENGTH,
                 "Unexpected rtn from UT_GetNumEventsSent, exp=%lx, act=%lx",
                (unsigned long) ExpRtn, (unsigned long) ActRtn);
        UT_Text(cMsg);
        TestStat = CFE_FAIL;
    }

    if (UT_EventIsInHistory(CFE_SB_SUBSCRIPTION_RCVD_EID) == false)
    {
        UT_Text("CFE_SB_SUBSCRIPTION_RCVD_EID not sent");
        TestStat = CFE_FAIL;
    }

    CFE_SB_DeletePipe(PipeId);
    UT_Report(__FILE__, __LINE__,
              TestStat, "CFE_SB_RcvMsg", "Unsubscribe/resubscribe path test");
} /* end Test_RcvMsg_UnsubResubPath */

/*
** Test the paths through the MessageStringSet and MessageStringGet functions
*/
void Test_MessageString(void)
{
	const char *SrcString = "abcdefg";
	char DestString[20];
	char *DestStringPtr = DestString;
	const char *DefString = "default";

    SB_ResetUnitTest();

    /* Test setting string where the destination size > source string size */
	CFE_SB_MessageStringSet(DestStringPtr, SrcString, sizeof(DestString),
			                strlen(SrcString));
    UT_Report(__FILE__, __LINE__,
              strcmp(DestString, SrcString) == 0, "CFE_SB_MessageStringSet",
              "Destination size > source string size");

	/* Test setting string where the source string is empty */
	CFE_SB_MessageStringSet(DestStringPtr, "", sizeof(DestString),
			                strlen(SrcString));
    UT_Report(__FILE__, __LINE__,
    		  strcmp(DestString, SrcString) != 0, "CFE_SB_MessageStringSet",
              "Empty source string");

	/* Test setting string where the destination size < source string size */
	CFE_SB_MessageStringSet(DestStringPtr, SrcString, strlen(SrcString) - 1,
			                strlen(SrcString));
    UT_Report(__FILE__, __LINE__,
    		  strncmp(DestString, SrcString, strlen(SrcString) - 1) == 0,
    		  "CFE_SB_MessageStringSet",
              "Destination size < source string size");

	/* Test getting string where the destination size > source string size */
	CFE_SB_MessageStringGet(DestStringPtr, SrcString, DefString,
			                sizeof(DestString), strlen(SrcString));
    UT_Report(__FILE__, __LINE__,
    		  strcmp(DestString, SrcString) == 0, "CFE_SB_MessageStringGet",
              "Destination size > source string size");

	/* Test getting string where the destination size is zero */
    DestString[0] = '\0';
	CFE_SB_MessageStringGet(DestStringPtr, SrcString, DefString, 0,
			                strlen(SrcString));
    UT_Report(__FILE__, __LINE__,
            strcmp(DestString, SrcString) != 0, "CFE_SB_MessageStringGet",
              "Destination size = 0");

	/* Test getting string where the default string is NULL */
	CFE_SB_MessageStringGet(DestStringPtr, SrcString, NULL,
			                sizeof(DestString), 0);
    UT_Report(__FILE__, __LINE__,
    		  strcmp(DefString, SrcString) != 0, "CFE_SB_MessageStringGet",
              "Default string = NULL");

	/* Test getting string where the source string size is zero */
	CFE_SB_MessageStringGet(DestStringPtr, SrcString, DefString,
			                sizeof(DestString), 0);
    UT_Report(__FILE__, __LINE__,
    		strcmp(DestString, SrcString) != 0, "CFE_SB_MessageStringGet",
              "Source string size = 0");

	/* Test getting string where the destination size < source string size */
    DestString[0] = '\0';
	CFE_SB_MessageStringGet(DestStringPtr, SrcString, DefString,
			                strlen(SrcString) - 1, strlen(SrcString));
    UT_Report(__FILE__, __LINE__,
    		  strncmp(DestString, SrcString, strlen(DestString)) == 0,
    		  "CFE_SB_MessageStringGet",
              "Destination size < source string size");
} /* end Test_MessageString */

<|MERGE_RESOLUTION|>--- conflicted
+++ resolved
@@ -1070,7 +1070,7 @@
 
     CFE_SB_SendMapInfoCmd(&WriteFileCmd);
 
-    ExpRtn = 9;
+    ExpRtn = 7;
     ActRtn = UT_GetNumEventsSent();
 
     if (ActRtn != ExpRtn)
@@ -1661,15 +1661,9 @@
     CFE_SB_Subscribe(MsgId3, PipeId3);
     CFE_SB_Subscribe(MsgId4, PipeId3);
     CFE_SB_Subscribe(MsgId5, PipeId2);
-<<<<<<< HEAD
 
     CFE_SB_SendMapInfoCmd(&WriteFileCmd);
-    ExpRtn = 11;
-=======
-    CFE_SB.CmdPipePktPtr = (CFE_SB_MsgPtr_t) &WriteFileCmd;
-    CFE_SB_ProcessCmdPipePkt();
     ExpRtn = 18;
->>>>>>> f1be0482
     ActRtn = UT_GetNumEventsSent();
 
     if (ActRtn != ExpRtn)
@@ -1968,14 +1962,8 @@
                       CFE_SB_ENABLE_ROUTE_CC);
     EnDisRouteCmd.Payload.MsgId = CFE_SB_MsgIdToValue(MsgId);
     EnDisRouteCmd.Payload.Pipe = PipeId;
-<<<<<<< HEAD
     CFE_SB_EnableRouteCmd(&EnDisRouteCmd);
-    ExpRtn = 3;
-=======
-    CFE_SB.CmdPipePktPtr = (CFE_SB_MsgPtr_t) &EnDisRouteCmd;
-    CFE_SB_ProcessCmdPipePkt();
     ExpRtn = 4;
->>>>>>> f1be0482
     ActRtn = UT_GetNumEventsSent();
 
     if (ActRtn != ExpRtn)
@@ -2039,14 +2027,8 @@
                       CFE_SB_ENABLE_ROUTE_CC);
     EnDisRouteCmd.Payload.MsgId = CFE_SB_MsgIdToValue(MsgId);
     EnDisRouteCmd.Payload.Pipe = PipeId2;
-<<<<<<< HEAD
     CFE_SB_EnableRouteCmd(&EnDisRouteCmd);
-    ExpRtn = 4;
-=======
-    CFE_SB.CmdPipePktPtr = (CFE_SB_MsgPtr_t) &EnDisRouteCmd;
-    CFE_SB_ProcessCmdPipePkt();
     ExpRtn = 5;
->>>>>>> f1be0482
     ActRtn = UT_GetNumEventsSent();
 
     if (ActRtn != ExpRtn)
@@ -2245,15 +2227,9 @@
                       CFE_SB_DISABLE_ROUTE_CC);
     EnDisRouteCmd.Payload.MsgId = CFE_SB_MsgIdToValue(MsgId);
     EnDisRouteCmd.Payload.Pipe = PipeId;
-<<<<<<< HEAD
 
     CFE_SB_DisableRouteCmd(&EnDisRouteCmd);
-    ExpRtn = 3;
-=======
-    CFE_SB.CmdPipePktPtr = (CFE_SB_MsgPtr_t) &EnDisRouteCmd;
-    CFE_SB_ProcessCmdPipePkt();
     ExpRtn = 4;
->>>>>>> f1be0482
     ActRtn = UT_GetNumEventsSent();
 
     if (ActRtn != ExpRtn)
@@ -2316,14 +2292,8 @@
                       CFE_SB_DISABLE_ROUTE_CC);
     EnDisRouteCmd.Payload.MsgId = CFE_SB_MsgIdToValue(MsgId);
     EnDisRouteCmd.Payload.Pipe = PipeId2;
-<<<<<<< HEAD
     CFE_SB_DisableRouteCmd(&EnDisRouteCmd);
-    ExpRtn = 4;
-=======
-    CFE_SB.CmdPipePktPtr = (CFE_SB_MsgPtr_t) &EnDisRouteCmd;
-    CFE_SB_ProcessCmdPipePkt();
     ExpRtn = 5;
->>>>>>> f1be0482
     ActRtn = UT_GetNumEventsSent();
 
     if (ActRtn != ExpRtn)
@@ -2574,13 +2544,8 @@
          * */
         if (i != CFE_SB_MsgIdToValue(CFE_SB_ALLSUBS_TLM_MID))
         {
-<<<<<<< HEAD
-            ++NumEvts;
+            NumEvts += 2;
             ActRtn = CFE_SB_Subscribe(CFE_SB_ValueToMsgId(i), PipeId1);
-=======
-            NumEvts += 2;
-            ActRtn = CFE_SB_Subscribe(i, PipeId1);
->>>>>>> f1be0482
             ExpRtn = CFE_SUCCESS;
 
             if (ActRtn != ExpRtn)
@@ -2596,14 +2561,9 @@
     }
 
     CFE_SB_SubscribeLocal(MsgId, PipeId2, MsgLim);
-<<<<<<< HEAD
     CFE_SB_SendPrevSubsCmd(NULL);
-    ExpRtn = CFE_SB_SUB_ENTRIES_PER_PKT * 2 + 5 + 9 - 1;
-=======
-    CFE_SB_ProcessCmdPipePkt();
     NumEvts += 8;  /* +2 for the subscribe, +6 for the SEND_PREV_SUBS_CC */
     ExpRtn = NumEvts;
->>>>>>> f1be0482
     ActRtn = UT_GetNumEventsSent();
 
     if (ActRtn != ExpRtn)
@@ -2637,14 +2597,9 @@
     }
 
     CFE_SB_SubscribeLocal(MsgId, PipeId2, MsgLim);
-<<<<<<< HEAD
     CFE_SB_SendPrevSubsCmd(NULL);
-    ExpRtn = CFE_SB_SUB_ENTRIES_PER_PKT * 3 + 16 - 1;
-=======
-    CFE_SB_ProcessCmdPipePkt();
     NumEvts += 8;  /* +2 for the subscribe, +6 for the SEND_PREV_SUBS_CC */
     ExpRtn = NumEvts;
->>>>>>> f1be0482
     ActRtn = UT_GetNumEventsSent();
 
     if (ActRtn != ExpRtn)
@@ -4799,13 +4754,8 @@
     /* Set the last list header pointer to NULL to get branch path coverage */
     CFE_SB.RoutingTbl[2].ListHeadPtr = NULL;
 
-<<<<<<< HEAD
     CFE_SB_SendPrevSubsCmd(NULL);
-    ExpRtn = 12;
-=======
-    CFE_SB_SendPrevSubsCmd(&SendPrevSubsMsg);
     ExpRtn = 19;
->>>>>>> f1be0482
     ActRtn = UT_GetNumEventsSent();
 
     if (ActRtn != ExpRtn)
