/*
**  GSC-18128-1, "Core Flight Executive Version 6.7"
**
**  Copyright (c) 2006-2019 United States Government as represented by
**  the Administrator of the National Aeronautics and Space Administration.
**  All Rights Reserved.
**
**  Licensed under the Apache License, Version 2.0 (the "License");
**  you may not use this file except in compliance with the License.
**  You may obtain a copy of the License at
**
**    http://www.apache.org/licenses/LICENSE-2.0
**
**  Unless required by applicable law or agreed to in writing, software
**  distributed under the License is distributed on an "AS IS" BASIS,
**  WITHOUT WARRANTIES OR CONDITIONS OF ANY KIND, either express or implied.
**  See the License for the specific language governing permissions and
**  limitations under the License.
*/

/*
** File:
**    sb_UT.c
**
** Purpose:
**    Software Bus Services unit test
**
** References:
**    1. cFE Application Developers Guide
**    2. unit test standard 092503
**    3. C Coding Standard 102904
**
** Notes:
**    1. This is unit test code only, not for use in flight
**
*/

/*
** Includes
*/
#include "sb_UT.h"

#include "edslib_datatypedb.h"
#include "cfe_missionlib_api.h"
#include "cfe_missionlib_runtime.h"
#include "cfe_mission_eds_interface_parameters.h"

/*
 * MSG ID constants for unit testing:
 * Unit test cases should not directly use integer MsgId values
 *
 * The following constants are of the CFE_SB_MsgId_t type
 */

const CFE_SB_MsgId_t SB_UT_CMD_MID  = CFE_SB_MSGID_WRAP_VALUE(SB_UT_CMD_MID_VALUE_BASE);
const CFE_SB_MsgId_t SB_UT_TLM_MID  = CFE_SB_MSGID_WRAP_VALUE(SB_UT_TLM_MID_VALUE_BASE);

const CFE_SB_MsgId_t SB_UT_CMD_MID1 = CFE_SB_MSGID_WRAP_VALUE(SB_UT_CMD_MID_VALUE_BASE+1);
const CFE_SB_MsgId_t SB_UT_CMD_MID2 = CFE_SB_MSGID_WRAP_VALUE(SB_UT_CMD_MID_VALUE_BASE+2);
const CFE_SB_MsgId_t SB_UT_CMD_MID3 = CFE_SB_MSGID_WRAP_VALUE(SB_UT_CMD_MID_VALUE_BASE+3);
const CFE_SB_MsgId_t SB_UT_CMD_MID4 = CFE_SB_MSGID_WRAP_VALUE(SB_UT_CMD_MID_VALUE_BASE+4);
const CFE_SB_MsgId_t SB_UT_CMD_MID5 = CFE_SB_MSGID_WRAP_VALUE(SB_UT_CMD_MID_VALUE_BASE+5);
const CFE_SB_MsgId_t SB_UT_CMD_MID6 = CFE_SB_MSGID_WRAP_VALUE(SB_UT_CMD_MID_VALUE_BASE+6);

const CFE_SB_MsgId_t SB_UT_TLM_MID1 = CFE_SB_MSGID_WRAP_VALUE(SB_UT_TLM_MID_VALUE_BASE+1);
const CFE_SB_MsgId_t SB_UT_TLM_MID2 = CFE_SB_MSGID_WRAP_VALUE(SB_UT_TLM_MID_VALUE_BASE+2);
const CFE_SB_MsgId_t SB_UT_TLM_MID3 = CFE_SB_MSGID_WRAP_VALUE(SB_UT_TLM_MID_VALUE_BASE+3);
const CFE_SB_MsgId_t SB_UT_TLM_MID4 = CFE_SB_MSGID_WRAP_VALUE(SB_UT_TLM_MID_VALUE_BASE+4);
const CFE_SB_MsgId_t SB_UT_TLM_MID5 = CFE_SB_MSGID_WRAP_VALUE(SB_UT_TLM_MID_VALUE_BASE+5);
const CFE_SB_MsgId_t SB_UT_TLM_MID6 = CFE_SB_MSGID_WRAP_VALUE(SB_UT_TLM_MID_VALUE_BASE+6);

/*
 * A MsgId value which still qualifies as valid
 *
 * This is a  "borderline" value to test the limits of the validity checking
 * The specific value depends on how MsgId is actually defined internally
 */
const CFE_SB_MsgId_t SB_UT_LAST_VALID_MID = CFE_SB_MSGID_WRAP_VALUE(CFE_PLATFORM_SB_HIGHEST_VALID_MSGID);

/*
 * A MsgId value which still qualifies as valid
 *
 * This is a  "borderline" value to test the limits of the validity checking
 * The specific value depends on how MsgId is actually defined internally
 */
const CFE_SB_MsgId_t SB_UT_FIRST_VALID_MID = CFE_SB_MSGID_WRAP_VALUE(0);

/*
 * A MsgId value which is in the middle of the valid range
 *
 * The specific value depends on how MsgId is actually defined internally
 */
const CFE_SB_MsgId_t SB_UT_INTERMEDIATE_VALID_MID = CFE_SB_MSGID_WRAP_VALUE(CFE_PLATFORM_SB_HIGHEST_VALID_MSGID / 2 + 1);

/*
 * A MsgId value which is not valid but also not equal to CFE_SB_INVALID_MSG_ID
 * Like CFE_SB_INVALID_MSG_ID, this should also _not_ pass the validity check.
 */
const CFE_SB_MsgId_t SB_UT_ALTERNATE_INVALID_MID = CFE_SB_MSGID_WRAP_VALUE(CFE_PLATFORM_SB_HIGHEST_VALID_MSGID + 1);


/*
 * A MsgId value which is valid per CCSDS but does not have the secondary header bit set
 */
const CFE_SB_MsgId_t SB_UT_BARE_MID3 = CFE_SB_MSGID_WRAP_VALUE(0x0003);


static char    cMsg[UT_MAX_MESSAGE_LENGTH];

/*
 * Stub object for Mission DB calls
 */
const struct CFE_MissionLib_SoftwareBus_Interface
{
    uint32_t Data;
} CFE_SOFTWAREBUS_INTERFACE = { 0 };

/*
 * Stub objects for EDS registration call
 */
struct EdsLib_App_DataTypeDB
{
    uint32 Data;
};

const struct EdsLib_App_DataTypeDB CFE_SB_DATATYPE_DB = { 0 };
const struct EdsLib_App_DataTypeDB CCSDS_SPACEPACKET_DATATYPE_DB = { 0 };
const struct EdsLib_App_DataTypeDB BASE_TYPES_DATATYPE_DB = { 0 };


/*
** Functions
*/
void UtTest_Setup(void)
{
    UT_Init("sb");
    UT_Text("cFE SB Unit Test Output File\n\n");

    UT_ADD_TEST(Test_SB_AppInit);
    UT_ADD_TEST(Test_SB_MainRoutine);
    UT_ADD_TEST(Test_SB_Cmds);
    UT_ADD_TEST(Test_SB_EarlyInit);
    UT_ADD_TEST(Test_CreatePipe_API);
    UT_ADD_TEST(Test_DeletePipe_API);
    UT_ADD_TEST(Test_PipeOpts_API);
    UT_ADD_TEST(Test_GetPipeName_API);
    UT_ADD_TEST(Test_GetPipeIdByName_API);
    UT_ADD_TEST(Test_Subscribe_API);
    UT_ADD_TEST(Test_Unsubscribe_API);
    UT_ADD_TEST(Test_SendMsg_API);
    UtTest_Add(Test_RcvMsg_API, NULL, Test_CleanupApp_API, "Test_RcvMsg_API");
    UT_ADD_TEST(Test_SB_Utils);
    UtTest_Add(Test_SB_SpecialCases, NULL, UT_CheckForOpenSockets,
    		   "Test_SB_SpecialCases");
    
    UT_ADD_TEST(Test_SB_Macros);

} /* end main */


/*
** Function for calling SB and CCSDS Macros
** test functions
*/
void Test_SB_Macros(void)
{
#ifdef UT_VERBOSE
    UT_Text("Begin CCSDS Macros");
#endif

    Test_SB_CCSDSPriHdr_Macros();
    Test_SB_CCSDSSecHdr_Macros();
    
#ifdef UT_VERBOSE
    UT_Text("End Begin CCSDS Macros");
#endif
} /* end Test_SB_Macros */


/*
**Test_SB_CCSDSSecHdr_Macros
*/
void Test_SB_CCSDSSecHdr_Macros(void)
{
    CCSDS_CommandPacket_t NoParamPkt;
    
    uint32 ExpRtn;
    uint32 ActRtn;
    uint32 TestStat = CFE_PASS;

#ifdef UT_VERBOSE
    UT_Text("Start of Test_SB_CCSDSSecHdr_Macros Test");
#endif

    SB_ResetUnitTest();
    ExpRtn = 0x01;
        
    CCSDS_CLR_CMDSEC_HDR(NoParamPkt.Sec);
    
    CCSDS_WR_FC(NoParamPkt.Sec, 1);
    ActRtn = CCSDS_RD_FC(NoParamPkt.Sec);
                
    if (ActRtn != ExpRtn)
    {
        snprintf(cMsg, UT_MAX_MESSAGE_LENGTH,
                 "Unexpected return from write/read ccsds function code test, "
                   "exp=0x%02X, act= 0x%02X",
                 (unsigned int) ExpRtn, (unsigned int) ActRtn);
        UT_Text(cMsg);
        TestStat = CFE_FAIL;
    }

    
    SB_ResetUnitTest();
    ExpRtn = 0xFF;
        
    CCSDS_CLR_CMDSEC_HDR(NoParamPkt.Sec);
    
    CCSDS_WR_CHECKSUM(NoParamPkt.Sec, 0xFF);
    ActRtn = CCSDS_RD_CHECKSUM(NoParamPkt.Sec);

    if (ActRtn != ExpRtn)
    {
        snprintf(cMsg, UT_MAX_MESSAGE_LENGTH,
                 "Unexpected return from write/read ccsds checksum test, "
                   "exp=0x%02X, act= 0x%02X",
                 (unsigned int) ExpRtn, (unsigned int) ActRtn);
        UT_Text(cMsg);
        TestStat = CFE_FAIL;
    }
    
    
    UT_Report(__FILE__, __LINE__,
              TestStat, "Test_SB_CCSDSSecHdr_Macros", "CCSDS Secondary Header Macro Test");
} /* end Test_SB_CCSDSSecHdr_Macros */

/*
**Test_SB_CCSDSPriHdr_Macros
*/
void Test_SB_CCSDSPriHdr_Macros(void)
{
    CFE_SB_Msg_t Msg;
    
    
    uint32 ExpRtn;
    uint32 ActRtn;
    uint32 TestStat = CFE_PASS;

#ifdef UT_VERBOSE
    UT_Text("Start of Test_SB_CCSDS_Macros Test");
#endif

    SB_ResetUnitTest();
    ExpRtn = 0x07FF;
    
    CCSDS_CLR_PRI_HDR(Msg.Hdr);
    
    CCSDS_WR_APID(Msg.Hdr, 0x07FF);
    ActRtn = CCSDS_RD_APID(Msg.Hdr);
                
    if (ActRtn != ExpRtn)
    {
        snprintf(cMsg, UT_MAX_MESSAGE_LENGTH,
                 "Unexpected return from write/read apid test, "
                   "exp=0x%08X, act= 0x%08X",
                 (unsigned int) ExpRtn, (unsigned int) ActRtn);
        UT_Text(cMsg);
        TestStat = CFE_FAIL;
    }

    
    SB_ResetUnitTest();
    ExpRtn = 1;
    
    CCSDS_CLR_PRI_HDR(Msg.Hdr);
    
    CCSDS_WR_SHDR(Msg.Hdr, 1);
    
    ActRtn = CCSDS_RD_SHDR(Msg.Hdr);
                
    if (ActRtn != ExpRtn)
    {
        snprintf(cMsg, UT_MAX_MESSAGE_LENGTH,
                 "Unexpected return from write/read sec hdr flag test, "
                   "exp=0x%02X, act= 0x%02X",
                 (unsigned int) ExpRtn, (unsigned int) ActRtn);
        UT_Text(cMsg);
        TestStat = CFE_FAIL;
    }
    
    
    SB_ResetUnitTest();
    ExpRtn = 1;
    
    CCSDS_CLR_PRI_HDR(Msg.Hdr);
    
    CCSDS_WR_TYPE(Msg.Hdr, 1);
    
    ActRtn = CCSDS_RD_TYPE(Msg.Hdr);
                
    if (ActRtn != ExpRtn)
    {
        snprintf(cMsg, UT_MAX_MESSAGE_LENGTH,
                 "Unexpected return from write/read pri hdr type flag test, "
                   "exp=0x%02X, act= 0x%02X",
                 (unsigned int) ExpRtn, (unsigned int) ActRtn);
        UT_Text(cMsg);
        TestStat = CFE_FAIL;
    }
    
    SB_ResetUnitTest();
    ExpRtn = 1;
    
    CCSDS_CLR_PRI_HDR(Msg.Hdr);
    
    CCSDS_WR_VERS(Msg.Hdr, 1);
    
    ActRtn = CCSDS_RD_VERS(Msg.Hdr);
                
    if (ActRtn != ExpRtn)
    {
        snprintf(cMsg, UT_MAX_MESSAGE_LENGTH,
                 "Unexpected return from write/read pri hdr version flag test, "
                   "exp=0x%02X, act= 0x%02X",
                 (unsigned int) ExpRtn, (unsigned int) ActRtn);
        UT_Text(cMsg);
        TestStat = CFE_FAIL;
    }
    
    SB_ResetUnitTest();
    ExpRtn = 0x3FFF;
    
    CCSDS_CLR_PRI_HDR(Msg.Hdr);
    
    CCSDS_WR_SEQ(Msg.Hdr, 0x3FFF);
    
    ActRtn = CCSDS_RD_SEQ(Msg.Hdr);
                
    if (ActRtn != ExpRtn)
    {
        snprintf(cMsg, UT_MAX_MESSAGE_LENGTH,
                 "Unexpected return from write/read pri hdr sequence test, "
                   "exp=0x%04X, act= 0x%04X",
                 (unsigned int) ExpRtn, (unsigned int) ActRtn);
        UT_Text(cMsg);
        TestStat = CFE_FAIL;
    }
    
    SB_ResetUnitTest();
    ExpRtn = 0x03;
    
    CCSDS_CLR_PRI_HDR(Msg.Hdr);
    
    CCSDS_WR_SEQFLG(Msg.Hdr, 0x03);
    
    ActRtn = CCSDS_RD_SEQFLG(Msg.Hdr);
                
    if (ActRtn != ExpRtn)
    {
        snprintf(cMsg, UT_MAX_MESSAGE_LENGTH,
                 "Unexpected return from write/read pri hdr sequence flag test, "
                   "exp=0x%02X, act= 0x%02X",
                 (unsigned int) ExpRtn, (unsigned int) ActRtn);
        UT_Text(cMsg);
        TestStat = CFE_FAIL;
    }
    
    
    SB_ResetUnitTest();
    ExpRtn = 0xFFFF;
    
    CCSDS_CLR_PRI_HDR(Msg.Hdr);
    
    CCSDS_WR_LEN(Msg.Hdr, 0xFFFF);
    
    ActRtn = CCSDS_RD_LEN(Msg.Hdr);
                
    if (ActRtn != ExpRtn)
    {
        snprintf(cMsg, UT_MAX_MESSAGE_LENGTH,
                 "Unexpected return from write/read pri hdr length test, "
                   "exp=0x%04X, act= 0x%04X",
                 (unsigned int) ExpRtn, (unsigned int) ActRtn);
        UT_Text(cMsg);
        TestStat = CFE_FAIL;
    }
    
    UT_Report(__FILE__, __LINE__,
              TestStat, "Test_SB_CCSDS_Macros", "CCSDS Macro Test");
} /* end Test_SB_CCSDSPriHdr_Macros */

/*
** Reset variable values and sockets prior to a test
*/
void SB_ResetUnitTest(void)
{
    /* If any sockets were left open then report and close them */
    UT_CheckForOpenSockets();
    UT_InitData();
    CFE_SB_EarlyInit();
} /* end SB_ResetUnitTest */

/*
** Function for calling SB application initialization
** test functions
*/
void Test_SB_AppInit(void)
{
#ifdef UT_VERBOSE
    UT_Text("Begin Test App Init");
#endif

    Test_SB_AppInit_ESRegFail();
    Test_SB_AppInit_EVSRegFail();
    Test_SB_AppInit_EVSSendEvtFail();
    Test_SB_AppInit_CrPipeFail();
    Test_SB_AppInit_Sub1Fail();
    Test_SB_AppInit_Sub2Fail();
    Test_SB_AppInit_GetPoolFail();
    Test_SB_AppInit_PutPoolFail();

#ifdef UT_VERBOSE
    UT_Text("End Test App Init");
#endif
} /* end Test_SB_AppInit */

/*
** Test task init with ES_RegisterApp returning error
*/
void Test_SB_AppInit_ESRegFail(void)
{
    int32 ExpRtn;
    int32 ActRtn;
    int32 ForcedRtnVal = -1;
    int32 TestStat = CFE_PASS;

#ifdef UT_VERBOSE
    UT_Text("Start of ES_RegisterApp Failure Test");
#endif

    SB_ResetUnitTest();
    UT_SetDeferredRetcode(UT_KEY(CFE_ES_RegisterApp), 1, ForcedRtnVal);
    ExpRtn = ForcedRtnVal;
    ActRtn = CFE_SB_AppInit();

    if (ActRtn != ForcedRtnVal)
    {
        snprintf(cMsg, UT_MAX_MESSAGE_LENGTH,
                 "Unexpected return from AppInit in ES reg error test, "
                   "exp=%ld, act= %ld",
                 (long) ExpRtn, (long) ActRtn);
        UT_Text(cMsg);
        TestStat = CFE_FAIL;
    }

    ExpRtn = 0;
    ActRtn = UT_GetNumEventsSent();

    if (ActRtn != ExpRtn)
    {
        snprintf(cMsg, UT_MAX_MESSAGE_LENGTH,
                 "Unexpected rtn from UT_GetNumEventsSent, exp=%ld, act= %ld",
                 (long) ExpRtn, (long) ActRtn);
        UT_Text(cMsg);
        TestStat = CFE_FAIL;
    }

    UT_Report(__FILE__, __LINE__,
              TestStat, "CFE_SB_AppInit", "ES_RegisterApp failure");
} /* end Test_SB_AppInit_ESRegFail */

/*
** Test task init with EVS_Register returning error
*/
void Test_SB_AppInit_EVSRegFail(void)
{
    int32 ExpRtn;
    int32 ActRtn;
    int32 TestStat = CFE_PASS;
    int32 ForcedRtnVal = -1;

#ifdef UT_VERBOSE
    UT_Text("Start of EVS_Register Failure Test");
#endif

    SB_ResetUnitTest();
    UT_SetDeferredRetcode(UT_KEY(CFE_EVS_Register), 1, ForcedRtnVal);
    ActRtn = CFE_SB_AppInit();

    if (ActRtn != ForcedRtnVal)
    {
        snprintf(cMsg, UT_MAX_MESSAGE_LENGTH,
                 "Unexpected return from AppInit in EVS Reg Error test, "
                   "exp=%ld, act= %ld",
                 (long) ForcedRtnVal, (long) ActRtn);
        UT_Text(cMsg);
        TestStat = CFE_FAIL;
    }

    ExpRtn = 0;
    ActRtn = UT_GetNumEventsSent();

    if (ActRtn != ExpRtn)
    {
        snprintf(cMsg, UT_MAX_MESSAGE_LENGTH,
                 "Unexpected rtn from UT_GetNumEventsSent, exp=%ld, act= %ld",
                 (long) ExpRtn, (long) ActRtn);
        UT_Text(cMsg);
        TestStat = CFE_FAIL;
    }

    UT_Report(__FILE__, __LINE__,
              TestStat, "CFE_SB_AppInit", "EVS register failure");
} /* end Test_SB_AppInit_EVSRegFail */

/*
** Test task init with EVS_SendEvent returning error on task init event
*/
void Test_SB_AppInit_EVSSendEvtFail(void)
{
    int32 ExpRtn;
    int32 ActRtn;
    int32 TestStat = CFE_PASS;
    int32 ForcedRtnVal = -1;
    CFE_ES_TaskInfo_t TestTaskInfo;

#ifdef UT_VERBOSE
    UT_Text("Start of EVS_SendEvent Failure Test");
#endif

    SB_ResetUnitTest();

    /* To get coverage on CFE_SB_GetAppTskName(), this ensures that the
     * path with different app/task names is followed on at least one event.
     */
    memset(&TestTaskInfo, 0, sizeof(TestTaskInfo));
    strncpy((char*)TestTaskInfo.TaskName, "test", sizeof(TestTaskInfo.TaskName)-1);
    UT_SetDataBuffer(UT_KEY(CFE_ES_GetTaskInfo), &TestTaskInfo, sizeof(TestTaskInfo), false);

    /* There are three events prior to init, pipe created (1) and subscription
     * rcvd (2). Fourth is SB initialized, but it is the first to use SendEvent.
     * (The others use SendEventWithAppID which is a different counter).
     */
    UT_SetDeferredRetcode(UT_KEY(CFE_EVS_SendEvent), 1, ForcedRtnVal);
    ActRtn = CFE_SB_AppInit();

    if (ActRtn != ForcedRtnVal)
    {
        snprintf(cMsg, UT_MAX_MESSAGE_LENGTH,
                 "Unexpected return from AppInit in EVSSendEvtFail test, "
                   "exp=0x%lx, act= 0x%lx",
                 (unsigned long) ForcedRtnVal, (unsigned long) ActRtn);
        UT_Text(cMsg);
        TestStat = CFE_FAIL;
    }

    ExpRtn = 7;
    ActRtn = UT_GetNumEventsSent();

    if (ActRtn != ExpRtn)
    {
        snprintf(cMsg, UT_MAX_MESSAGE_LENGTH,
                 "Unexpected rtn from UT_GetNumEventsSent, exp=%ld, act= %ld",
                 (long) ExpRtn, (long) ActRtn);
        UT_Text(cMsg);
        TestStat = CFE_FAIL;
    }

    CFE_SB_DeletePipe(CFE_SB.CmdPipe);
    UT_Report(__FILE__, __LINE__,
              TestStat, "CFE_SB_AppInit", "EVS SendEvent failure");
} /* end Test_SB_AppInit_EVSSendEvtFail */

/*
** Test task init with pipe create failure
*/
void Test_SB_AppInit_CrPipeFail(void)
{
    int32 ExpRtn;
    int32 ActRtn;
    int32 TestStat = CFE_PASS;

#ifdef UT_VERBOSE
    UT_Text("Start of SB_CreatePipe Failure Test");
#endif

    SB_ResetUnitTest();

    /* To fail the pipe create, force the OS_QueueCreate call to return some
     * type of error code.
     */
    UT_SetDeferredRetcode(UT_KEY(OS_QueueCreate), 1, OS_ERROR);
    ExpRtn = CFE_SB_PIPE_CR_ERR;
    ActRtn = CFE_SB_AppInit();

    if (ActRtn != ExpRtn)
    {
        snprintf(cMsg, UT_MAX_MESSAGE_LENGTH,
                 "Unexpected return from CFE_SB_AppInit in CreatePipe Error2 "
                   "test, exp=0x%lx, act=0x%lx",
                 (unsigned long) ExpRtn, (unsigned long) ActRtn);
        UT_Text(cMsg);
        TestStat = CFE_FAIL;
    }

    ExpRtn = 1;
    ActRtn = UT_GetNumEventsSent();

    if (ActRtn != ExpRtn)
    {
        snprintf(cMsg, UT_MAX_MESSAGE_LENGTH,
                 "Unexpected rtn from UT_GetNumEventsSent, exp=%ld, act=%ld",
                 (long) ExpRtn, (long) ActRtn);
        UT_Text(cMsg);
        TestStat = CFE_FAIL;
    }

    if (UT_EventIsInHistory(CFE_SB_CR_PIPE_ERR_EID) == false)
    {
        UT_Text("CFE_SB_CR_PIPE_ERR_EID not sent");
        TestStat = CFE_FAIL;
    }

    CFE_SB_DeletePipe(0);
    UT_Report(__FILE__, __LINE__,
              TestStat, "CFE_SB_AppInit", "Create pipe failure");
} /* end Test_SB_AppInit_CrPipeFail */

/*
** Test task init with a failure on first subscription request
*/
void Test_SB_AppInit_Sub1Fail(void)
{
    CFE_SB_PipeId_t PipeId = 0;
    int32           ExpRtn;
    int32           ActRtn;
    int32           TestStat = CFE_PASS;

#ifdef UT_VERBOSE
    UT_Text("Start of Subscription 1 Failure Test");
#endif

    SB_ResetUnitTest();
    UT_SetDeferredRetcode(UT_KEY(CFE_ES_GetPoolBuf), 1, -1);
    ExpRtn = CFE_SB_BUF_ALOC_ERR;
    ActRtn = CFE_SB_AppInit();

    if (ActRtn != ExpRtn)
    {
        snprintf(cMsg, UT_MAX_MESSAGE_LENGTH,
                 "Unexpected return from CFE_SB_AppInit in Sub1 test, "
                   "exp=0x%lx, act=0x%lx",
                 (unsigned long) ExpRtn, (unsigned long) ActRtn);
        UT_Text(cMsg);
        TestStat = CFE_FAIL;
    }

    ExpRtn = 3;
    ActRtn = UT_GetNumEventsSent();

    if (ActRtn != ExpRtn)
    {
        snprintf(cMsg, UT_MAX_MESSAGE_LENGTH,
                 "Unexpected rtn from UT_GetNumEventsSent, exp=%ld, act=%ld",
                 (long) ExpRtn, (long) ActRtn);
        UT_Text(cMsg);
        TestStat = CFE_FAIL;
    }

    if (UT_EventIsInHistory(CFE_SB_DEST_BLK_ERR_EID) == false)
    {
        UT_Text("CFE_SB_DEST_BLK_ERR_EID not sent");
        TestStat = CFE_FAIL;
    }

    CFE_SB_DeletePipe(PipeId);
    UT_Report(__FILE__, __LINE__,
              TestStat, "CFE_SB_AppInit", "Subscription 1 failure");
} /* end Test_SB_AppInit_Sub1Fail */

/*
** Test task init with a failure on second subscription request
*/
void Test_SB_AppInit_Sub2Fail(void)
{
    CFE_SB_PipeId_t PipeId = 0;
    int32           ExpRtn;
    int32           ActRtn;
    int32           TestStat = CFE_PASS;

#ifdef UT_VERBOSE
    UT_Text("Start of Subscription 2 Failure Test");
#endif

    SB_ResetUnitTest();
    UT_SetDeferredRetcode(UT_KEY(CFE_ES_GetPoolBuf), 2, -1);
    ExpRtn = CFE_SB_BUF_ALOC_ERR;
    ActRtn = CFE_SB_AppInit();

    if (ActRtn != ExpRtn)
    {
        snprintf(cMsg, UT_MAX_MESSAGE_LENGTH,
                 "Unexpected return from CFE_SB_AppInit in Sub2 test, "
                   "exp=0x%lx, act=0x%lx",
                 (unsigned long) ExpRtn, (unsigned long) ActRtn);
        UT_Text(cMsg);
        TestStat = CFE_FAIL;
    }

    ExpRtn = 5;
    ActRtn = UT_GetNumEventsSent();

    if (ActRtn != ExpRtn)
    {
        snprintf(cMsg, UT_MAX_MESSAGE_LENGTH,
                 "Unexpected rtn from UT_GetNumEventsSent, exp=%ld, act=%ld",
                 (long) ExpRtn, (long) ActRtn);
        UT_Text(cMsg);
        TestStat = CFE_FAIL;
    }

    if (UT_EventIsInHistory(CFE_SB_DEST_BLK_ERR_EID) == false)
    {
        UT_Text("CFE_SB_DEST_BLK_ERR_EID not sent");
        TestStat = CFE_FAIL;
    }

    CFE_SB_DeletePipe(PipeId);
    UT_Report(__FILE__, __LINE__,
              TestStat, "CFE_SB_AppInit", "Subscription 2 failure");
} /* end Test_SB_AppInit_Sub2Fail */

/*
** Test task init with a GetPool failure
*/
void Test_SB_AppInit_GetPoolFail(void)
{
    CFE_SB_PipeId_t PipeId = 0;
    int32           ExpRtn;
    int32           ActRtn;
    int32           TestStat = CFE_PASS;
    int32           ForcedRtnVal = -1;

#ifdef UT_VERBOSE
    UT_Text("Start of GetPool Failure Test");
#endif

    SB_ResetUnitTest();
    UT_SetDeferredRetcode(UT_KEY(CFE_ES_GetPoolBuf), 4, ForcedRtnVal);
    ExpRtn = ForcedRtnVal;
    ActRtn = CFE_SB_AppInit();

    if (ActRtn != ExpRtn)
    {
        snprintf(cMsg, UT_MAX_MESSAGE_LENGTH,
                 "Unexpected return from CFE_SB_AppInit in GetPool test, "
                   "exp=0x%lx, act=0x%lx",
                 (unsigned long) ExpRtn, (unsigned long) ActRtn);
        UT_Text(cMsg);
        TestStat = CFE_FAIL;
    }

    ExpRtn = 7;
    ActRtn = UT_GetNumEventsSent();

    if (ActRtn != ExpRtn)
    {
        snprintf(cMsg, UT_MAX_MESSAGE_LENGTH,
                 "Unexpected rtn from UT_GetNumEventsSent, exp=%ld, act=%ld",
                 (long) ExpRtn, (long) ActRtn);
        UT_Text(cMsg);
        TestStat = CFE_FAIL;
    }

    CFE_SB_DeletePipe(PipeId);
    UT_Report(__FILE__, __LINE__,
              TestStat, "CFE_SB_AppInit", "GetPool failure");
} /* end Test_SB_AppInit_GetPoolFail */

/*
** Test task init with a PutPool failure
*/
void Test_SB_AppInit_PutPoolFail(void)
{
    CFE_SB_PipeId_t PipeId = 0;
    int32           ExpRtn;
    int32           ActRtn;
    int32           TestStat = CFE_PASS;
    int32           ForcedRtnVal = -1;

#ifdef UT_VERBOSE
    UT_Text("Start of PutPool Failure Test");
#endif

    SB_ResetUnitTest();
    UT_SetDeferredRetcode(UT_KEY(CFE_ES_PutPoolBuf), 1, ForcedRtnVal);
    ExpRtn = ForcedRtnVal;
    ActRtn = CFE_SB_AppInit();

    if (ActRtn != ExpRtn)
    {
        snprintf(cMsg, UT_MAX_MESSAGE_LENGTH,
                 "Unexpected return from CFE_SB_AppInit in PutPool Test, "
                   "exp=0x%lx, act=0x%lx",
                 (unsigned long) ExpRtn, (unsigned long) ActRtn);
        UT_Text(cMsg);
        TestStat = CFE_FAIL;
    }

    ExpRtn = 7;
    ActRtn = UT_GetNumEventsSent();

    if (ActRtn != ExpRtn)
    {
        snprintf(cMsg, UT_MAX_MESSAGE_LENGTH,
                 "Unexpected rtn from UT_GetNumEventsSent, exp=%ld, act=%ld",
                 (long) ExpRtn, (long) ActRtn);
        UT_Text(cMsg);
        TestStat = CFE_FAIL;
    }

    CFE_SB_DeletePipe(PipeId);
    UT_Report(__FILE__, __LINE__,
              TestStat, "CFE_SB_AppInit", "PutPool Failure");
} /* end Test_SB_AppInit_PutPoolFail */

/*
** Function for calling SB main task test functions
*/
void Test_SB_MainRoutine(void)
{
#ifdef UT_VERBOSE
    UT_Text("Begin Test for MainRoutine");
#endif

    Test_SB_Main_RcvErr();
    Test_SB_Main_InitErr();

#ifdef UT_VERBOSE
     UT_Text("End Test for MainRoutine");
#endif
} /* end Test_SB_MainRoutine */

/*
** Test main task with a packet receive error
*/
void Test_SB_Main_RcvErr(void)
{
    CFE_SB_PipeId_t PipeId = 0;
    int32           ExpRtn;
    int32           ActRtn;
    int32           TestStat = CFE_PASS;

#ifdef UT_VERBOSE
    UT_Text("Start of Main Loop, Rcv Error Test");
#endif

    SB_ResetUnitTest();
    UT_SetDeferredRetcode(UT_KEY(OS_QueueGet), 1, -1);
    CFE_SB_TaskMain();
    ExpRtn = 10;
    ActRtn = UT_GetNumEventsSent();

    if (ActRtn != ExpRtn)
    {
        snprintf(cMsg, UT_MAX_MESSAGE_LENGTH,
                 "Unexpected rtn from UT_GetNumEventsSent, exp=%ld, act=%ld",
                 (long) ExpRtn, (long) ActRtn);
        UT_Text(cMsg);
        TestStat = CFE_FAIL;
    }

    if (UT_EventIsInHistory(CFE_SB_INIT_EID) == false)
    {
        UT_Text("CFE_SB_INIT_EID not sent");
        TestStat = CFE_FAIL;
    }

    if (UT_EventIsInHistory(CFE_SB_Q_RD_ERR_EID) == false)
    {
        UT_Text("CFE_SB_Q_RD_ERR_EID not sent");
        TestStat = CFE_FAIL;
    }

    CFE_SB_DeletePipe(PipeId);
    UT_Report(__FILE__, __LINE__,
              TestStat, "CFE_SB_TaskMain", "Rcv Error failure");
} /* end Test_SB_Main_RcvErr */

/*
** Test main task with an application initialization error
*/
void Test_SB_Main_InitErr(void)
{
    CFE_SB_PipeId_t PipeId = 0;
    int32           ExpRtn;
    int32           ActRtn;
    int32           TestStat = CFE_PASS;

#ifdef UT_VERBOSE
    UT_Text("Start of Main Loop, Init Error Test");
#endif

    SB_ResetUnitTest();
    UT_SetDeferredRetcode(UT_KEY(CFE_ES_PutPoolBuf), 1, -1);
    CFE_SB_TaskMain();
    ExpRtn = 7;
    ActRtn = UT_GetNumEventsSent();

    if (ActRtn != ExpRtn)
    {
        snprintf(cMsg, UT_MAX_MESSAGE_LENGTH,
                 "Unexpected rtn from UT_GetNumEventsSent, exp=%ld, act=%ld",
                 (long) ExpRtn, (long) ActRtn);
        UT_Text(cMsg);
        TestStat = CFE_FAIL;
    }

    CFE_SB_DeletePipe(PipeId);
    UT_Report(__FILE__, __LINE__,
              TestStat, "CFE_SB_TaskMain", "Init Error failure");
} /* end Test_SB_Main_InitErr */

/*
** Function for calling SB command test functions
*/
void Test_SB_Cmds(void)
{
#ifdef UT_VERBOSE
    UT_Text("Begin Test for SB Commands");
#endif

    Test_SB_Cmds_Noop();
    Test_SB_Cmds_RstCtrs();
    Test_SB_Cmds_Stats();
    Test_SB_Cmds_RoutingInfoDef();
    Test_SB_Cmds_RoutingInfoSpec();
    Test_SB_Cmds_RoutingInfoCreateFail();
    Test_SB_Cmds_RoutingInfoHdrFail();
    Test_SB_Cmds_RoutingInfoWriteFail();
    Test_SB_Cmds_PipeInfoDef();
    Test_SB_Cmds_PipeInfoSpec();
    Test_SB_Cmds_PipeInfoCreateFail();
    Test_SB_Cmds_PipeInfoHdrFail();
    Test_SB_Cmds_PipeInfoWriteFail();
    Test_SB_Cmds_MapInfoDef();
    Test_SB_Cmds_MapInfoSpec();
    Test_SB_Cmds_MapInfoCreateFail();
    Test_SB_Cmds_MapInfoHdrFail();
    Test_SB_Cmds_MapInfoWriteFail();
    Test_SB_Cmds_EnRouteValParam();
    Test_SB_Cmds_EnRouteNonExist();
    Test_SB_Cmds_EnRouteInvParam();
    Test_SB_Cmds_EnRouteInvParam2();
    Test_SB_Cmds_EnRouteInvParam3();
    Test_SB_Cmds_DisRouteValParam();
    Test_SB_Cmds_DisRouteNonExist();
    Test_SB_Cmds_DisRouteInvParam();
    Test_SB_Cmds_DisRouteInvParam2();
    Test_SB_Cmds_DisRouteInvParam3();
    Test_SB_Cmds_SendHK();
    Test_SB_Cmds_SendPrevSubs();
    Test_SB_Cmds_SubRptOn();
    Test_SB_Cmds_SubRptOff();
    Test_SB_Cmds_UnexpCmdCode();
    Test_SB_Cmds_BadCmdLength();
    Test_SB_Cmds_UnexpMsgId();

#ifdef UT_VERBOSE
    UT_Text("End CFE_SB_ProcessCmdPipePkt");
#endif
} /* end Test_SB_Cmds */

/*
** Test no-op command
*/
void Test_SB_Cmds_Noop(void)
{
    int32           ExpRtn;
    int32           ActRtn;
    int32           TestStat = CFE_PASS;

#ifdef UT_VERBOSE
    UT_Text("Begin Test for Cmd - No-op");
#endif

    SB_ResetUnitTest();
    /* UT cannot rely on the normal message dispatch since that requires a "real" EDS library */
    CFE_SB_NoopCmd(NULL);
    ExpRtn = 1;
    ActRtn = UT_GetNumEventsSent();

    if (ActRtn != ExpRtn)
    {
        snprintf(cMsg, UT_MAX_MESSAGE_LENGTH,
                 "Unexpected rtn from UT_GetNumEventsSent, exp=%ld, act=%ld",
                 (long) ExpRtn, (long) ActRtn);
        UT_Text(cMsg);
        TestStat = CFE_FAIL;
    }

    if (UT_EventIsInHistory(CFE_SB_CMD0_RCVD_EID) == false)
    {
        UT_Text("CFE_SB_CMD0_RCVD_EID not sent");
        TestStat = CFE_FAIL;
    }

    UT_Report(__FILE__, __LINE__,
              TestStat, "CFE_SB_ProcessCmdPipePkt",
              "No-op command test");
} /* end Test_SB_Cmds_Noop */

/*
** Test reset counters command
*/
void Test_SB_Cmds_RstCtrs(void)
{
    int32           ExpRtn;
    int32           ActRtn;
    int32           TestStat= CFE_PASS;

#ifdef UT_VERBOSE
    UT_Text("Begin Test for Cmd - Reset Counters");
#endif

    SB_ResetUnitTest();
    CFE_SB_ResetCountersCmd(NULL);
    ExpRtn = 1;
    ActRtn = UT_GetNumEventsSent();

    if (ActRtn != ExpRtn)
    {
        snprintf(cMsg, UT_MAX_MESSAGE_LENGTH,
                 "Unexpected rtn from UT_GetNumEventsSent, exp=%ld, act=%ld",
                 (long) ExpRtn, (long) ActRtn);
        UT_Text(cMsg);
        TestStat = CFE_FAIL;
    }

    if (UT_EventIsInHistory(CFE_SB_CMD1_RCVD_EID) == false)
    {
        UT_Text("CFE_SB_CMD1_RCVD_EID not sent");
        TestStat = CFE_FAIL;
    }

    UT_Report(__FILE__, __LINE__,
              TestStat, "CFE_SB_ProcessCmdPipePkt",
              "Reset Counters command test");
} /* Test_SB_Cmds_RstCtrs */

/*
** Test send SB stats command
*/
void Test_SB_Cmds_Stats(void)
{
    int32           ExpRtn;
    int32           ActRtn;
    int32           TestStat = CFE_PASS;

#ifdef UT_VERBOSE
    UT_Text("Begin Test for Cmd - Send SB Stats");
#endif

    SB_ResetUnitTest();
    /* UT cannot rely on the normal message dispatch since that requires a "real" EDS library. */
    CFE_SB_SendStatsCmd(NULL);
    ExpRtn = 2;
    ActRtn = UT_GetNumEventsSent();

    if (ActRtn != ExpRtn)
    {
        snprintf(cMsg, UT_MAX_MESSAGE_LENGTH,
                 "Unexpected rtn from UT_GetNumEventsSent, exp=%ld, act=%ld",
                 (long) ExpRtn, (long) ActRtn);
        UT_Text(cMsg);
        TestStat = CFE_FAIL;
    }

    if (UT_EventIsInHistory(CFE_SB_SND_STATS_EID) == false)
    {
        UT_Text("CFE_SB_SND_STATS_EID not sent");
        TestStat = CFE_FAIL;
    }

    if (UT_EventIsInHistory(CFE_SB_SND_STATS_EID) == false)
    {
        UT_Text("CFE_SB_SND_STATS_EID not sent");
        TestStat = CFE_FAIL;
    }

    UT_Report(__FILE__, __LINE__,
              TestStat, "CFE_SB_ProcessCmdPipePkt",
              "Send SB Stats command test");
} /* end Test_SB_Cmds_Stats */

/*
** Test send routing information command using the default file name
*/
void Test_SB_Cmds_RoutingInfoDef(void)
{
    CFE_SB_PipeId_t           PipeId = 0;
    CFE_SB_SendMapInfo_t      WriteFileCmd;
    int32                     ExpRtn;
    int32                     ActRtn;
    int32                     TestStat = CFE_PASS;

#ifdef UT_VERBOSE
    UT_Text("Begin Test for Cmd - Send Routing Info, Using Default Filename");
#endif

    SB_ResetUnitTest();
    CFE_SB_InitMsg(&WriteFileCmd, CFE_SB_MsgId_From_TopicId(CFE_MISSION_SB_CMD_TOPICID),
                   sizeof(WriteFileCmd), true);
    CFE_SB_SetCmdCode((CFE_SB_MsgPtr_t) &WriteFileCmd,
                      CFE_SB_SEND_ROUTING_INFO_CC);
    strncpy((char *)WriteFileCmd.Payload.Filename, "", sizeof(WriteFileCmd.Payload.Filename));

    /* Make some routing info by calling CFE_SB_AppInit */
    ExpRtn = CFE_SUCCESS;
    ActRtn = CFE_SB_AppInit();

    if (ActRtn != ExpRtn)
    {
        snprintf(cMsg, UT_MAX_MESSAGE_LENGTH,
                 "Unexpected rtn from CFE_SB_AppInit, exp=0x%lx, act=0x%lx",
                 (unsigned long) ExpRtn, (unsigned long) ActRtn);
        UT_Text(cMsg);
        TestStat = CFE_FAIL;
    }

    CFE_SB_SendMapInfoCmd(&WriteFileCmd);

<<<<<<< HEAD
    ExpRtn = 7;
=======
    ExpRtn = 12;
>>>>>>> 95f34d25
    ActRtn = UT_GetNumEventsSent();

    if (ActRtn != ExpRtn)
    {
        snprintf(cMsg, UT_MAX_MESSAGE_LENGTH,
                 "Unexpected rtn from UT_GetNumEventsSent, exp=%ld, act=%ld",
                 (long) ExpRtn, (long) ActRtn);
        UT_Text(cMsg);
        TestStat = CFE_FAIL;
    }

    if (UT_EventIsInHistory(CFE_SB_INIT_EID) == false)
    {
        UT_Text("CFE_SB_CMD1_RCVD_EID not sent");
        TestStat = CFE_FAIL;
    }

    if (UT_EventIsInHistory(CFE_SB_SUBSCRIPTION_RCVD_EID) == false)
    {
        UT_Text("CFE_SB_SUBSCRIPTION_RCVD_EID not sent");
        TestStat = CFE_FAIL;
    }

    if (UT_EventIsInHistory(CFE_SB_INIT_EID) == false)
    {
        UT_Text("CFE_SB_INIT_EID not sent");
        TestStat = CFE_FAIL;
    }

    if (UT_EventIsInHistory(CFE_SB_SND_RTG_EID) == false)
    {
        UT_Text("CFE_SB_SND_RTG_EID not sent");
        TestStat = CFE_FAIL;
    }

    CFE_SB_DeletePipe(PipeId);
    UT_Report(__FILE__, __LINE__,
              TestStat, "CFE_SB_ProcessCmdPipePkt",
              "Send Routing Info command test");
} /* end Test_SB_Cmds_RoutingInfoDef */

/*
** Test send routing information command using a specified file name
*/
void Test_SB_Cmds_RoutingInfoSpec(void)
{
    CFE_SB_SendMapInfo_t      WriteFileCmd;
    int32                     ExpRtn;
    int32                     ActRtn;
    int32                     TestStat = CFE_PASS;

#ifdef UT_VERBOSE
    UT_Text("Begin Test for Cmd - Send Routing Info2, Using Specified "
            "Filename");
#endif

    SB_ResetUnitTest();
    CFE_SB_InitMsg(&WriteFileCmd, CFE_SB_MsgId_From_TopicId(CFE_MISSION_SB_CMD_TOPICID),
                   sizeof(WriteFileCmd), true);
    CFE_SB_SetCmdCode((CFE_SB_MsgPtr_t) &WriteFileCmd,
                      CFE_SB_SEND_ROUTING_INFO_CC);
    strncpy((char *)WriteFileCmd.Payload.Filename, "RoutingTstFile", sizeof(WriteFileCmd.Payload.Filename));
    CFE_SB_SendMapInfoCmd(&WriteFileCmd);
    ExpRtn = 1;
    ActRtn = UT_GetNumEventsSent();

    if (ActRtn != ExpRtn)
    {
        snprintf(cMsg, UT_MAX_MESSAGE_LENGTH,
                 "Unexpected rtn from UT_GetNumEventsSent, exp=%ld, act=%ld",
                 (long) ExpRtn, (long) ActRtn);
        UT_Text(cMsg);
        TestStat = CFE_FAIL;
    }

    if (UT_EventIsInHistory(CFE_SB_SND_RTG_EID) == false)
    {
        UT_Text("CFE_SB_SND_RTG_EID not sent");
        TestStat = CFE_FAIL;
    }

    UT_Report(__FILE__, __LINE__,
              TestStat, "CFE_SB_ProcessCmdPipePkt",
              "Send Routing Info2 command test");
} /* end Test_SB_Cmds_RoutingInfoSpec */

/*
**  Test send routing information command with a file creation failure
*/
void Test_SB_Cmds_RoutingInfoCreateFail(void)
{
    CFE_SB_SendMapInfo_t WriteFileCmd;
    int32                     ExpRtn;
    int32                     ActRtn;
    int32                     TestStat = CFE_PASS;

#ifdef UT_VERBOSE
    UT_Text("Begin Test for Cmd - Send Routing Info3, File Create Fails");
#endif

    SB_ResetUnitTest();
    CFE_SB_InitMsg(&WriteFileCmd, CFE_SB_MsgId_From_TopicId(CFE_MISSION_SB_CMD_TOPICID),
                   sizeof(WriteFileCmd), true);
    CFE_SB_SetCmdCode((CFE_SB_MsgPtr_t) &WriteFileCmd,
                      CFE_SB_SEND_ROUTING_INFO_CC);
    strncpy((char *)WriteFileCmd.Payload.Filename, "RoutingTstFile", sizeof(WriteFileCmd.Payload.Filename));

    /* Make function CFE_SB_SendRtgInfo return CFE_SB_FILE_IO_ERR */
    UT_SetForceFail(UT_KEY(OS_creat), OS_ERROR);
    CFE_SB_SendMapInfoCmd(&WriteFileCmd);
    ExpRtn = 1;
    ActRtn = UT_GetNumEventsSent();

    if (ActRtn != ExpRtn)
    {
        snprintf(cMsg, UT_MAX_MESSAGE_LENGTH,
                 "Unexpected rtn from UT_GetNumEventsSent, exp=%ld, act=%ld",
                 (long) ExpRtn, (long) ActRtn);
        UT_Text(cMsg);
        TestStat = CFE_FAIL;
    }

    if (UT_EventIsInHistory(CFE_SB_SND_RTG_ERR1_EID) == false)
    {
        UT_Text("CFE_SB_SND_RTG_ERR1_EID not sent");
        TestStat = CFE_FAIL;
    }

    UT_Report(__FILE__, __LINE__,
              TestStat, "CFE_SB_ProcessCmdPipePkt",
              "Send Routing Info3 command test");
} /* end Test_SB_Cmds_RoutingInfoCreateFail */

/*
** Test send routing information command with a file header write failure
*/
void Test_SB_Cmds_RoutingInfoHdrFail(void)
{
    int32 ExpRtn;
    int32 ActRtn;
    int32 TestStat = CFE_PASS;

#ifdef UT_VERBOSE
    UT_Text("Begin Test for Cmd - Send Routing Info4, FileHdrWrite Fails");
#endif

    SB_ResetUnitTest();
    UT_SetDeferredRetcode(UT_KEY(CFE_FS_WriteHeader), 1, -1);
    ExpRtn = CFE_SB_FILE_IO_ERR;
    ActRtn = CFE_SB_SendRtgInfo("RoutingTstFile");

    if (ActRtn != ExpRtn)
    {
        snprintf(cMsg, UT_MAX_MESSAGE_LENGTH,
                 "Unexpected rtn from CFE_SB_SendRtgInfo, "
                   "exp=0x%lx, act=0x%lx",
                 (unsigned long) ExpRtn, (unsigned long) ActRtn);
        UT_Text(cMsg);
        TestStat = CFE_FAIL;
    }

    ExpRtn = 1;
    ActRtn = UT_GetNumEventsSent();

    if (ActRtn != ExpRtn)
    {
        snprintf(cMsg, UT_MAX_MESSAGE_LENGTH,
                 "Unexpected rtn from UT_GetNumEventsSent, exp=%ld, act=%ld",
                 (long) ExpRtn, (long) ActRtn);
        UT_Text(cMsg);
        TestStat = CFE_FAIL;
    }

    if (UT_EventIsInHistory(CFE_SB_FILEWRITE_ERR_EID) == false)
    {
        UT_Text("CFE_SB_FILEWRITE_ERR_EID not sent");
        TestStat = CFE_FAIL;
    }

    UT_Report(__FILE__, __LINE__,
              TestStat, "CFE_SB_SendRtgInfo",
              "Send Routing Info4 command test");
} /* end Test_SB_Cmds_RoutingInfoHdrFail */

/*
** Test send routing information command with a file write failure on
** the second write
*/
void Test_SB_Cmds_RoutingInfoWriteFail(void)
{
    CFE_SB_PipeId_t PipeId = 0;
    int32           ExpRtn;
    int32           ActRtn;
    int32           TestStat = CFE_PASS;

#ifdef UT_VERBOSE
    UT_Text("Begin Test for Cmd - Send Routing Info5, Second FileWrite Fails");
#endif

    SB_ResetUnitTest();
    ExpRtn = CFE_SUCCESS;

    /* Make some routing info by calling CFE_SB_AppInit */
    ActRtn = CFE_SB_AppInit();

    if (ActRtn != ExpRtn)
    {
        snprintf(cMsg, UT_MAX_MESSAGE_LENGTH,
                 "Unexpected rtn from CFE_SB_AppInit, exp=0x%lx, act=0x%lx",
                 (unsigned long) ExpRtn, (unsigned long) ActRtn);
        UT_Text(cMsg);
        TestStat = CFE_FAIL;
    }

    UT_SetDeferredRetcode(UT_KEY(OS_write), 2, -1);
    ExpRtn = CFE_SB_FILE_IO_ERR;
    ActRtn = CFE_SB_SendRtgInfo("RoutingTstFile");

    if (ActRtn != ExpRtn)
    {
        snprintf(cMsg, UT_MAX_MESSAGE_LENGTH,
                 "Unexpected rtn from CFE_SB_SendRtgInfo, "
                   "exp=0x%lx, act=0x%lx",
                 (unsigned long) ExpRtn, (unsigned long) ActRtn);
        UT_Text(cMsg);
        TestStat = CFE_FAIL;
    }

    ExpRtn = 11;
    ActRtn = UT_GetNumEventsSent();

    if (ActRtn != ExpRtn)
    {
        snprintf(cMsg, UT_MAX_MESSAGE_LENGTH,
                 "Unexpected rtn from UT_GetNumEventsSent, exp=%ld, act=%ld",
                 (long) ExpRtn, (long) ActRtn);
        UT_Text(cMsg);
        TestStat = CFE_FAIL;
    }

    if (UT_EventIsInHistory(CFE_SB_PIPE_ADDED_EID) == false)
    {
        UT_Text("CFE_SB_PIPE_ADDED_EID not sent");
        TestStat = CFE_FAIL;
    }

    if (UT_EventIsInHistory(CFE_SB_SUBSCRIPTION_RCVD_EID) == false)
    {
        UT_Text("CFE_SB_SUBSCRIPTION_RCVD_EID not sent");
        TestStat = CFE_FAIL;
    }

    if (UT_EventIsInHistory(CFE_SB_INIT_EID) == false)
    {
        UT_Text("CFE_SB_INIT_EID not sent");
        TestStat = CFE_FAIL;
    }

    if (UT_EventIsInHistory(CFE_SB_FILEWRITE_ERR_EID) == false)
    {
        UT_Text("CFE_SB_FILEWRITE_ERR_EID not sent");
        TestStat = CFE_FAIL;
    }

    CFE_SB_DeletePipe(PipeId);
    UT_Report(__FILE__, __LINE__,
              TestStat, "CFE_SB_SendRtgInfo",
              "Send Routing Info5 command test");
} /* end Test_SB_Cmds_RoutingInfoWriteFail */

/*
** Test send pipe information command using the default file name
*/
void Test_SB_Cmds_PipeInfoDef(void)
{
    CFE_SB_SendMapInfo_t WriteFileCmd;
    CFE_SB_PipeId_t           PipeId1;
    CFE_SB_PipeId_t           PipeId2;
    CFE_SB_PipeId_t           PipeId3;
    uint16                    PipeDepth = 10;
    int32                     ExpRtn;
    int32                     ActRtn;
    int32                     TestStat = CFE_PASS;

#ifdef UT_VERBOSE
    UT_Text("Begin Test for Cmd - Send Pipe Info, Using Default Filename");
#endif

    SB_ResetUnitTest();
    CFE_SB_InitMsg(&WriteFileCmd, CFE_SB_MsgId_From_TopicId(CFE_MISSION_SB_CMD_TOPICID),
                   sizeof(WriteFileCmd), true);
    CFE_SB_SetCmdCode((CFE_SB_MsgPtr_t) &WriteFileCmd,
                      CFE_SB_SEND_PIPE_INFO_CC);
    strncpy((char *)WriteFileCmd.Payload.Filename, "", sizeof(WriteFileCmd.Payload.Filename));

    /* Create some pipe info */
    CFE_SB_CreatePipe(&PipeId1, PipeDepth, "TestPipe1");
    CFE_SB_CreatePipe(&PipeId2, PipeDepth, "TestPipe2");
    CFE_SB_CreatePipe(&PipeId3, PipeDepth, "TestPipe3");

    CFE_SB_SendPipeInfoCmd(&WriteFileCmd);

    ExpRtn = 4;
    ActRtn = UT_GetNumEventsSent();

    if (ActRtn != ExpRtn)
    {
        snprintf(cMsg, UT_MAX_MESSAGE_LENGTH,
                 "Unexpected rtn from UT_GetNumEventsSent, exp=%ld, act=%ld",
                 (long) ExpRtn, (long) ActRtn);
        UT_Text(cMsg);
        TestStat = CFE_FAIL;
    }

    if (UT_EventIsInHistory(CFE_SB_PIPE_ADDED_EID) == false)
    {
        UT_Text("CFE_SB_PIPE_ADDED_EID not sent");
        TestStat = CFE_FAIL;
    }

    if (UT_EventIsInHistory(CFE_SB_SND_RTG_EID) == false)
    {
        UT_Text("CFE_SB_SND_RTG_EID not sent");
        TestStat = CFE_FAIL;
    }

    CFE_SB_DeletePipe(PipeId1);
    CFE_SB_DeletePipe(PipeId2);
    CFE_SB_DeletePipe(PipeId3);
    UT_Report(__FILE__, __LINE__,
              TestStat, "CFE_SB_ProcessCmdPipePkt",
              "Send Pipe Info command test");
} /* end Test_SB_Cmds_PipeInfoDef */

/*
** Test send pipe information command using a specified file name
*/
void Test_SB_Cmds_PipeInfoSpec(void)
{
    CFE_SB_SendMapInfo_t WriteFileCmd;
    int32                     ExpRtn;
    int32                     ActRtn;
    int32                     TestStat = CFE_PASS;

#ifdef UT_VERBOSE
    UT_Text("Begin Test for Cmd - Send Pipe Info2, Using Specified Filename");
#endif

    SB_ResetUnitTest();
    CFE_SB_InitMsg(&WriteFileCmd, CFE_SB_MsgId_From_TopicId(CFE_MISSION_SB_CMD_TOPICID),
                   sizeof(WriteFileCmd), true);
    CFE_SB_SetCmdCode((CFE_SB_MsgPtr_t) &WriteFileCmd,
                      CFE_SB_SEND_PIPE_INFO_CC);
    strncpy((char *)WriteFileCmd.Payload.Filename, "PipeTstFile", sizeof(WriteFileCmd.Payload.Filename));
    CFE_SB_SendPipeInfoCmd(&WriteFileCmd);
    ExpRtn = 1;
    ActRtn = UT_GetNumEventsSent();

    if (ActRtn != ExpRtn)
    {
        snprintf(cMsg, UT_MAX_MESSAGE_LENGTH,
                 "Unexpected rtn from UT_GetNumEventsSent, exp=%ld, act=%ld",
                 (long) ExpRtn, (long) ActRtn);
        UT_Text(cMsg);
        TestStat = CFE_FAIL;
    }

    if (UT_EventIsInHistory(CFE_SB_SND_RTG_EID) == false)
    {
        UT_Text("CFE_SB_SND_RTG_EID not sent");
        TestStat = CFE_FAIL;
    }

    UT_Report(__FILE__, __LINE__,
              TestStat, "CFE_SB_ProcessCmdPipePkt",
              "Send Pipe Info2 command test");
} /* end Test_SB_Cmds_PipeInfoSpec */

/*
** Test send pipe information command with a file creation failure
*/
void Test_SB_Cmds_PipeInfoCreateFail(void)
{
    int32 ExpRtn;
    int32 ActRtn;
    int32 TestStat = CFE_PASS;

#ifdef UT_VERBOSE
    UT_Text("Begin Test for Cmd - Send Pipe Info3, File Create Fails");
#endif

    SB_ResetUnitTest();
    UT_SetForceFail(UT_KEY(OS_creat), OS_ERROR);
    ExpRtn = CFE_SB_FILE_IO_ERR;
    ActRtn = CFE_SB_SendPipeInfo("PipeTstFile");

    if (ActRtn != ExpRtn)
    {
        snprintf(cMsg, UT_MAX_MESSAGE_LENGTH,
                 "Unexpected rtn from CFE_SB_SendPipeInfo, "
                   "exp=0x%lx, act=0x%lx",
                 (unsigned long) ExpRtn, (unsigned long) ActRtn);
        UT_Text(cMsg);
        TestStat = CFE_FAIL;
    }

    ExpRtn = 1;
    ActRtn = UT_GetNumEventsSent();

    if (ActRtn != ExpRtn)
    {
        snprintf(cMsg, UT_MAX_MESSAGE_LENGTH,
                 "Unexpected rtn from UT_GetNumEventsSent, exp=%ld, act=%ld",
                 (long) ExpRtn, (long) ActRtn);
        UT_Text(cMsg);
        TestStat = CFE_FAIL;
    }

    if (UT_EventIsInHistory(CFE_SB_SND_RTG_ERR1_EID) == false)
    {
        UT_Text("CFE_SB_SND_RTG_ERR1_EID not sent");
        TestStat = CFE_FAIL;
    }

    UT_Report(__FILE__, __LINE__,
              TestStat, "CFE_SB_SendPipeInfo",
              "Send Pipe Info3 command test");
} /* end Test_SB_Cmds_PipeInfoCreateFail */

/*
** Test send pipe information command with a file header write failure
*/
void Test_SB_Cmds_PipeInfoHdrFail(void)
{
    int32 ExpRtn;
    int32 ActRtn;
    int32 TestStat = CFE_PASS;

#ifdef UT_VERBOSE
    UT_Text("Begin Test for Cmd - Send Pipe Info4, FileHdrWrite Fails");
#endif

    SB_ResetUnitTest();
    UT_SetDeferredRetcode(UT_KEY(CFE_FS_WriteHeader), 1, -1);
    ExpRtn = CFE_SB_FILE_IO_ERR;
    ActRtn = CFE_SB_SendPipeInfo("PipeTstFile");

    if (ActRtn != ExpRtn)
    {
        snprintf(cMsg, UT_MAX_MESSAGE_LENGTH,
                 "Unexpected rtn from CFE_SB_SendPipeInfo, "
                   "exp=0x%lx, act=0x%lx",
                 (unsigned long) ExpRtn, (unsigned long) ActRtn);
        UT_Text(cMsg);
        TestStat = CFE_FAIL;
    }

    ExpRtn = 1;
    ActRtn = UT_GetNumEventsSent();

    if (ActRtn != ExpRtn)
    {
        snprintf(cMsg, UT_MAX_MESSAGE_LENGTH,
                 "Unexpected rtn from UT_GetNumEventsSent, exp=%ld, act=%ld",
                 (long) ExpRtn, (long) ActRtn);
        UT_Text(cMsg);
        TestStat = CFE_FAIL;
    }

    if (UT_EventIsInHistory(CFE_SB_FILEWRITE_ERR_EID) == false)
    {
        UT_Text("CFE_SB_FILEWRITE_ERR_EID not sent");
        TestStat = CFE_FAIL;
    }

    UT_Report(__FILE__, __LINE__,
              TestStat, "CFE_SB_SendPipeInfo",
              "Send Pipe Info4 command test");
} /* end Test_SB_Cmds_PipeInfoHdrFail */

/*
** Test send pipe information command with a file write failure on
** the second write
*/
void Test_SB_Cmds_PipeInfoWriteFail(void)
{
    CFE_SB_PipeId_t PipeId1;
    CFE_SB_PipeId_t PipeId2;
    CFE_SB_PipeId_t PipeId3;
    uint16          PipeDepth = 10;
    int32           ExpRtn;
    int32           ActRtn;
    int32           TestStat = CFE_PASS;

#ifdef UT_VERBOSE
    UT_Text("Begin Test for Cmd - Send Pipe Info5, Second FileWrite fails");
#endif

    SB_ResetUnitTest();
    CFE_SB_CreatePipe(&PipeId1, PipeDepth, "TestPipe1");
    CFE_SB_CreatePipe(&PipeId2, PipeDepth, "TestPipe2");
    CFE_SB_CreatePipe(&PipeId3, PipeDepth, "TestPipe3");
    UT_SetDeferredRetcode(UT_KEY(OS_write), 2, -1);
    ExpRtn = CFE_SB_FILE_IO_ERR;
    ActRtn = CFE_SB_SendPipeInfo("PipeTstFile");

    if (ActRtn != ExpRtn)
    {
        snprintf(cMsg, UT_MAX_MESSAGE_LENGTH,
                 "Unexpected rtn from CFE_SB_SendPipeInfo, "
                   "exp=0x%lx, act=0x%lx",
                 (unsigned long) ExpRtn, (unsigned long) ActRtn);
        UT_Text(cMsg);
        TestStat = CFE_FAIL;
    }

    ExpRtn = 4;
    ActRtn = UT_GetNumEventsSent();

    if (ActRtn != ExpRtn)
    {
        snprintf(cMsg, UT_MAX_MESSAGE_LENGTH,
                 "Unexpected rtn from UT_GetNumEventsSent, exp=%ld, act=%ld",
                 (long) ExpRtn, (long) ActRtn);
        UT_Text(cMsg);
        TestStat = CFE_FAIL;
    }

    if (UT_EventIsInHistory(CFE_SB_PIPE_ADDED_EID) == false)
    {
        UT_Text("CFE_SB_PIPE_ADDED_EID not sent");
        TestStat = CFE_FAIL;
    }

    if (UT_EventIsInHistory(CFE_SB_FILEWRITE_ERR_EID) == false)
    {
        UT_Text("CFE_SB_FILEWRITE_ERR_EID not sent");
        TestStat = CFE_FAIL;
    }

    CFE_SB_DeletePipe(PipeId1);
    CFE_SB_DeletePipe(PipeId2);
    CFE_SB_DeletePipe(PipeId3);
    UT_Report(__FILE__, __LINE__,
              TestStat, "CFE_SB_SendPipeInfo",
              "Send Pipe Info5 command test");
} /* end Test_SB_Cmds_PipeInfoWriteFail */

/*
** Test send map information command using the default file name
*/
void Test_SB_Cmds_MapInfoDef(void)
{
    CFE_SB_SendMapInfo_t WriteFileCmd;
    CFE_SB_PipeId_t           PipeId1;
    CFE_SB_PipeId_t           PipeId2;
    CFE_SB_PipeId_t           PipeId3;
    CFE_SB_MsgId_t            MsgId0 = SB_UT_TLM_MID1;
    CFE_SB_MsgId_t            MsgId1 = SB_UT_TLM_MID2;
    CFE_SB_MsgId_t            MsgId2 = SB_UT_TLM_MID3;
    CFE_SB_MsgId_t            MsgId3 = SB_UT_TLM_MID4;
    CFE_SB_MsgId_t            MsgId4 = SB_UT_TLM_MID5;
    CFE_SB_MsgId_t            MsgId5 = SB_UT_TLM_MID6;
    uint16                    PipeDepth = 10;
    int32                     ExpRtn;
    int32                     ActRtn;
    int32                     TestStat = CFE_PASS;

#ifdef UT_VERBOSE
    UT_Text("Begin Test for Cmd - Send Map Info, Using Default Filename");
#endif

    SB_ResetUnitTest();
    CFE_SB_InitMsg(&WriteFileCmd, CFE_SB_MsgId_From_TopicId(CFE_MISSION_SB_CMD_TOPICID),
                   sizeof(WriteFileCmd), true);
    CFE_SB_SetCmdCode((CFE_SB_MsgPtr_t) &WriteFileCmd,
                      CFE_SB_SEND_MAP_INFO_CC);
    strncpy((char *)WriteFileCmd.Payload.Filename, "", sizeof(WriteFileCmd.Payload.Filename));

    /* Create some map info */
    CFE_SB_CreatePipe(&PipeId1, PipeDepth, "TestPipe1");
    CFE_SB_CreatePipe(&PipeId2, PipeDepth, "TestPipe2");
    CFE_SB_CreatePipe(&PipeId3, PipeDepth, "TestPipe3");
    CFE_SB_Subscribe(MsgId0, PipeId1);
    CFE_SB_Subscribe(MsgId0, PipeId2);
    CFE_SB_Subscribe(MsgId1, PipeId1);
    CFE_SB_Subscribe(MsgId2, PipeId3);
    CFE_SB_Subscribe(MsgId3, PipeId3);
    CFE_SB_Subscribe(MsgId4, PipeId3);
    CFE_SB_Subscribe(MsgId5, PipeId2);

    CFE_SB_SendMapInfoCmd(&WriteFileCmd);
    ExpRtn = 18;
    ActRtn = UT_GetNumEventsSent();

    if (ActRtn != ExpRtn)
    {
        snprintf(cMsg, UT_MAX_MESSAGE_LENGTH,
                 "Unexpected rtn from UT_GetNumEventsSent, exp=%ld, act=%ld",
                 (long) ExpRtn, (long) ActRtn);
        UT_Text(cMsg);
        TestStat = CFE_FAIL;
    }

    if (UT_EventIsInHistory(CFE_SB_SND_RTG_EID) == false)
    {
        UT_Text("CFE_SB_SND_RTG_EID not sent");
        TestStat = CFE_FAIL;
    }

    if (UT_EventIsInHistory(CFE_SB_PIPE_ADDED_EID) == false)
    {
        UT_Text("CFE_SB_PIPE_ADDED_EID not sent");
        TestStat = CFE_FAIL;
    }

    if (UT_EventIsInHistory(CFE_SB_SUBSCRIPTION_RCVD_EID) == false)
    {
        UT_Text("CFE_SB_SUBSCRIPTION_RCVD_EID not sent");
        TestStat = CFE_FAIL;
    }

    CFE_SB_DeletePipe(PipeId1);
    CFE_SB_DeletePipe(PipeId2);
    CFE_SB_DeletePipe(PipeId3);
    UT_Report(__FILE__, __LINE__,
              TestStat, "CFE_SB_ProcessCmdPipePkt",
              "Send Map Info command test");
} /* end Test_SB_Cmds_MapInfoDef */

/*
** Test send map information command using a specified file name
*/
void Test_SB_Cmds_MapInfoSpec(void)
{
    CFE_SB_SendMapInfo_t      WriteFileCmd;
    int32                     ExpRtn;
    int32                     ActRtn;
    int32                     TestStat = CFE_PASS;

#ifdef UT_VERBOSE
    UT_Text("Begin Test for Cmd - Send Map Info2, Using Specified Filename");
#endif

    SB_ResetUnitTest();
    CFE_SB_InitMsg(&WriteFileCmd, CFE_SB_MsgId_From_TopicId(CFE_MISSION_SB_CMD_TOPICID),
                   sizeof(WriteFileCmd), true);
    CFE_SB_SetCmdCode((CFE_SB_MsgPtr_t) &WriteFileCmd,
                      CFE_SB_SEND_MAP_INFO_CC);
    strncpy((char *)WriteFileCmd.Payload.Filename, "MapTstFile", sizeof(WriteFileCmd.Payload.Filename));
    CFE_SB_SendMapInfoCmd(&WriteFileCmd);
    ExpRtn = 1;
    ActRtn = UT_GetNumEventsSent();

    if (ActRtn != ExpRtn)
    {
        snprintf(cMsg, UT_MAX_MESSAGE_LENGTH,
                 "Unexpected rtn from UT_GetNumEventsSent, exp=%ld, act=%ld",
                 (long) ExpRtn, (long) ActRtn);
        UT_Text(cMsg);
        TestStat = CFE_FAIL;
    }

    if (UT_EventIsInHistory(CFE_SB_SND_RTG_EID) == false)
    {
        UT_Text("CFE_SB_SND_RTG_EID not sent");
        TestStat = CFE_FAIL;
    }

    UT_Report(__FILE__, __LINE__,
              TestStat, "CFE_SB_ProcessCmdPipePkt",
              "Send Map Info2 command test");
} /* end Test_SB_Cmds_MapInfoSpec */

/*
** Test send map information command with a file creation failure
*/
void Test_SB_Cmds_MapInfoCreateFail(void)
{
    int32 ExpRtn;
    int32 ActRtn;
    int32 TestStat = CFE_PASS;

#ifdef UT_VERBOSE
    UT_Text("Begin Test for Cmd - Send Map Info3, File Create Fails");
#endif

    SB_ResetUnitTest();
    UT_SetForceFail(UT_KEY(OS_creat), OS_ERROR);
    ExpRtn = CFE_SB_FILE_IO_ERR;
    ActRtn = CFE_SB_SendMapInfo("MapTstFile");

    if (ActRtn != ExpRtn)
    {
        snprintf(cMsg, UT_MAX_MESSAGE_LENGTH,
                 "Unexpected rtn from CFE_SB_SendMapInfo, "
                   "exp=0x%lx, act=0x%lx",
                 (unsigned long) ExpRtn, (unsigned long) ActRtn);
        UT_Text(cMsg);
        TestStat = CFE_FAIL;
    }

    ExpRtn = 1;
    ActRtn = UT_GetNumEventsSent();

    if (ActRtn != ExpRtn)
    {
        snprintf(cMsg, UT_MAX_MESSAGE_LENGTH,
                 "Unexpected rtn from UT_GetNumEventsSent, exp=%ld, act=%ld",
                 (long) ExpRtn, (long) ActRtn);
        UT_Text(cMsg);
        TestStat = CFE_FAIL;
    }

    if (UT_EventIsInHistory(CFE_SB_SND_RTG_ERR1_EID) == false)
    {
        UT_Text("CFE_SB_SND_RTG_ERR1_EID not sent");
        TestStat = CFE_FAIL;
    }

    UT_Report(__FILE__, __LINE__,
              TestStat, "CFE_SB_SendMapInfo",
              "Send Map Info3 command test");
} /* end Test_SB_Cmds_MapInfoCreateFail */

/*
** Test send map information command with a file header write failure
*/
void Test_SB_Cmds_MapInfoHdrFail(void)
{
    int32 ExpRtn;
    int32 ActRtn;
    int32 TestStat = CFE_PASS;

#ifdef UT_VERBOSE
    UT_Text("Begin Test for Cmd - Send Map Info4, FileHdrWrite Fails");
#endif

    SB_ResetUnitTest();
    UT_SetDeferredRetcode(UT_KEY(CFE_FS_WriteHeader), 1, -1);
    ExpRtn = CFE_SB_FILE_IO_ERR;
    ActRtn = CFE_SB_SendMapInfo("MapTstFile");

    if (ActRtn != ExpRtn)
    {
        snprintf(cMsg, UT_MAX_MESSAGE_LENGTH,
                 "Unexpected rtn from CFE_SB_SendMapInfo, "
                   "exp=0x%lx, act=0x%lx",
                 (unsigned long) ExpRtn, (unsigned long) ActRtn);
        UT_Text(cMsg);
        TestStat = CFE_FAIL;
    }

    ExpRtn = 1;
    ActRtn = UT_GetNumEventsSent();

    if (ActRtn != ExpRtn)
    {
        snprintf(cMsg, UT_MAX_MESSAGE_LENGTH,
                 "Unexpected rtn from UT_GetNumEventsSent, exp=%ld, act=%ld",
                 (long) ExpRtn, (long) ActRtn);
        UT_Text(cMsg);
        TestStat = CFE_FAIL;
    }

    if (UT_EventIsInHistory(CFE_SB_FILEWRITE_ERR_EID) == false)
    {
        UT_Text("CFE_SB_FILEWRITE_ERR_EID not sent");
        TestStat = CFE_FAIL;
    }

    UT_Report(__FILE__, __LINE__,
              TestStat, "CFE_SB_SendMapInfo",
              "Send Map Info4 command test");
} /* end Test_SB_Cmds_MapInfoHdrFail */

/*
** Test send map information command with a file write failure on
** the second write
*/
void Test_SB_Cmds_MapInfoWriteFail(void)
{
    CFE_SB_PipeId_t PipeId1;
    CFE_SB_PipeId_t PipeId2;
    CFE_SB_PipeId_t PipeId3;
    CFE_SB_MsgId_t  MsgId0 = SB_UT_TLM_MID1;
    CFE_SB_MsgId_t  MsgId1 = SB_UT_TLM_MID2;
    CFE_SB_MsgId_t  MsgId2 = SB_UT_TLM_MID3;
    CFE_SB_MsgId_t  MsgId3 = SB_UT_TLM_MID4;
    CFE_SB_MsgId_t  MsgId4 = SB_UT_TLM_MID5;
    CFE_SB_MsgId_t  MsgId5 = SB_UT_TLM_MID6;
    uint16          PipeDepth = 10;
    int32           ExpRtn;
    int32           ActRtn;
    int32           TestStat = CFE_PASS;

#ifdef UT_VERBOSE
    UT_Text("Begin Test for Cmd - Send Map Info5, Second FileWrite Fails");
#endif

    SB_ResetUnitTest();

    /* Create some map info */
    CFE_SB_CreatePipe(&PipeId1, PipeDepth, "TestPipe1");
    CFE_SB_CreatePipe(&PipeId2, PipeDepth, "TestPipe2");
    CFE_SB_CreatePipe(&PipeId3, PipeDepth, "TestPipe3");
    CFE_SB_Subscribe(MsgId0, PipeId1);
    CFE_SB_Subscribe(MsgId0, PipeId2);
    CFE_SB_Subscribe(MsgId1, PipeId1);
    CFE_SB_Subscribe(MsgId2, PipeId3);
    CFE_SB_Subscribe(MsgId3, PipeId3);
    CFE_SB_Subscribe(MsgId4, PipeId3);
    CFE_SB_Subscribe(MsgId5, PipeId2);
    UT_SetDeferredRetcode(UT_KEY(OS_write), 2, -1);
    ExpRtn = CFE_SB_FILE_IO_ERR;
    ActRtn = CFE_SB_SendMapInfo("MapTstFile");

    if (ActRtn != ExpRtn)
    {
        snprintf(cMsg, UT_MAX_MESSAGE_LENGTH,
                 "Unexpected rtn from CFE_SB_SendMapInfo, "
                   "exp=0x%lx, act=0x%lx",
                 (unsigned long) ExpRtn, (unsigned long) ActRtn);
        UT_Text(cMsg);
        TestStat = CFE_FAIL;
    }

    ExpRtn = 18;
    ActRtn = UT_GetNumEventsSent();

    if (ActRtn != ExpRtn)
    {
        snprintf(cMsg, UT_MAX_MESSAGE_LENGTH,
                 "Unexpected rtn from UT_GetNumEventsSent, exp=%ld, act=%ld",
                 (long) ExpRtn, (long) ActRtn);
        UT_Text(cMsg);
        TestStat = CFE_FAIL;
    }

    if (UT_EventIsInHistory(CFE_SB_FILEWRITE_ERR_EID) == false)
    {
        UT_Text("CFE_SB_FILEWRITE_ERR_EID not sent");
        TestStat = CFE_FAIL;
    }

    if (UT_EventIsInHistory(CFE_SB_PIPE_ADDED_EID) == false)
    {
        UT_Text("CFE_SB_PIPE_ADDED_EID not sent");
        TestStat = CFE_FAIL;
    }

    if (UT_EventIsInHistory(CFE_SB_SUBSCRIPTION_RCVD_EID) == false)
    {
        UT_Text("CFE_SB_SUBSCRIPTION_RCVD_EID not sent");
        TestStat = CFE_FAIL;
    }

    CFE_SB_DeletePipe(PipeId1);
    CFE_SB_DeletePipe(PipeId2);
    CFE_SB_DeletePipe(PipeId3);
    UT_Report(__FILE__, __LINE__,
              TestStat, "CFE_SB_SendMapInfo",
              "Send Map Info5 command test");
} /* end Test_SB_Cmds_MapInfoWriteFail */

/*
** Test command to enable a specific route using a valid route
*/
void Test_SB_Cmds_EnRouteValParam(void)
{
    CFE_SB_EnableRoute_t EnDisRouteCmd;
    CFE_SB_PipeId_t    PipeId;
    CFE_SB_MsgId_t     MsgId = SB_UT_TLM_MID;
    uint16             PipeDepth = 5;
    int32              ExpRtn;
    int32              ActRtn;
    int32              TestStat = CFE_PASS;

#ifdef UT_VERBOSE
    UT_Text("Begin Test for Cmd - Enable Route, Valid Param");
#endif

    SB_ResetUnitTest();
    CFE_SB_CreatePipe(&PipeId, PipeDepth, "EnRouteTestPipe");
    CFE_SB_Subscribe(MsgId, PipeId);
    CFE_SB_InitMsg(&EnDisRouteCmd, CFE_SB_MsgId_From_TopicId(CFE_MISSION_SB_CMD_TOPICID),
                   sizeof(EnDisRouteCmd), true);
    CFE_SB_SetCmdCode((CFE_SB_MsgPtr_t) &EnDisRouteCmd,
                      CFE_SB_ENABLE_ROUTE_CC);
    EnDisRouteCmd.Payload.MsgId = CFE_SB_MsgIdToValue(MsgId);
    EnDisRouteCmd.Payload.Pipe = PipeId;
    CFE_SB_EnableRouteCmd(&EnDisRouteCmd);
    ExpRtn = 4;
    ActRtn = UT_GetNumEventsSent();

    if (ActRtn != ExpRtn)
    {
        snprintf(cMsg, UT_MAX_MESSAGE_LENGTH,
                 "Unexpected rtn from UT_GetNumEventsSent, exp=%ld, act=%ld",
                 (long) ExpRtn, (long) ActRtn);
        UT_Text(cMsg);
        TestStat = CFE_FAIL;
    }

    if (UT_EventIsInHistory(CFE_SB_PIPE_ADDED_EID) == false)
    {
        UT_Text("CFE_SB_PIPE_ADDED_EID not sent");
        TestStat = CFE_FAIL;
    }

    if (UT_EventIsInHistory(CFE_SB_SUBSCRIPTION_RCVD_EID) == false)
    {
        UT_Text("CFE_SB_SUBSCRIPTION_RCVD_EID not sent");
        TestStat = CFE_FAIL;
    }

    if (UT_EventIsInHistory(CFE_SB_ENBL_RTE2_EID) == false)
    {
        UT_Text("CFE_SB_ENBL_RTE2_EID not sent");
        TestStat = CFE_FAIL;
    }

    CFE_SB_DeletePipe(PipeId);
    UT_Report(__FILE__, __LINE__,
              TestStat, "CFE_SB_ProcessCmdPipePkt",
              "Enable Route, valid parameter test");
} /* end Test_SB_Cmds_EnRouteValParam */

/*
** Test command to enable a specific route using a non-existent route
*/
void Test_SB_Cmds_EnRouteNonExist(void)
{
    CFE_SB_EnableRoute_t EnDisRouteCmd;
    CFE_SB_PipeId_t    PipeId1;
    CFE_SB_PipeId_t    PipeId2;
    CFE_SB_MsgId_t     MsgId = SB_UT_TLM_MID;
    uint16             PipeDepth = 5;
    int32              ExpRtn;
    int32              ActRtn;
    int32              TestStat = CFE_PASS;

#ifdef UT_VERBOSE
    UT_Text("Begin Test for Cmd - Enable Route, Non Exist");
#endif

    SB_ResetUnitTest();
    CFE_SB_CreatePipe(&PipeId1, PipeDepth, "EnRouteTestPipe1");
    CFE_SB_CreatePipe(&PipeId2, PipeDepth, "EnRouteTestPipe2");
    CFE_SB_Subscribe(MsgId, PipeId1);
    CFE_SB_InitMsg(&EnDisRouteCmd, CFE_SB_MsgId_From_TopicId(CFE_MISSION_SB_CMD_TOPICID),
                   sizeof(EnDisRouteCmd), true);
    CFE_SB_SetCmdCode((CFE_SB_MsgPtr_t) &EnDisRouteCmd,
                      CFE_SB_ENABLE_ROUTE_CC);
    EnDisRouteCmd.Payload.MsgId = CFE_SB_MsgIdToValue(MsgId);
    EnDisRouteCmd.Payload.Pipe = PipeId2;
    CFE_SB_EnableRouteCmd(&EnDisRouteCmd);
    ExpRtn = 5;
    ActRtn = UT_GetNumEventsSent();

    if (ActRtn != ExpRtn)
    {
        snprintf(cMsg, UT_MAX_MESSAGE_LENGTH,
                 "Unexpected rtn from UT_GetNumEventsSent, exp=%ld, act=%ld",
                 (long) ExpRtn, (long) ActRtn);
        UT_Text(cMsg);
        TestStat = CFE_FAIL;
    }

    if (UT_EventIsInHistory(CFE_SB_PIPE_ADDED_EID) == false)
    {
        UT_Text("CFE_SB_PIPE_ADDED_EID not sent");
        TestStat = CFE_FAIL;
    }

    if (UT_EventIsInHistory(CFE_SB_SUBSCRIPTION_RCVD_EID) == false)
    {
        UT_Text("CFE_SB_SUBSCRIPTION_RCVD_EID not sent");
        TestStat = CFE_FAIL;
    }

    if (UT_EventIsInHistory(CFE_SB_ENBL_RTE1_EID) == false)
    {
        UT_Text("CFE_SB_ENBL_RTE1_EID not sent");
        TestStat = CFE_FAIL;
    }

    CFE_SB_DeletePipe(PipeId1);
    CFE_SB_DeletePipe(PipeId2);
    UT_Report(__FILE__, __LINE__,
              TestStat, "CFE_SB_ProcessCmdPipePkt",
              "Enable Route, non-existent route test");
} /* end Test_SB_Cmds_EnRouteNonExist */

/*
** Test command to enable a specific route using an invalid pipe ID
*/
void Test_SB_Cmds_EnRouteInvParam(void)
{
    CFE_SB_EnableRoute_t EnDisRouteCmd;
    int32              ExpRtn;
    int32              ActRtn;
    int32              TestStat = CFE_PASS;

#ifdef UT_VERBOSE
    UT_Text("Begin Test for Cmd - Enable Route, Invalid Pipe ID");
#endif

    SB_ResetUnitTest();
    CFE_SB_InitMsg(&EnDisRouteCmd, CFE_SB_MsgId_From_TopicId(CFE_MISSION_SB_CMD_TOPICID),
                   sizeof(EnDisRouteCmd), true);
    CFE_SB_SetCmdCode((CFE_SB_MsgPtr_t) &EnDisRouteCmd,
                      CFE_SB_ENABLE_ROUTE_CC);
    EnDisRouteCmd.Payload.MsgId = SB_UT_LAST_VALID_MID;
    EnDisRouteCmd.Payload.Pipe = 3;
    CFE_SB_EnableRouteCmd(&EnDisRouteCmd);
    ExpRtn = 1;
    ActRtn = UT_GetNumEventsSent();

    if (ActRtn != ExpRtn)
    {
        snprintf(cMsg, UT_MAX_MESSAGE_LENGTH,
                 "Unexpected rtn from UT_GetNumEventsSent, exp=%ld, act=%ld",
                 (long) ExpRtn, (long) ActRtn);
        UT_Text(cMsg);
        TestStat = CFE_FAIL;
    }

    if (UT_EventIsInHistory(CFE_SB_ENBL_RTE3_EID) == false)
    {
        UT_Text("CFE_SB_ENBL_RTE3_EID not sent");
        TestStat = CFE_FAIL;
    }

    UT_Report(__FILE__, __LINE__,
              TestStat, "CFE_SB_ProcessCmdPipePkt",
              "Enable Route, invalid pipe ID test");
} /* end Test_SB_Cmds_EnRouteInvParam */

/*
** Test command to enable a specific route using an invalid message ID
*/
void Test_SB_Cmds_EnRouteInvParam2(void)
{
    CFE_SB_EnableRoute_t EnDisRouteCmd;
    int32              ExpRtn;
    int32              ActRtn;
    int32              TestStat = CFE_PASS;

#ifdef UT_VERBOSE
    UT_Text("Begin Test for Cmd - Enable Route, Invalid Msg ID");
#endif

    SB_ResetUnitTest();
    CFE_SB_InitMsg(&EnDisRouteCmd, CFE_SB_MsgId_From_TopicId(CFE_MISSION_SB_CMD_TOPICID),
                   sizeof(EnDisRouteCmd), true);
    CFE_SB_SetCmdCode((CFE_SB_MsgPtr_t) &EnDisRouteCmd,
                      CFE_SB_ENABLE_ROUTE_CC);
    EnDisRouteCmd.Payload.MsgId = 0xFFFF;
    EnDisRouteCmd.Payload.Pipe = 3;
    CFE_SB_EnableRouteCmd(&EnDisRouteCmd);
    ExpRtn = 1;
    ActRtn = UT_GetNumEventsSent();

    if (ActRtn != ExpRtn)
    {
        snprintf(cMsg, UT_MAX_MESSAGE_LENGTH,
                 "Unexpected rtn from UT_GetNumEventsSent, exp=%ld, act=%ld",
                 (long) ExpRtn, (long) ActRtn);
        UT_Text(cMsg);
        TestStat = CFE_FAIL;
    }

    if (UT_EventIsInHistory(CFE_SB_ENBL_RTE3_EID) == false)
    {
        UT_Text("CFE_SB_ENBL_RTE3_EID not sent");
        TestStat = CFE_FAIL;
    }

    UT_Report(__FILE__, __LINE__,
              TestStat, "CFE_SB_ProcessCmdPipePkt",
              "Enable Route, invalid msg ID test");
} /* end Test_SB_Cmds_EnRouteInvParam2 */

/*
** Test command to enable a specific route using a message ID greater
** than the maximum allowed
*/
void Test_SB_Cmds_EnRouteInvParam3(void)
{
    CFE_SB_EnableRoute_t EnDisRouteCmd;
    int32              ExpRtn;
    int32              ActRtn;
    int32              TestStat = CFE_PASS;

#ifdef UT_VERBOSE
    UT_Text("Begin Test for Cmd - Enable Route, Msg ID Too Large");
#endif

    SB_ResetUnitTest();
    CFE_SB_InitMsg(&EnDisRouteCmd, CFE_SB_MsgId_From_TopicId(CFE_MISSION_SB_CMD_TOPICID),
                   sizeof(EnDisRouteCmd), true);
    CFE_SB_SetCmdCode((CFE_SB_MsgPtr_t) &EnDisRouteCmd,
                      CFE_SB_ENABLE_ROUTE_CC);
    EnDisRouteCmd.Payload.MsgId = SB_UT_ALTERNATE_INVALID_MID;
    EnDisRouteCmd.Payload.Pipe = 0;
    CFE_SB_EnableRouteCmd(&EnDisRouteCmd);
    ExpRtn = 1;
    ActRtn = UT_GetNumEventsSent();

    if (ActRtn != ExpRtn)
    {
        snprintf(cMsg, UT_MAX_MESSAGE_LENGTH,
                 "Unexpected rtn from UT_GetNumEventsSent, exp=%ld, act=%ld",
                 (long) ExpRtn, (long) ActRtn);
        UT_Text(cMsg);
        TestStat = CFE_FAIL;
    }

    if (UT_EventIsInHistory(CFE_SB_ENBL_RTE3_EID) == false)
    {
        UT_Text("CFE_SB_ENBL_RTE3_EID not sent");
        TestStat = CFE_FAIL;
    }

    UT_Report(__FILE__, __LINE__,
              TestStat, "CFE_SB_ProcessCmdPipePkt",
              "Enable Route, msg ID too large test");
} /* end Test_SB_Cmds_EnRouteInvParam3 */

/*
**  Test command to disable a specific route using a valid route
*/
void Test_SB_Cmds_DisRouteValParam(void)
{
    CFE_SB_DisableRoute_t EnDisRouteCmd;
    CFE_SB_PipeId_t    PipeId;
    CFE_SB_MsgId_t     MsgId = SB_UT_TLM_MID;
    uint16             PipeDepth = 5;
    int32              ExpRtn;
    int32              ActRtn;
    int32              TestStat = CFE_PASS;

#ifdef UT_VERBOSE
    UT_Text("Begin Test for Cmd - Disable Route, Valid Param");
#endif

    SB_ResetUnitTest();
    CFE_SB_CreatePipe(&PipeId, PipeDepth, "DisRouteTestPipe");
    CFE_SB_Subscribe(MsgId, PipeId);
    CFE_SB_InitMsg(&EnDisRouteCmd, CFE_SB_MsgId_From_TopicId(CFE_MISSION_SB_CMD_TOPICID),
                   sizeof(EnDisRouteCmd), true);
    CFE_SB_SetCmdCode((CFE_SB_MsgPtr_t) &EnDisRouteCmd,
                      CFE_SB_DISABLE_ROUTE_CC);
    EnDisRouteCmd.Payload.MsgId = CFE_SB_MsgIdToValue(MsgId);
    EnDisRouteCmd.Payload.Pipe = PipeId;

    CFE_SB_DisableRouteCmd(&EnDisRouteCmd);
    ExpRtn = 4;
    ActRtn = UT_GetNumEventsSent();

    if (ActRtn != ExpRtn)
    {
        snprintf(cMsg, UT_MAX_MESSAGE_LENGTH,
                 "Unexpected rtn from UT_GetNumEventsSent, exp=%ld, act=%ld",
                 (long) ExpRtn, (long) ActRtn);
        UT_Text(cMsg);
        TestStat = CFE_FAIL;
    }

    if (UT_EventIsInHistory(CFE_SB_PIPE_ADDED_EID) == false)
    {
        UT_Text("CFE_SB_PIPE_ADDED_EID not sent");
        TestStat = CFE_FAIL;
    }

    if (UT_EventIsInHistory(CFE_SB_SUBSCRIPTION_RCVD_EID) == false)
    {
        UT_Text("CFE_SB_SUBSCRIPTION_RCVD_EID not sent");
        TestStat = CFE_FAIL;
    }

    if (UT_EventIsInHistory(CFE_SB_DSBL_RTE2_EID) == false)
    {
        UT_Text("CFE_SB_DSBL_RTE2_EID not sent");
        TestStat = CFE_FAIL;
    }

    CFE_SB_DeletePipe(PipeId);
    UT_Report(__FILE__, __LINE__,
              TestStat, "CFE_SB_ProcessCmdPipePkt",
              "Disable Route, valid parameter test");
} /* end Test_SB_Cmds_DisRouteValParam */

/*
** Test command to disable a specific route using an invalid pipe ID
*/
void Test_SB_Cmds_DisRouteNonExist(void)
{
    CFE_SB_DisableRoute_t EnDisRouteCmd;
    CFE_SB_PipeId_t    PipeId1, PipeId2;
    CFE_SB_MsgId_t     MsgId = SB_UT_TLM_MID;
    uint16             PipeDepth = 5;
    int32              ExpRtn;
    int32              ActRtn;
    int32              TestStat = CFE_PASS;

#ifdef UT_VERBOSE
    UT_Text("Begin Test for Cmd - Disable Route, Non Exist");
#endif

    SB_ResetUnitTest();
    CFE_SB_CreatePipe(&PipeId1, PipeDepth, "DisRouteTestPipe1");
    CFE_SB_CreatePipe(&PipeId2, PipeDepth, "DisRouteTestPipe2");
    CFE_SB_Subscribe(MsgId, PipeId1);
    CFE_SB_InitMsg(&EnDisRouteCmd, CFE_SB_MsgId_From_TopicId(CFE_MISSION_SB_CMD_TOPICID),
                   sizeof(EnDisRouteCmd), true);
    CFE_SB_SetCmdCode((CFE_SB_MsgPtr_t) &EnDisRouteCmd,
                      CFE_SB_DISABLE_ROUTE_CC);
    EnDisRouteCmd.Payload.MsgId = CFE_SB_MsgIdToValue(MsgId);
    EnDisRouteCmd.Payload.Pipe = PipeId2;
    CFE_SB_DisableRouteCmd(&EnDisRouteCmd);
    ExpRtn = 5;
    ActRtn = UT_GetNumEventsSent();

    if (ActRtn != ExpRtn)
    {
        snprintf(cMsg, UT_MAX_MESSAGE_LENGTH,
                 "Unexpected rtn from UT_GetNumEventsSent, exp=%ld, act=%ld",
                 (long) ExpRtn, (long) ActRtn);
        UT_Text(cMsg);
        TestStat = CFE_FAIL;
    }

    if (UT_EventIsInHistory(CFE_SB_PIPE_ADDED_EID) == false)
    {
        UT_Text("CFE_SB_PIPE_ADDED_EID not sent");
        TestStat = CFE_FAIL;
    }

    if (UT_EventIsInHistory(CFE_SB_SUBSCRIPTION_RCVD_EID) == false)
    {
        UT_Text("CFE_SB_SUBSCRIPTION_RCVD_EID not sent");
        TestStat = CFE_FAIL;
    }

    if (UT_EventIsInHistory(CFE_SB_DSBL_RTE1_EID) == false)
    {
        UT_Text("CFE_SB_DSBL_RTE1_EID not sent");
        TestStat = CFE_FAIL;
    }

    CFE_SB_DeletePipe(PipeId1);
    CFE_SB_DeletePipe(PipeId2);
    UT_Report(__FILE__, __LINE__,
              TestStat, "CFE_SB_ProcessCmdPipePkt",
              "Disable Route, non-existent route test");
} /* end Test_SB_Cmds_DisRouteNonExist */

/*
** Test command to disable a specific route using an invalid pipe ID
*/
void Test_SB_Cmds_DisRouteInvParam(void)
{
    CFE_SB_DisableRoute_t EnDisRouteCmd;
    int32              ExpRtn;
    int32              ActRtn;
    int32              TestStat = CFE_PASS;

#ifdef UT_VERBOSE
    UT_Text("Begin Test for Cmd - Disable Route, Invalid Pipe ID");
#endif

    SB_ResetUnitTest();
    CFE_SB_InitMsg(&EnDisRouteCmd, CFE_SB_MsgId_From_TopicId(CFE_MISSION_SB_CMD_TOPICID),
                   sizeof(EnDisRouteCmd), true);
    CFE_SB_SetCmdCode((CFE_SB_MsgPtr_t) &EnDisRouteCmd,
                      CFE_SB_DISABLE_ROUTE_CC);
    EnDisRouteCmd.Payload.MsgId = SB_UT_LAST_VALID_MID;
    EnDisRouteCmd.Payload.Pipe = 3;
    CFE_SB_DisableRouteCmd(&EnDisRouteCmd);
    ExpRtn = 1;
    ActRtn = UT_GetNumEventsSent();

    if (ActRtn != ExpRtn)
    {
        snprintf(cMsg, UT_MAX_MESSAGE_LENGTH,
                 "Unexpected rtn from UT_GetNumEventsSent, exp=%ld, act=%ld",
                 (long) ExpRtn, (long) ActRtn);
        UT_Text(cMsg);
        TestStat = CFE_FAIL;
    }

    if (UT_EventIsInHistory(CFE_SB_DSBL_RTE3_EID) == false)
    {
        UT_Text("CFE_SB_DSBL_RTE3_EID not sent");
        TestStat = CFE_FAIL;
    }

    UT_Report(__FILE__, __LINE__,
              TestStat, "CFE_SB_ProcessCmdPipePkt",
              "Disable Route, invalid pipe ID test");
} /* end Test_SB_Cmds_DisRouteInvParam */

/*
** Test command to disable a specific route using an invalid message ID
*/
void Test_SB_Cmds_DisRouteInvParam2(void)
{
    CFE_SB_DisableRoute_t EnDisRouteCmd;
    int32              ExpRtn;
    int32              ActRtn;
    int32              TestStat = CFE_PASS;

#ifdef UT_VERBOSE
    UT_Text("Begin Test for Cmd - Disable Route, Invalid Param2");
#endif

    SB_ResetUnitTest();
    CFE_SB_InitMsg(&EnDisRouteCmd, CFE_SB_MsgId_From_TopicId(CFE_MISSION_SB_CMD_TOPICID),
                   sizeof(EnDisRouteCmd), true);
    CFE_SB_SetCmdCode((CFE_SB_MsgPtr_t) &EnDisRouteCmd,
                      CFE_SB_DISABLE_ROUTE_CC);
    EnDisRouteCmd.Payload.MsgId = 0xFFFF;
    EnDisRouteCmd.Payload.Pipe = 3;
    CFE_SB_DisableRouteCmd(&EnDisRouteCmd);
    ExpRtn = 1;
    ActRtn = UT_GetNumEventsSent();

    if (ActRtn != ExpRtn)
    {
        snprintf(cMsg, UT_MAX_MESSAGE_LENGTH,
                 "Unexpected rtn from UT_GetNumEventsSent, exp=%ld, act=%ld",
                 (long) ExpRtn, (long) ActRtn);
        UT_Text(cMsg);
        TestStat = CFE_FAIL;
    }

    if (UT_EventIsInHistory(CFE_SB_DSBL_RTE3_EID) == false)
    {
        UT_Text("CFE_SB_DSBL_RTE3_EID not sent");
        TestStat = CFE_FAIL;
    }

    UT_Report(__FILE__, __LINE__,
              TestStat, "CFE_SB_ProcessCmdPipePkt",
              "Disable Route, invalid msg ID test");
} /* end Test_SB_Cmds_DisRouteInvParam2 */

/*
** Test command to disable a specific route using a message ID greater
** than the maximum allowed
*/
void Test_SB_Cmds_DisRouteInvParam3(void)
{
    CFE_SB_DisableRoute_t EnDisRouteCmd;
    int32              ExpRtn;
    int32              ActRtn;
    int32              TestStat = CFE_PASS;

#ifdef UT_VERBOSE
    UT_Text("Begin Test for Cmd - Disable Route, Msg ID Too Large");
#endif

    SB_ResetUnitTest();
    CFE_SB_InitMsg(&EnDisRouteCmd, CFE_SB_MsgId_From_TopicId(CFE_MISSION_SB_CMD_TOPICID),
                   sizeof(EnDisRouteCmd), true);
    CFE_SB_SetCmdCode((CFE_SB_MsgPtr_t) &EnDisRouteCmd,
                      CFE_SB_DISABLE_ROUTE_CC);
    EnDisRouteCmd.Payload.MsgId = SB_UT_ALTERNATE_INVALID_MID;
    EnDisRouteCmd.Payload.Pipe = 0;

    CFE_SB_DisableRouteCmd(&EnDisRouteCmd);
    ExpRtn = 1;
    ActRtn = UT_GetNumEventsSent();

    if (ActRtn != ExpRtn)
    {
        snprintf(cMsg, UT_MAX_MESSAGE_LENGTH,
                 "Unexpected rtn from UT_GetNumEventsSent, exp=%ld, act=%ld",
                 (long) ExpRtn, (long) ActRtn);
        UT_Text(cMsg);
        TestStat = CFE_FAIL;
    }

    if (UT_EventIsInHistory(CFE_SB_DSBL_RTE3_EID) == false)
    {
        UT_Text("CFE_SB_DSBL_RTE3_EID not sent");
        TestStat = CFE_FAIL;
    }

    UT_Report(__FILE__, __LINE__,
              TestStat, "CFE_SB_ProcessCmdPipePkt",
              "Disable Route, msg ID too large test");
} /* end Test_SB_Cmds_DisRouteInvParam3 */

/*
** Test send housekeeping information command
*/
void Test_SB_Cmds_SendHK(void)
{
    int32           ExpRtn;
    int32           ActRtn;
    int32           TestStat = CFE_PASS;

#ifdef UT_VERBOSE
    UT_Text("Begin Test for Cmd - Send Housekeeping Info");
#endif

    SB_ResetUnitTest();
    CFE_SB_SendHKTlmCmd(NULL);
    ExpRtn = 1;
    ActRtn = UT_GetNumEventsSent();

    if (ActRtn != ExpRtn)
    {
        snprintf(cMsg, UT_MAX_MESSAGE_LENGTH,
                 "Unexpected rtn from UT_GetNumEventsSent, exp=%ld, act=%ld",
                 (long) ExpRtn, (long) ActRtn);
        UT_Text(cMsg);
        TestStat = CFE_FAIL;
    }

    if (UT_EventIsInHistory(CFE_SB_SEND_NO_SUBS_EID) == false)
    {
        UT_Text("CFE_SB_SEND_NO_SUBS_EID not sent");
        TestStat = CFE_FAIL;
    }

    UT_Report(__FILE__, __LINE__,
              TestStat, "CFE_SB_ProcessCmdPipePkt",
              "Send Housekeeping Info command test");
} /* end Test_SB_Cmds_SendHK */

/*
** Test command to build and send a SB packet containing a complete
** list of current subscriptions
*/
void Test_SB_Cmds_SendPrevSubs(void)
{
    CFE_SB_PipeId_t PipeId1;
    CFE_SB_PipeId_t PipeId2;
    CFE_SB_MsgId_t  MsgId = SB_UT_BARE_MID3;
    uint16          MsgLim = 4;
    uint16          PipeDepth = 50;
    int32           i;
    int32           NumEvts;
    int32           ExpRtn;
    int32           ActRtn;
    int32           TestStat = CFE_PASS;

#ifdef UT_VERBOSE
    UT_Text("Begin Test for Cmd - Send Previous Subscriptions");
#endif

    SB_ResetUnitTest();
<<<<<<< HEAD
=======
    CFE_SB_InitMsg(&NoParamCmd, CFE_SB_ValueToMsgId(CFE_SB_SUB_RPT_CTRL_MID), sizeof(CFE_SB_SendPrevSubs_t), true);
    CFE_SB_SetCmdCode((CFE_SB_MsgPtr_t) &NoParamCmd, CFE_SB_SEND_PREV_SUBS_CC);
    CFE_SB.CmdPipePktPtr = (CFE_SB_MsgPtr_t) &NoParamCmd;
>>>>>>> 95f34d25
    CFE_SB_CreatePipe(&PipeId1, PipeDepth, "TestPipe1");
    CFE_SB_CreatePipe(&PipeId2, PipeDepth, "TestPipe2");
    NumEvts = 2; /* one for each pipe create */

    /* Two full pkts to be sent plus five entries in a partial pkt, skipping MSGID 0x0D */
    for (i = 1; i < CFE_SB_SUB_ENTRIES_PER_PKT * 2 + 5; i++)
    {
        /* Skip subscribing to ALLSUBS mid. This is the one we are testing.
         * MsgID for this in CCSDS v.1 was 0x180d so this MID did not appear in the
         * SB sub list. This results in multiple NO_SUBS_EID sent which we are not 
         * testing here so it is irrelevent
         * For CCSDS v.2 CFE_SB_ALLSUBS_TLM_MID (0x0d) now appears in the
         * SB subscription list and thus we must skip adding 0x0D to the list
         * as we were going from MSGID 0-45 (0x00-0x2D)
         * */
        if (i != CFE_SB_MsgIdToValue(CFE_SB_ALLSUBS_TLM_MID))
        {
            NumEvts += 2;
            ActRtn = CFE_SB_Subscribe(CFE_SB_ValueToMsgId(i), PipeId1);
            ExpRtn = CFE_SUCCESS;

            if (ActRtn != ExpRtn)
            {
                snprintf(cMsg, UT_MAX_MESSAGE_LENGTH,
                         "Unexpected return subscribing in SendPrevSubs Test, "
                           "i=%d, exp=0x%lx, act=0x%lx",
                         (int) i, (unsigned long) ExpRtn, (unsigned long) ActRtn);
                UT_Text(cMsg);
                TestStat = CFE_FAIL;
            }
        }
    }

    CFE_SB_SubscribeLocal(MsgId, PipeId2, MsgLim);
    CFE_SB_SendPrevSubsCmd(NULL);
    NumEvts += 8;  /* +2 for the subscribe, +6 for the SEND_PREV_SUBS_CC */
    ExpRtn = NumEvts;
    ActRtn = UT_GetNumEventsSent();

    if (ActRtn != ExpRtn)
    {
        snprintf(cMsg, UT_MAX_MESSAGE_LENGTH,
                 "Unexpected rtn from UT_GetNumEventsSent, exp=%lx, act=%lx",
                 (unsigned long) ExpRtn, (unsigned long) ActRtn);
        UT_Text(cMsg);
        TestStat = CFE_FAIL;
    }

    /* Round out the number to three full pkts in order to test branch path
     * coverage, MSGID 0x0D was skipped in previous subscription loop
     */
    for (; i < CFE_SB_SUB_ENTRIES_PER_PKT * 3; i++)
    {
        ActRtn = CFE_SB_Subscribe(CFE_SB_ValueToMsgId(i), PipeId1);
        ExpRtn = CFE_SUCCESS;
        NumEvts += 2;

        if (ActRtn != ExpRtn)
        {
            snprintf(cMsg, UT_MAX_MESSAGE_LENGTH,
                     "Unexpected return subscribing in SendPrevSubs Test, "
                       "i=%ld, exp=0x%lx, act=0x%lx",
                     (unsigned long) i, (unsigned long) ExpRtn,
                     (unsigned long) ActRtn);
            UT_Text(cMsg);
            TestStat = CFE_FAIL;
        }
    }

    CFE_SB_SubscribeLocal(MsgId, PipeId2, MsgLim);
    CFE_SB_SendPrevSubsCmd(NULL);
    NumEvts += 8;  /* +2 for the subscribe, +6 for the SEND_PREV_SUBS_CC */
    ExpRtn = NumEvts;
    ActRtn = UT_GetNumEventsSent();

    if (ActRtn != ExpRtn)
    {
        snprintf(cMsg, UT_MAX_MESSAGE_LENGTH,
                 "Unexpected rtn from UT_GetNumEventsSent, exp=%ld, act=%ld",
                 (long) ExpRtn, (long) ActRtn);
        UT_Text(cMsg);
        TestStat = CFE_FAIL;
    }


    if (UT_EventIsInHistory(CFE_SB_SUBSCRIPTION_RCVD_EID) == false)
    {
        UT_Text("CFE_SB_SUBSCRIPTION_RCVD_EID not sent");
        TestStat = CFE_FAIL;
    }

    if (UT_EventIsInHistory(CFE_SB_SEND_NO_SUBS_EID) == false)
    {
        UT_Text("CFE_SB_SEND_NO_SUBS_EID not sent");
        TestStat = CFE_FAIL;
    }

    if (UT_EventIsInHistory(CFE_SB_FULL_SUB_PKT_EID) == false)
    {
        UT_Text("CFE_SB_FULL_SUB_PKT_EID not sent");
        TestStat = CFE_FAIL;
    }

    if (UT_EventIsInHistory(CFE_SB_PART_SUB_PKT_EID) == false)
    {
        UT_Text("CFE_SB_PART_SUB_PKT_EID not sent");
        TestStat = CFE_FAIL;
    }

    CFE_SB_DeletePipe(PipeId1);
    CFE_SB_DeletePipe(PipeId2);
    UT_Report(__FILE__, __LINE__,
              TestStat, "CFE_SB_ProcessCmdPipePkt",
              "Send previous subscriptions test");
} /* end Test_SB_Cmds_SendPrevSubs */

/*
** Test command to enable subscription reporting
*/
void Test_SB_Cmds_SubRptOn(void)
{
    int32           ExpRtn;
    int32           ActRtn;
    int32           TestStat = CFE_PASS;

#ifdef UT_VERBOSE
    UT_Text("Begin Test for Cmd - Subscription Reporting On");
#endif

    SB_ResetUnitTest();
<<<<<<< HEAD
    CFE_SB_EnableSubReportingCmd(NULL);
=======
    CFE_SB_InitMsg(&NoParamCmd, CFE_SB_ValueToMsgId(CFE_SB_SUB_RPT_CTRL_MID),
                   sizeof(NoParamCmd), true);
    CFE_SB_SetCmdCode((CFE_SB_MsgPtr_t) &NoParamCmd,
                      CFE_SB_ENABLE_SUB_REPORTING_CC);
    CFE_SB.CmdPipePktPtr = (CFE_SB_MsgPtr_t) &NoParamCmd;
    CFE_SB_ProcessCmdPipePkt();
>>>>>>> 95f34d25
    ExpRtn = 0;
    ActRtn = UT_GetNumEventsSent();

    if (ActRtn != ExpRtn)
    {
        snprintf(cMsg, UT_MAX_MESSAGE_LENGTH,
                 "Unexpected rtn from UT_GetNumEventsSent, exp=%ld, act=%ld",
                 (long) ExpRtn, (long) ActRtn);
        UT_Text(cMsg);
        TestStat = CFE_FAIL;
    }

    UT_Report(__FILE__, __LINE__,
              TestStat, "CFE_SB_ProcessCmdPipePkt",
              "Subscription Reporting On test");
} /* end Test_SB_Cmds_SubRptOn */

/*
** Test command to disable subscription reporting
*/
void Test_SB_Cmds_SubRptOff(void)
{
    int32           ExpRtn;
    int32           ActRtn;
    int32           TestStat = CFE_PASS;

#ifdef UT_VERBOSE
    UT_Text("Begin Test for Cmd - Subscription Reporting Off");
#endif

    SB_ResetUnitTest();
<<<<<<< HEAD
    CFE_SB_DisableSubReportingCmd(NULL);
=======
    CFE_SB_InitMsg(&NoParamCmd, CFE_SB_ValueToMsgId(CFE_SB_SUB_RPT_CTRL_MID),
                   sizeof(NoParamCmd), true);
    CFE_SB_SetCmdCode((CFE_SB_MsgPtr_t) &NoParamCmd,
                      CFE_SB_DISABLE_SUB_REPORTING_CC);
    CFE_SB.CmdPipePktPtr = (CFE_SB_MsgPtr_t) &NoParamCmd;
    CFE_SB_ProcessCmdPipePkt();
>>>>>>> 95f34d25
    ExpRtn = 0;
    ActRtn = UT_GetNumEventsSent();

    if (ActRtn != ExpRtn)
    {
        snprintf(cMsg, UT_MAX_MESSAGE_LENGTH,
                 "Unexpected rtn from UT_GetNumEventsSent, exp=%ld, act=%ld",
                 (long) ExpRtn, (long) ActRtn);
        UT_Text(cMsg);
        TestStat = CFE_FAIL;
    }

    UT_Report(__FILE__, __LINE__,
              TestStat, "CFE_SB_ProcessCmdPipePkt",
              "Subscription Reporting Off test");
} /* end Test_SB_Cmds_SubRptOff */

/*
** Test command handler response to an invalid command code
*/
void Test_SB_Cmds_UnexpCmdCode(void)
{
    int32           ExpRtn;
    int32           ActRtn;
    int32           TestStat = CFE_PASS;
    CFE_SB_CmdHdr_t MsgBuf;
    CFE_MissionLib_TopicInfo_t TopicInfo =
    {
            .DispatchTableId = CFE_SB_Application_Component_Telecommand_DISPATCHTABLE_ID
    };

#ifdef UT_VERBOSE
    UT_Text("Begin Test for Cmd - Unexpected Command Code");
#endif

    SB_ResetUnitTest();
    memset(&MsgBuf, 0, sizeof(MsgBuf));
    CFE_SB.CmdPipePktPtr = (CFE_SB_Msg_t *)&MsgBuf.SpacePacket;
    UT_SetDataBuffer(UT_KEY(CFE_MissionLib_GetTopicInfo), &TopicInfo, sizeof(TopicInfo), false);
    UT_SetForceFail(UT_KEY(CFE_MissionLib_GetSubcommandOffset), -1);
    CFE_SB_ProcessCmdPipePkt();
    ExpRtn = 1;
    ActRtn = UT_GetNumEventsSent();

    if (ActRtn != ExpRtn)
    {
        snprintf(cMsg, UT_MAX_MESSAGE_LENGTH,
                 "Unexpected rtn from UT_GetNumEventsSent, exp=%ld, act=%ld",
                 (long) ExpRtn, (long) ActRtn);
        UT_Text(cMsg);
        TestStat = CFE_FAIL;
    }

    if (UT_EventIsInHistory(CFE_SB_BAD_CMD_CODE_EID) == false)
    {
        UT_Text("CFE_SB_BAD_CMD_CODE_EID not sent");
        TestStat = CFE_FAIL;
    }

    /* Same test for subscription reporting control MID */
    SB_ResetUnitTest();
    CFE_SB_InitMsg(&NoParamCmd, CFE_SB_ValueToMsgId(CFE_SB_SUB_RPT_CTRL_MID), sizeof(NoParamCmd), true);

    /* Use a command code known to be invalid */
    CFE_SB_SetCmdCode((CFE_SB_MsgPtr_t) &NoParamCmd, 99);
    CFE_SB.CmdPipePktPtr = (CFE_SB_MsgPtr_t) &NoParamCmd;
    CFE_SB_ProcessCmdPipePkt();
    ExpRtn = 1;
    ActRtn = UT_GetNumEventsSent();

    if (ActRtn != ExpRtn)
    {
        snprintf(cMsg, UT_MAX_MESSAGE_LENGTH,
                 "Unexpected rtn from UT_GetNumEventsSent, exp=%ld, act=%ld",
                 (long) ExpRtn, (long) ActRtn);
        UT_Text(cMsg);
        TestStat = CFE_FAIL;
    }

    if (UT_EventIsInHistory(CFE_SB_BAD_CMD_CODE_EID) == false)
    {
        UT_Text("CFE_SB_BAD_CMD_CODE_EID not sent");
        TestStat = CFE_FAIL;
    }

    UT_Report(__FILE__, __LINE__,
              TestStat, "CFE_SB_ProcessCmdPipePkt",
              "Unexpected command code test");
} /* end Test_SB_Cmds_UnexpCmdCode */

/*
** Test command handler response to an incorrect length
*/
void Test_SB_Cmds_BadCmdLength(void)
{
    /*
     * Just choosing "EnableRoute" command here as it has a non-empty payload
     */
    CFE_SB_EnableRoute_t EnableRouteCmd;
    int32           ExpRtn;
    int32           ActRtn;
    int32           TestStat = CFE_PASS;
    CFE_MissionLib_TopicInfo_t TopicInfo =
    {
            .DispatchTableId = CFE_SB_Application_Component_Telecommand_DISPATCHTABLE_ID
    };
    EdsLib_DataTypeDB_TypeInfo_t TypeInfo =
    {
            .Size.Bytes = sizeof(EnableRouteCmd)
    };

    SB_ResetUnitTest();
    CFE_SB_InitMsg(&EnableRouteCmd, CFE_SB_MsgId_From_TopicId(CFE_MISSION_SB_CMD_TOPICID), sizeof(EnableRouteCmd) - 1, true);

    /* Use a command code known to be invalid */
    UT_SetDataBuffer(UT_KEY(CFE_MissionLib_GetTopicInfo), &TopicInfo, sizeof(TopicInfo), false);
    UT_SetDataBuffer(UT_KEY(EdsLib_DataTypeDB_GetTypeInfo), &TypeInfo, sizeof(TypeInfo), false);
    CFE_SB_SetCmdCode((CFE_SB_MsgPtr_t) &EnableRouteCmd, CFE_SB_ENABLE_ROUTE_CC);
    CFE_SB.CmdPipePktPtr = (CFE_SB_MsgPtr_t) &EnableRouteCmd;
    CFE_SB_ProcessCmdPipePkt();
    ExpRtn = 1;
    ActRtn = UT_GetNumEventsSent();

    if (ActRtn != ExpRtn)
    {
        snprintf(cMsg, UT_MAX_MESSAGE_LENGTH,
                 "Unexpected rtn from UT_GetNumEventsSent, exp=%ld, act=%ld",
                 (long) ExpRtn, (long) ActRtn);
        UT_Text(cMsg);
        TestStat = CFE_FAIL;
    }

    if (UT_EventIsInHistory(CFE_SB_LEN_ERR_EID) == false)
    {
        UT_Text("CFE_SB_LEN_ERR_EID not sent");
        TestStat = CFE_FAIL;
    }

    UT_Report(__FILE__, __LINE__,
              TestStat, "CFE_SB_ProcessCmdPipePkt",
              "Bad command length test");
} /* end Test_SB_Cmds_BadCmdLength */

/*
** Test command handler response to an invalid message ID
*/
void Test_SB_Cmds_UnexpMsgId(void)
{
    CFE_SB_MsgId_t  MsgId = SB_UT_TLM_MID;
    CFE_SB_CmdHdr_t NoParamCmd;
    int32           ExpRtn;
    int32           ActRtn;
    int32           TestStat = CFE_PASS;
    CFE_MissionLib_TopicInfo_t TopicInfo =
    {
            .DispatchTableId = CFE_SB_Application_Component_Telecommand_DISPATCHTABLE_ID
    };

#ifdef UT_VERBOSE
    UT_Text("Begin Test for Cmd - Unexpected MsgId on SB Command Pipe");
#endif

    SB_ResetUnitTest();
    UT_SetDataBuffer(UT_KEY(CFE_MissionLib_GetTopicInfo), &TopicInfo, sizeof(TopicInfo), false);
    UT_SetForceFail(UT_KEY(EdsLib_DataTypeDB_IdentifyBuffer), -1);
    CFE_SB_InitMsg(&NoParamCmd, MsgId, sizeof(CFE_SB_CmdHdr_t), true);
    CFE_SB.CmdPipePktPtr = (CFE_SB_MsgPtr_t) &NoParamCmd;
    CFE_SB_ProcessCmdPipePkt();
    ExpRtn = 1;
    ActRtn = UT_GetNumEventsSent();

    if (ActRtn != ExpRtn)
    {
        snprintf(cMsg, UT_MAX_MESSAGE_LENGTH,
                 "Unexpected rtn from UT_GetNumEventsSent, exp=%ld, act=%ld",
                 (long) ExpRtn, (long) ActRtn);
        UT_Text(cMsg);
        TestStat = CFE_FAIL;
    }

    if (UT_EventIsInHistory(CFE_SB_BAD_MSGID_EID) == false)
    {
        UT_Text("CFE_SB_BAD_MSGID_EID not sent");
        TestStat = CFE_FAIL;
    }

    UT_Report(__FILE__, __LINE__,
              TestStat, "CFE_SB_ProcessCmdPipePkt",
              "Unexpected MsgId on SB command pipe test");
} /* end Test_SB_Cmds_UnexpMsgId */

/*
** Function for calling early initialization tests
*/
void Test_SB_EarlyInit(void)
{
#ifdef UT_VERBOSE
    UT_Text("Begin Test EarlyInit");
#endif

    Test_SB_EarlyInit_SemCreateError();
    Test_SB_EarlyInit_PoolCreateError();
    Test_SB_EarlyInit_NoErrors();

#ifdef UT_VERBOSE
    UT_Text("End Test EarlyInit\n");
#endif
} /* end Test_SB_EarlyInit */

/*
** Test early initialization response to a semaphore create failure
*/
void Test_SB_EarlyInit_SemCreateError(void)
{
#ifdef UT_VERBOSE
    UT_Text("Begin Sem Create Error Logic test");
#endif

    SB_ResetUnitTest();
    UT_SetDeferredRetcode(UT_KEY(OS_MutSemCreate), 1, OS_ERR_NO_FREE_IDS);
    UT_Report(__FILE__, __LINE__,
              CFE_SB_EarlyInit() == OS_ERR_NO_FREE_IDS,
              "CFE_SB_EarlyInit", "Sem Create error logic");
} /* end Test_SB_EarlyInit_SemCreateError */

/*
** Test early initialization response to a pool create ex failure
*/
void Test_SB_EarlyInit_PoolCreateError(void)
{
#ifdef UT_VERBOSE
    UT_Text("Begin PoolCreateEx Error Logic test");
#endif

    SB_ResetUnitTest();
    UT_SetDeferredRetcode(UT_KEY(CFE_ES_PoolCreateEx), 1, CFE_ES_BAD_ARGUMENT);
    UT_Report(__FILE__, __LINE__,
              CFE_SB_EarlyInit() == CFE_ES_BAD_ARGUMENT,
              "CFE_SB_EarlyInit", "PoolCreateEx error logic");
} /* end Test_SB_EarlyInit_PoolCreateError */

/*
** Test successful early initialization
*/
void Test_SB_EarlyInit_NoErrors(void)
{
#ifdef UT_VERBOSE
    UT_Text("Begin EarlyInit No Errors test");
#endif

    SB_ResetUnitTest();
    CFE_SB_EarlyInit();
    UT_Report(__FILE__, __LINE__,
              CFE_SB_EarlyInit() == CFE_SUCCESS,
              "CFE_SB_EarlyInit", "No errors test");
} /* end Test_SB_EarlyInit_NoErrors */

/*
** Function for calling SB create pipe API test functions
*/
void Test_CreatePipe_API(void)
{
#ifdef UT_VERBOSE
    UT_Text("Begin Test_CreatePipe_API");
#endif

    Test_CreatePipe_NullPtr();
    Test_CreatePipe_ValPipeDepth();
    Test_CreatePipe_InvalPipeDepth();
    Test_CreatePipe_MaxPipes();
    Test_CreatePipe_SamePipeName();

#ifdef UT_VERBOSE
    UT_Text("End Test_CreatePipe_API\n");
#endif
} /* end Test_CreatePipe_API */

/*
** Test create pipe response to a null pipe ID pointer
*/
void Test_CreatePipe_NullPtr(void)
{
    uint16 PipeDepth = 10;
    int32  ExpRtn;
    int32  ActRtn;
    int32  TestStat = CFE_PASS;

#ifdef UT_VERBOSE
    UT_Text("Begin Test for Null Pointer");
#endif

    SB_ResetUnitTest();

    /* This provides completion of code coverage in CFE_SB_GetAppTskName() */
    UT_SetDeferredRetcode(UT_KEY(CFE_ES_GetTaskInfo), 1, CFE_ES_ERR_APPID);

    ExpRtn = CFE_SB_BAD_ARGUMENT;
    UT_SetDeferredRetcode(UT_KEY(OS_QueueCreate), 1, OS_SUCCESS); /* Avoids creating socket */
    ActRtn = CFE_SB_CreatePipe(NULL, PipeDepth, "TestPipe");

    if (ActRtn != ExpRtn)
    {
        snprintf(cMsg, UT_MAX_MESSAGE_LENGTH,
                 "Unexpected return in null pointer test, exp=%ld, act=%ld",
                 (long) ExpRtn, (long) ActRtn);
        UT_Text(cMsg);
        TestStat = CFE_FAIL;
    }

    ExpRtn = 1;
    ActRtn = UT_GetNumEventsSent();

    if (ActRtn != ExpRtn)
    {
        snprintf(cMsg, UT_MAX_MESSAGE_LENGTH,
                 "Unexpected rtn from UT_GetNumEventsSent, exp=%ld, act=%ld",
                 (long) ExpRtn, (long) ActRtn);
        UT_Text(cMsg);
        TestStat = CFE_FAIL;
    }

    if (UT_EventIsInHistory(CFE_SB_CR_PIPE_BAD_ARG_EID) == false)
    {
        UT_Text("CFE_SB_CR_PIPE_BAD_ARG_EID not sent");
        TestStat = CFE_FAIL;
    }

    UT_Report(__FILE__, __LINE__,
              TestStat, "Test_CreatePipe_API", "Null pointer test");
} /* end Test_CreatePipe_NullPtr */

/*
** Test create pipe response to valid pipe depths
*/
void Test_CreatePipe_ValPipeDepth(void)
{
    CFE_SB_PipeId_t PipeIdReturned[3];
    int32           Rtn[3];
    int32           ExpRtn;
    int32           ActRtn;
    int32           TestStat = CFE_PASS;

#ifdef UT_VERBOSE
    UT_Text("Begin Test for Valid Pipe Depth");
#endif

    /* Test a few valid pipe depth values */
    SB_ResetUnitTest();
    Rtn[0] = CFE_SB_CreatePipe(&PipeIdReturned[0], 99, "TestPipe99");
    Rtn[1] = CFE_SB_CreatePipe(&PipeIdReturned[1], 255, "TestPipe255");
    Rtn[2] = CFE_SB_CreatePipe(&PipeIdReturned[2],
             CFE_PLATFORM_SB_MAX_PIPE_DEPTH, "TestPipeMaxDepth");

    if (Rtn[0] != CFE_SUCCESS ||
        Rtn[1] != CFE_SUCCESS ||
        Rtn[2] != CFE_SUCCESS)
    {
        snprintf(cMsg, UT_MAX_MESSAGE_LENGTH,
                 "Unexpected return in valid pipe depth test\n "
                   "Val=99, Rtn1=0x%lx, act=0x%lx\n "
                   "Val=255, Rtn2=0x%lx, act=0x%lx\n "
                   "Val=%d, Rtn3=0x%lx, Expected Rtn3=0x%lx",
                 (unsigned long) Rtn[0], (unsigned long) CFE_SUCCESS,
                 (unsigned long) Rtn[1], (unsigned long) CFE_SUCCESS,
                 CFE_PLATFORM_SB_MAX_PIPE_DEPTH,
                 (unsigned long) Rtn[2], (unsigned long) CFE_SUCCESS);
        UT_Text(cMsg);
        TestStat = CFE_FAIL;
    }

    ExpRtn = 3;
    ActRtn = UT_GetNumEventsSent();

    if (ActRtn != ExpRtn)
    {
        snprintf(cMsg, UT_MAX_MESSAGE_LENGTH,
                 "Unexpected rtn from UT_GetNumEventsSent, exp=%ld, act=%ld",
                 (long) ExpRtn, (long) ActRtn);
        UT_Text(cMsg);
        TestStat = CFE_FAIL;
    }

    if (UT_EventIsInHistory(CFE_SB_PIPE_ADDED_EID) == false)
    {
        UT_Text("CFE_SB_PIPE_ADDED_EID not sent");
        TestStat = CFE_FAIL;
    }

    UT_Report(__FILE__, __LINE__,
              TestStat, "Test_CreatePipe_API",
              "Valid pipe depth test");

    CFE_SB_DeletePipe(PipeIdReturned[0]);
    CFE_SB_DeletePipe(PipeIdReturned[1]);
    CFE_SB_DeletePipe(PipeIdReturned[2]);
} /* end Test_CreatePipe_ValPipeDepth */

/*
** Test create pipe response to invalid pipe depths
*/
void Test_CreatePipe_InvalPipeDepth(void)
{
    CFE_SB_PipeId_t PipeIdReturned[3];
    int32           Rtn[3];
    int32           ExpRtn;
    int32           ActRtn;
    int32           TestStat = CFE_PASS;

#ifdef UT_VERBOSE
    UT_Text("Begin Test for Invalid Pipe Depth");
#endif

    /* Test a few invalid pipe depth values */
    SB_ResetUnitTest();
    UT_SetDeferredRetcode(UT_KEY(OS_QueueCreate), 1, OS_SUCCESS); /* Avoid creating socket */
    Rtn[0] = CFE_SB_CreatePipe(&PipeIdReturned[0], 0, "TestPipe1");
    UT_SetDeferredRetcode(UT_KEY(OS_QueueCreate), 1, OS_SUCCESS);
    Rtn[1] = CFE_SB_CreatePipe(&PipeIdReturned[1],
             CFE_PLATFORM_SB_MAX_PIPE_DEPTH + 1, "TestPipeMaxDepPlus1");
    UT_SetDeferredRetcode(UT_KEY(OS_QueueCreate), 1, OS_SUCCESS);
    Rtn[2] = CFE_SB_CreatePipe(&PipeIdReturned[2], 0xffff, "TestPipeffff");

    if (Rtn[0] != CFE_SB_BAD_ARGUMENT ||
        Rtn[1] != CFE_SB_BAD_ARGUMENT ||
        Rtn[2] != CFE_SB_BAD_ARGUMENT)
    {
        snprintf(cMsg, UT_MAX_MESSAGE_LENGTH,
                 "Unexpected return in pipe depth test for invalid settings\n "
                   "Val=0, Rtn1=0x%lx, act=0x%lx\n "
                   "Val=%d, Rtn2=0x%lx, act=0x%lx\n "
                   "Val=65535, Rtn3=0x%lx, Expected Rtn3=0x%lx",
                 (unsigned long) Rtn[0], (unsigned long) CFE_SB_BAD_ARGUMENT,
                 CFE_PLATFORM_SB_MAX_PIPE_DEPTH + 1,
                 (unsigned long) Rtn[1], (unsigned long) CFE_SB_BAD_ARGUMENT,
                 (unsigned long) Rtn[2], (unsigned long) CFE_SB_BAD_ARGUMENT);
        UT_Text(cMsg);
        TestStat = CFE_FAIL;
    }

    ExpRtn = 3;
    ActRtn = UT_GetNumEventsSent();

    if (ActRtn != ExpRtn)
    {
        snprintf(cMsg, UT_MAX_MESSAGE_LENGTH,
                 "Unexpected rtn from UT_GetNumEventsSent, exp=%ld, act=%ld",
                 (long) ExpRtn, (long) ActRtn);
        UT_Text(cMsg);
        TestStat = CFE_FAIL;
    }

    if (UT_EventIsInHistory(CFE_SB_CR_PIPE_BAD_ARG_EID) == false)
    {
        UT_Text("CFE_SB_CR_PIPE_BAD_ARG_EID not sent");
        TestStat = CFE_FAIL;
    }

    UT_Report(__FILE__, __LINE__,
              TestStat, "Test_CreatePipe_API",
              "Invalid pipe depth test");
} /* end Test_CreatePipe_InvalPipeDepth */

/*
** Test create pipe response to too many pipes
*/
void Test_CreatePipe_MaxPipes(void)
{
    CFE_SB_PipeId_t PipeIdReturned[CFE_PLATFORM_SB_MAX_PIPES + 1];
    uint16          PipeDepth = 50;
    int32           Rtn[CFE_PLATFORM_SB_MAX_PIPES + 1];
    int32           i;
    int32           ExpRtn;
    int32           TestStat = CFE_PASS;
    char            PipeName[OS_MAX_API_NAME];

#ifdef UT_VERBOSE
    UT_Text("Begin Test for Max Pipes");
#endif

    SB_ResetUnitTest();

    /* Create maximum number of pipes + 1. Only one 'create pipe' failure
     * expected
     */
    for (i = 0; i < CFE_PLATFORM_SB_MAX_PIPES + 1; i++)
    {
        snprintf(PipeName, OS_MAX_API_NAME, "TestPipe%ld", (long) i);
        Rtn[i] = CFE_SB_CreatePipe(&PipeIdReturned[i],
                                   PipeDepth, &PipeName[0]);

        if (i < CFE_PLATFORM_SB_MAX_PIPES)
        {
            ExpRtn = CFE_SUCCESS;
        }
        else
        {
            ExpRtn = CFE_SB_MAX_PIPES_MET;
        }

        if (Rtn[i] != ExpRtn)
        {
            snprintf(cMsg, UT_MAX_MESSAGE_LENGTH,
                     "Unexpected return in max pipes test, "
                       "i=%ld, exp=0x%lx, act=0x%lx",
                     (long) i, (unsigned long) ExpRtn, (unsigned long) Rtn[i]);
            UT_Text(cMsg);
            TestStat = CFE_FAIL;
            break;
        }
    }

    if (UT_EventIsInHistory(CFE_SB_MAX_PIPES_MET_EID) == false)
    {
        UT_Text("CFE_SB_MAX_PIPES_MET_EID not sent");
        TestStat = CFE_FAIL;
    }

    /* Clean up */
    for (i = 0; i <= CFE_PLATFORM_SB_MAX_PIPES - 1; i++)
    {
        CFE_SB_DeletePipe(i);
    }

    UT_Report(__FILE__, __LINE__,
              TestStat, "Test_CreatePipe_API", "Max pipes test");
} /* end Test_CreatePipe_MaxPipes */

/*
** Test create pipe response to duplicate pipe names
*/
void Test_CreatePipe_SamePipeName(void)
{
    CFE_SB_PipeId_t FirstPipeId = -1;
    CFE_SB_PipeId_t PipeId = -1;
    uint16 PipeDepth = 1;
    char PipeName[] = "Test_CFE_SB";
    int32 status;
    int32 TestStat = CFE_PASS;

#ifdef UT_VERBOSE
    UT_Text("Begin Test Create Pipe with Duplicate Pipe Name");
#endif

    SB_ResetUnitTest();

    /* Need to make sure OS_QueueCreate() stub fails on second call   */
    /* to mimick the failure expected when passing the same pipe name */
    UT_SetDeferredRetcode(UT_KEY(OS_QueueCreate), 2, OS_ERR_NAME_TAKEN);

    /* First call to CFE_SB_CreatePipe() should succeed */
    status = CFE_SB_CreatePipe(&PipeId, PipeDepth, PipeName);

    if (status == CFE_SUCCESS)
    {
        FirstPipeId = PipeId;
    }
    else
    {
        UT_Text("First call to CFE_SB_CreatePipe() failed");
        TestStat = CFE_FAIL;
    }

    /* Second call to CFE_SB_CreatePipe with same PipeName should fail */
    status = CFE_SB_CreatePipe(&PipeId, PipeDepth, PipeName);

    if (status == CFE_SUCCESS)
    {
        UT_Text("Second call to CFE_SB_CreatePipe() passed unexpectedly");
        TestStat = CFE_FAIL;
    }

    if (PipeId != FirstPipeId)
    {
        UT_Text("Second call to CFE_SB_CreatePipe() modified the PipeId");
        TestStat = CFE_FAIL;
    }

    /* Call to CFE_SB_DeletePipe with the first pipe id created should work fine */
    status = CFE_SB_DeletePipe(PipeId);

    if (status != CFE_SUCCESS)
    {
        UT_Text("Failed to delete pipe");
        TestStat = CFE_FAIL;
    }

    UT_Report(__FILE__, __LINE__,
              TestStat, "Test_CreatePipe_API", "Same pipe name test");
}


/*
** Function for calling SB delete pipe API test functions
*/
void Test_DeletePipe_API(void)
{
#ifdef UT_VERBOSE
    UT_Text("Begin Test_DeletePipe_API");
#endif

    Test_DeletePipe_NoSubs();
    Test_DeletePipe_WithSubs();
    Test_DeletePipe_InvalidPipeId();
    Test_DeletePipe_InvalidPipeOwner();
    Test_DeletePipe_WithAppid();

#ifdef UT_VERBOSE
    UT_Text("End Test_DeletePipe_API\n");
#endif
} /* end Test_DeletePipe_API */

/*
** Test delete pipe response to deleting a pipe with no subscriptions
*/
void Test_DeletePipe_NoSubs(void)
{
    CFE_SB_PipeId_t PipedId;
    uint16          PipeDepth = 10;
    int32           ExpRtn;
    int32           ActRtn;
    int32           TestStat = CFE_PASS;

#ifdef UT_VERBOSE
    UT_Text("Begin Test for No Subscriptions");
#endif

    SB_ResetUnitTest();
    CFE_SB_CreatePipe(&PipedId, PipeDepth, "TestPipe");
    ActRtn = CFE_SB_DeletePipe(PipedId);
    ExpRtn = CFE_SUCCESS;

    if (ActRtn != ExpRtn)
    {
        snprintf(cMsg, UT_MAX_MESSAGE_LENGTH,
                 "Unexpected return in delete pipe test, exp=0x%lx, act=0x%lx",
                 (unsigned long) ExpRtn, (unsigned long) ActRtn);
        UT_Text(cMsg);
        TestStat = CFE_FAIL;
    }

    ExpRtn = 2;
    ActRtn = UT_GetNumEventsSent();

    if (ActRtn != ExpRtn)
    {
        snprintf(cMsg, UT_MAX_MESSAGE_LENGTH,
                 "Unexpected rtn from UT_GetNumEventsSent, exp=%ld, act=%ld",
                 (long) ExpRtn, (long) ActRtn);
        UT_Text(cMsg);
        TestStat = CFE_FAIL;
    }

    if (UT_EventIsInHistory(CFE_SB_PIPE_ADDED_EID) == false)
    {
        UT_Text("CFE_SB_PIPE_ADDED_EID not sent");
        TestStat = CFE_FAIL;
    }

    if (UT_EventIsInHistory(CFE_SB_PIPE_DELETED_EID) == false)
    {
        UT_Text("CFE_SB_PIPE_DELETED_EID not sent");
        TestStat = CFE_FAIL;
    }

    UT_Report(__FILE__, __LINE__,
              TestStat, "Test_DeletePipe_API",
              "No subscriptions test");
} /* end Test_DeletePipe_NoSubs */

/*
** Test delete pipe response to deleting a pipe with subscriptions
*/
void Test_DeletePipe_WithSubs(void)
{
    CFE_SB_PipeId_t PipedId;
    CFE_SB_MsgId_t  MsgId0 = SB_UT_CMD_MID1;
    CFE_SB_MsgId_t  MsgId1 = SB_UT_CMD_MID2;
    CFE_SB_MsgId_t  MsgId2 = SB_UT_CMD_MID3;
    CFE_SB_MsgId_t  MsgId3 = SB_UT_CMD_MID4;
    uint16          PipeDepth = 10;
    int32           ExpRtn;
    int32           ActRtn;
    int32           TestStat = CFE_PASS;

#ifdef UT_VERBOSE
    UT_Text("Begin Test With Subscriptions");
#endif

    SB_ResetUnitTest();
    CFE_SB_CreatePipe(&PipedId, PipeDepth, "TestPipe");
    CFE_SB_Subscribe(MsgId0, PipedId);
    CFE_SB_Subscribe(MsgId1, PipedId);
    CFE_SB_Subscribe(MsgId2, PipedId);
    CFE_SB_Subscribe(MsgId3, PipedId);
    ActRtn = CFE_SB_DeletePipe(PipedId);
    ExpRtn = CFE_SUCCESS;

    if (ActRtn != ExpRtn)
    {
        snprintf(cMsg, UT_MAX_MESSAGE_LENGTH,
                 "Unexpected return in delete pipe test, exp=0x%lx, act=0x%lx",
                 (unsigned long) ExpRtn, (unsigned long) ActRtn);
        UT_Text(cMsg);
        TestStat = CFE_FAIL;
    }

    ExpRtn = 14;
    ActRtn = UT_GetNumEventsSent();

    if (ActRtn != ExpRtn)
    {
        snprintf(cMsg, UT_MAX_MESSAGE_LENGTH,
                 "Unexpected rtn from UT_GetNumEventsSent, exp=%ld, act=%ld",
                 (long) ExpRtn, (long) ActRtn);
        UT_Text(cMsg);
        TestStat = CFE_FAIL;
    }

    if (UT_EventIsInHistory(CFE_SB_PIPE_ADDED_EID) == false)
    {
        UT_Text("CFE_SB_PIPE_ADDED_EID not sent");
        TestStat = CFE_FAIL;
    }

    if (UT_EventIsInHistory(CFE_SB_PIPE_DELETED_EID) == false)
    {
        UT_Text("CFE_SB_PIPE_DELETED_EID not sent");
        TestStat = CFE_FAIL;
    }

    UT_Report(__FILE__, __LINE__,
              TestStat, "Test_DeletePipe_API",
              "With subscriptions test");
} /* end Test_DeletePipe_WithSubs */

/*
** Test delete pipe response to an invalid pipe ID
*/
void Test_DeletePipe_InvalidPipeId(void)
{
    CFE_SB_PipeId_t PipeId = 30;
    int32           ExpRtn;
    int32           ActRtn;
    int32           TestStat = CFE_PASS;

#ifdef UT_VERBOSE
    UT_Text("Begin Test for Invalid Pipe ID");
#endif

    SB_ResetUnitTest();
    ActRtn = CFE_SB_DeletePipe(PipeId);
    ExpRtn = CFE_SB_BAD_ARGUMENT;

    if (ActRtn != ExpRtn)
    {
        snprintf(cMsg, UT_MAX_MESSAGE_LENGTH,
                 "Unexpected return in delete pipe test, exp=0x%lx, act=0x%lx",
                 (unsigned long) ExpRtn, (unsigned long) ActRtn);
        UT_Text(cMsg);
        TestStat = CFE_FAIL;
    }

    ExpRtn = 1;
    ActRtn = UT_GetNumEventsSent();

    if (ActRtn != ExpRtn)
    {
        snprintf(cMsg, UT_MAX_MESSAGE_LENGTH,
                 "Unexpected rtn from UT_GetNumEventsSent, exp=%ld, act=%ld",
                 (long) ExpRtn, (long) ActRtn);
        UT_Text(cMsg);
        TestStat = CFE_FAIL;
    }

    if (UT_EventIsInHistory(CFE_SB_DEL_PIPE_ERR1_EID) == false)
    {
        UT_Text("CFE_SB_DEL_PIPE_ERR1_EID not sent");
        TestStat = CFE_FAIL;
    }

    UT_Report(__FILE__, __LINE__,
              TestStat, "Test_DeletePipe_API",
              "Invalid pipe ID test");
} /* end Test_DeletePipe_InvalidPipeId */

/*
** Test delete pipe response to an invalid pipe owner
*/
void Test_DeletePipe_InvalidPipeOwner(void)
{
    CFE_SB_PipeId_t PipedId;
    uint32          RealOwner;
    uint16          PipeDepth = 10;
    int32           ExpRtn;
    int32           ActRtn;
    int32           TestStat = CFE_PASS;

#ifdef UT_VERBOSE
    UT_Text("Begin Test for Invalid Pipe Owner");
#endif

    SB_ResetUnitTest();
    ActRtn = CFE_SB_CreatePipe(&PipedId, PipeDepth, "TestPipe");
    ExpRtn = CFE_SUCCESS;

    if (ActRtn != ExpRtn)
    {
        snprintf(cMsg, UT_MAX_MESSAGE_LENGTH,
                 "Unexpected return from CreatePipe in DeletePipe, "
                   "invalid owner test, exp=0x%lx, act=0x%lx",
                 (unsigned long) ExpRtn, (unsigned long) ActRtn);
        UT_Text(cMsg);
        TestStat = CFE_FAIL;
    }

    /* Change owner of pipe through memory corruption */
    RealOwner = CFE_SB.PipeTbl[PipedId].AppId;

    /* Choose a value that is sure not to be owner */
    CFE_SB.PipeTbl[PipedId].AppId = RealOwner + 1;
    ActRtn = CFE_SB_DeletePipe(PipedId);
    ExpRtn = CFE_SB_BAD_ARGUMENT;

    if (ActRtn != ExpRtn)
    {
        snprintf(cMsg, UT_MAX_MESSAGE_LENGTH,
                 "Unexpected return from DeletePipe in DeletePipe, "
                   "invalid owner test, exp=0x%lx, act=0x%lx",
                 (unsigned long) ExpRtn, (unsigned long) ActRtn);
        UT_Text(cMsg);
        TestStat = CFE_FAIL;
    }

    ExpRtn = 2;
    ActRtn = UT_GetNumEventsSent();

    if (ActRtn != ExpRtn)
    {
        snprintf(cMsg, UT_MAX_MESSAGE_LENGTH,
                 "Unexpected return from UT_GetNumEventsSent, "
                   "exp=%ld, act=%ld",
                 (long) ExpRtn, (long) ActRtn);
        UT_Text(cMsg);
        TestStat = CFE_FAIL;
    }

    if (UT_EventIsInHistory(CFE_SB_DEL_PIPE_ERR2_EID) == false)
    {
        UT_Text("CFE_SB_DEL_PIPE_ERR2_EID not sent");
        TestStat = CFE_FAIL;
    }

    /* Restore owner id and delete pipe since test is complete */
    CFE_SB.PipeTbl[PipedId].AppId = RealOwner;
    CFE_SB_DeletePipe(PipedId);
    UT_Report(__FILE__, __LINE__,
              TestStat, "Test_DeletePipe_API",
              "Invalid pipe owner test");
} /* end Test_DeletePipe_InvalidPipeId */

/*
** Test successful pipe delete with app ID
*/
void Test_DeletePipe_WithAppid(void)
{
    CFE_SB_PipeId_t PipedId;
    CFE_SB_MsgId_t  MsgId0 = SB_UT_CMD_MID1;
    CFE_SB_MsgId_t  MsgId1 = SB_UT_CMD_MID2;
    CFE_SB_MsgId_t  MsgId2 = SB_UT_CMD_MID3;
    CFE_SB_MsgId_t  MsgId3 = SB_UT_CMD_MID4;
    uint32          AppId = 0;
    uint16          PipeDepth = 10;
    int32           ExpRtn;
    int32           ActRtn;
    int32           TestStat = CFE_PASS;

#ifdef UT_VERBOSE
    UT_Text("Begin Test DeletePipeWithAppId API");
#endif

    SB_ResetUnitTest();
    CFE_SB_CreatePipe(&PipedId, PipeDepth, "TestPipe");
    CFE_SB_Subscribe(MsgId0, PipedId);
    CFE_SB_Subscribe(MsgId1, PipedId);
    CFE_SB_Subscribe(MsgId2, PipedId);
    CFE_SB_Subscribe(MsgId3, PipedId);
    ActRtn = CFE_SB_DeletePipeWithAppId(PipedId, AppId);
    ExpRtn = CFE_SUCCESS;

    if (ActRtn != ExpRtn)
    {
        snprintf(cMsg, UT_MAX_MESSAGE_LENGTH,
                 "Unexpected return in delete pipe w/app ID test, "
                   "exp=0x%lx, act=0x%lx",
                 (unsigned long) ExpRtn, (unsigned long) ActRtn);
        UT_Text(cMsg);
        TestStat = CFE_FAIL;
    }

    ExpRtn = 14;
    ActRtn = UT_GetNumEventsSent();

    if (ActRtn != ExpRtn)
    {
        snprintf(cMsg, UT_MAX_MESSAGE_LENGTH,
                 "Unexpected rtn from UT_GetNumEventsSent, exp=%ld, act=%ld",
                 (long) ExpRtn, (long) ActRtn);
        UT_Text(cMsg);
        TestStat = CFE_FAIL;
    }

    UT_Report(__FILE__, __LINE__,
              TestStat, "Test_DeletePipe_API", "With app ID test");
} /* end Test_DeletePipe_WithAppid */

/*
** Function for calling SB set pipe opts API test functions
*/
void Test_PipeOpts_API(void)
{
#ifdef UT_VERBOSE
    UT_Text("Begin Test_PipeOpts_API");
#endif

    Test_SetPipeOpts_BadID();
    Test_SetPipeOpts_NotOwner();
    Test_SetPipeOpts();
    Test_GetPipeOpts_BadID();
    Test_GetPipeOpts_BadPtr();
    Test_GetPipeOpts();

#ifdef UT_VERBOSE
    UT_Text("End Test_PipeOpts_API\n");
#endif
} /* end Test_PipeOpts_API */

/*
** Function for calling SB get pipe name by id API test functions
*/
void Test_GetPipeName_API(void)
{
#ifdef UT_VERBOSE
    UT_Text("Begin Test_GetPipeName_API");
#endif

    Test_GetPipeName_NullPtr();
    Test_GetPipeName_InvalidId();
    Test_GetPipeName();

#ifdef UT_VERBOSE
    UT_Text("End Test_GetPipeName_API\n");
#endif
} /* end Test_GetGetPipeName_API */

/*
** Call GetPipeName with null pointer.
*/
void Test_GetPipeName_NullPtr(void)
{
    int32 ExpRtn = 0, ActRtn = 0;
    int32 TestStat = CFE_PASS;
#ifdef UT_VERBOSE
    UT_Text("Begin Test for Cmd - GetPipeName with null ptr");
#endif

    ExpRtn = CFE_SB_BAD_ARGUMENT;
    if((ActRtn = CFE_SB_GetPipeName(NULL, OS_MAX_API_NAME, 0)) != ExpRtn)
    {
        snprintf(cMsg, UT_MAX_MESSAGE_LENGTH,
                 "Unexpected rtn from CFE_SB_GetPipeName, exp=%ld, act=%ld",
                 (long) ExpRtn, (long) ActRtn);
        UT_Text(cMsg);

        TestStat = CFE_FAIL;
    }

    if (UT_EventIsInHistory(CFE_SB_GETPIPENAME_NULL_PTR_EID) == false)
    {
        UT_Text("CFE_SB_GETPIPENAME_NULL_PTR_EID not sent");

        TestStat = CFE_FAIL;
    }

    UT_Report(__FILE__, __LINE__,
        TestStat, "CFE_SB_GetPipeName_NullPtr",
        "Get pipe name with null ptr");
} /* end Test_GetPipeName_NullPtr */

/*
** Call to GetPipeName with an invalid pipe id.
*/
void Test_GetPipeName_InvalidId(void)
{
    int32 ExpRtn = 0, ActRtn = 0;
    int32 TestStat = CFE_PASS;
    char PipeName[OS_MAX_API_NAME];
#ifdef UT_VERBOSE
    UT_Text("Begin Test for Cmd - GetPipeName with invalid pipe id");
#endif

    UT_SetDeferredRetcode(UT_KEY(OS_QueueGetInfo), 1, OS_ERROR);

    ExpRtn = CFE_SB_BAD_ARGUMENT;
    if((ActRtn = CFE_SB_GetPipeName(PipeName, OS_MAX_API_NAME, 0)) != ExpRtn)
    {
        snprintf(cMsg, UT_MAX_MESSAGE_LENGTH,
                 "Unexpected rtn from CFE_SB_GetPipeName, exp=%ld, act=%ld",
                 (long) ExpRtn, (long) ActRtn);
        UT_Text(cMsg);

        TestStat = CFE_FAIL;
    }

    if (UT_EventIsInHistory(CFE_SB_GETPIPENAME_ID_ERR_EID) == false)
    {
        UT_Text("CFE_SB_GETPIPENAME_ID_ERR_EID not sent");

        TestStat = CFE_FAIL;
    }

    UT_Report(__FILE__, __LINE__,
        TestStat, "CFE_SB_GetPipeName_InvalidId",
        "Get pipe name with invalid id");
} /* end Test_GetPipeName_InvalidId */

/*
** Successful call to GetPipeName
*/
void Test_GetPipeName(void)
{
    int32 ExpRtn = 0, ActRtn = 0;
    int32 TestStat = CFE_PASS;
    char PipeName[OS_MAX_API_NAME];
    CFE_SB_PipeId_t PipeId = 0;

    OS_queue_prop_t queue_info = {
        "TestPipe1", 0
    };

#ifdef UT_VERBOSE
    UT_Text("Begin Test for Cmd - GetPipeName");
#endif

    ExpRtn = CFE_SUCCESS;
    if((ActRtn = CFE_SB_CreatePipe(&PipeId, 4, "TestPipe1")) != ExpRtn)
    {
        snprintf(cMsg, UT_MAX_MESSAGE_LENGTH,
            "Unexpected rtn from CFE_SB_CreatePipe, exp=%ld, act=%ld",
            (long) ExpRtn, (long) ActRtn);
        UT_Text(cMsg);

        UT_Report(__FILE__, __LINE__,
            CFE_FAIL, "CFE_SB_GetPipeName",
            "Get pipe name by id");
        return;
    }

    UT_SetDataBuffer(
        UT_KEY(OS_QueueGetInfo),
        &queue_info, sizeof(queue_info),
        false);

    ExpRtn = CFE_SUCCESS;
    if((ActRtn = CFE_SB_GetPipeName(PipeName, OS_MAX_API_NAME, PipeId)) != ExpRtn)
    {
        snprintf(cMsg, UT_MAX_MESSAGE_LENGTH,
                 "Unexpected rtn from CFE_SB_GetPipeName, exp=%ld, act=%ld",
                 (long) ExpRtn, (long) ActRtn);
        UT_Text(cMsg);

        TestStat = CFE_FAIL;
    }

    if (UT_EventIsInHistory(CFE_SB_GETPIPENAME_EID) == false)
    {
        UT_Text("CFE_SB_GETPIPENAME_EID not sent");

        TestStat = CFE_FAIL;
    }

    CFE_SB_DeletePipe(PipeId);

    UT_Report(__FILE__, __LINE__,
        TestStat, "CFE_SB_GetPipeName",
        "Get pipe name");
} /* end Test_GetPipeName */

/*
** Function for calling SB get pipe id by name API test functions
*/
void Test_GetPipeIdByName_API(void)
{
#ifdef UT_VERBOSE
    UT_Text("Begin Test_GetPipeIdByName_API");
#endif

    Test_GetPipeIdByName_NullPtrs();
    Test_GetPipeIdByName_InvalidName();
    Test_GetPipeIdByName();

#ifdef UT_VERBOSE
    UT_Text("End Test_GetPipeIdByName_API\n");
#endif
} /* end Test_GetPipeIdByName_API */

/*
** Call GetPipeIdByName with null pointers.
*/
void Test_GetPipeIdByName_NullPtrs(void)
{
    int32 ExpRtn = 0, ActRtn = 0;
    int32 TestStat = CFE_PASS;
    CFE_SB_PipeId_t PipeIDOut = 0;
#ifdef UT_VERBOSE
    UT_Text("Begin Test for Cmd - GetPipeIdByName with null ptrs");
#endif

    ExpRtn = CFE_SB_BAD_ARGUMENT;
    if((ActRtn = CFE_SB_GetPipeIdByName(&PipeIDOut, NULL)) != ExpRtn)
    {
        snprintf(cMsg, UT_MAX_MESSAGE_LENGTH,
                 "Unexpected rtn from CFE_SB_GetPipeIdByName, exp=%ld, act=%ld",
                 (long) ExpRtn, (long) ActRtn);
        UT_Text(cMsg);

        TestStat = CFE_FAIL;
    }

    if (UT_EventIsInHistory(CFE_SB_GETPIPEIDBYNAME_NULL_ERR_EID) == false)
    {
        UT_Text("CFE_SB_GETPIPEIDBYNAME_EID not sent");

        TestStat = CFE_FAIL;
    }

    ExpRtn = CFE_SB_BAD_ARGUMENT;
    if((ActRtn = CFE_SB_GetPipeIdByName(NULL, "invalid")) != ExpRtn)
    {
        snprintf(cMsg, UT_MAX_MESSAGE_LENGTH,
                 "Unexpected rtn from CFE_SB_GetPipeIdByName, exp=%ld, act=%ld",
                 (long) ExpRtn, (long) ActRtn);
        UT_Text(cMsg);

        TestStat = CFE_FAIL;
    }

    if (UT_EventIsInHistory(CFE_SB_GETPIPEIDBYNAME_NULL_ERR_EID) == false)
    {
        UT_Text("CFE_SB_GETPIPEIDBYNAME_EID not sent");

        TestStat = CFE_FAIL;
    }

    UT_Report(__FILE__, __LINE__,
        TestStat, "CFE_SB_GetPipeIdByName_NullPtrs",
        "Get pipe id by name with null ptrs");
} /* end Test_GetPipeIdByName_NullPtrs */

/*
** Call to GetPipeId with an invalid pipe name.
*/
void Test_GetPipeIdByName_InvalidName(void)
{
    int32 ExpRtn = 0, ActRtn = 0;
    int32 TestStat = CFE_PASS;
    CFE_SB_PipeId_t PipeIdOut = 0;
#ifdef UT_VERBOSE
    UT_Text("Begin Test for Cmd - GetPipeIdByName with invalid pipe name");
#endif

    ExpRtn = CFE_SB_BAD_ARGUMENT;
    if((ActRtn = CFE_SB_GetPipeIdByName(&PipeIdOut, "invalid")) != ExpRtn)
    {
        snprintf(cMsg, UT_MAX_MESSAGE_LENGTH,
                 "Unexpected rtn from CFE_SB_GetPipeIdByName, exp=%ld, act=%ld",
                 (long) ExpRtn, (long) ActRtn);
        UT_Text(cMsg);

        TestStat = CFE_FAIL;
    }

    if (UT_EventIsInHistory(CFE_SB_GETPIPEIDBYNAME_NAME_ERR_EID) == false)
    {
        UT_Text("CFE_SB_GETPIPEIDBYNAME_EID not sent");

        TestStat = CFE_FAIL;
    }

    UT_Report(__FILE__, __LINE__,
        TestStat, "CFE_SB_GetPipeIdByName_InvalidName",
        "Get pipe id by name with invalid name");
} /* end Test_GetPipeIdByName_InvalidName */

/*
** Successful call to GetPipeIdByName
*/
void Test_GetPipeIdByName(void)
{
    int32 ExpRtn = 0, ActRtn = 0;
    int32 TestStat = CFE_PASS;
    CFE_SB_PipeId_t PipeId = 0, PipeIdOut = 0;
#ifdef UT_VERBOSE
    UT_Text("Begin Test for Cmd - GetPipeIdByName");
#endif

    ExpRtn = CFE_SUCCESS;
    if((ActRtn = CFE_SB_CreatePipe(&PipeId, 4, "TestPipe1")) != ExpRtn)
    {
        snprintf(cMsg, UT_MAX_MESSAGE_LENGTH,
            "Unexpected rtn from CFE_SB_CreatePipe, exp=%ld, act=%ld",
             (long) ExpRtn, (long) ActRtn);
        UT_Text(cMsg);

        UT_Report(__FILE__, __LINE__,
            CFE_FAIL, "CFE_SB_GetPipeIdByName",
            "Get pipe id by name");
        return;
    }

    UT_SetDataBuffer(
        UT_KEY(OS_QueueGetIdByName),
        &(CFE_SB.PipeTbl[0].SysQueueId),
        sizeof(CFE_SB.PipeTbl[0].SysQueueId),
        false);

    ExpRtn = CFE_SUCCESS;
    if((ActRtn = CFE_SB_GetPipeIdByName(&PipeIdOut, "TestPipe1")) != ExpRtn)
    {
        snprintf(cMsg, UT_MAX_MESSAGE_LENGTH,
                 "Unexpected rtn from CFE_SB_GetPipeIdByName, exp=%ld, act=%ld",
                 (long) ExpRtn, (long) ActRtn);
        UT_Text(cMsg);

        TestStat = CFE_FAIL;
    }

    if (UT_EventIsInHistory(CFE_SB_GETPIPEIDBYNAME_EID) == false)
    {
        UT_Text("CFE_SB_GETPIPEIDBYNAME_EID not sent");

        TestStat = CFE_FAIL;
    }

    CFE_SB_DeletePipe(PipeId);

    UT_Report(__FILE__, __LINE__,
        TestStat, "CFE_SB_GetPipeIdByName",
        "Get pipe id by name");
} /* end Test_GetPipeIdByName */

/*
** Try setting pipe options on an invalid pipe ID
*/
void Test_SetPipeOpts_BadID(void)
{
    int32 ActRtn = 0;
    int32 TestStat = CFE_PASS;

#ifdef UT_VERBOSE
    UT_Text("Begin Test for Cmd - SetPipeOpts with bad ID");
#endif

    if((ActRtn = CFE_SB_SetPipeOpts(CFE_PLATFORM_SB_MAX_PIPES, 0)) != CFE_SB_BAD_ARGUMENT)
    {
        snprintf(cMsg, UT_MAX_MESSAGE_LENGTH,
                 "Unexpected rtn from CFE_SB_SetPipeOpts, exp=%ld, act=%ld",
                 (long) CFE_SB_BAD_ARGUMENT, (long) ActRtn);
        UT_Text(cMsg);
        TestStat = CFE_FAIL;
    }

    if (UT_EventIsInHistory(CFE_SB_SETPIPEOPTS_ID_ERR_EID) == false)
    {
        UT_Text("CFE_SB_SETPIPEOPTS_ID_ERR_EID not sent");
        TestStat = CFE_FAIL;
    }

    UT_Report(__FILE__, __LINE__,
              TestStat, "CFE_SB_SetPipeOpts",
              "Set pipe opts with invalid ID test");
} /* end Test_SetPipeOpts_BadID */

/*
** Try setting pipe options when not pipe owner
*/
void Test_SetPipeOpts_NotOwner(void)
{
    int32 ActRtn = 0;
    int32 TestStat = CFE_PASS;
    CFE_SB_PipeId_t PipeID = 0;
    uint8 PipeTblIdx = 0;
    uint32 OrigOwner = 0;

#ifdef UT_VERBOSE
    UT_Text("Begin Test for Cmd - SetPipeOpts with bad ID");
#endif

    if((ActRtn = CFE_SB_CreatePipe(&PipeID, 4, "TestPipe1")) != CFE_SUCCESS)
    {   
        snprintf(cMsg, UT_MAX_MESSAGE_LENGTH,
            "Unexpected rtn from CFE_SB_CreatePipe, act=%ld",
            (long) ActRtn);
        UT_Text(cMsg);

        UT_Report(__FILE__, __LINE__,
            CFE_FAIL, "CFE_SB_SetPipeOpts_NotOwner",
            "Set pipe opts when not owner");
        return;
    }

    PipeTblIdx = CFE_SB_GetPipeIdx(PipeID);

    OrigOwner = CFE_SB.PipeTbl[PipeTblIdx].AppId;
    CFE_SB.PipeTbl[PipeTblIdx].AppId = 0xFFFFFFFF;
    if((ActRtn = CFE_SB_SetPipeOpts(PipeID, 0)) != CFE_SB_BAD_ARGUMENT)
    {
        snprintf(cMsg, UT_MAX_MESSAGE_LENGTH,
                 "Unexpected rtn from CFE_SB_SetPipeOpts, exp=%ld, act=%ld",
                 (long) CFE_SB_BAD_ARGUMENT, (long) ActRtn);
        UT_Text(cMsg);
        TestStat = CFE_FAIL;
    }

    CFE_SB.PipeTbl[PipeTblIdx].AppId = OrigOwner;

    if (UT_EventIsInHistory(CFE_SB_SETPIPEOPTS_OWNER_ERR_EID) == false)
    {
        UT_Text("CFE_SB_SETPIPEOPTS_OWNER_ERR_EID not sent");
        TestStat = CFE_FAIL;
    }

    CFE_SB_DeletePipe(PipeID);

    UT_Report(__FILE__, __LINE__,
              TestStat, "CFE_SB_SetPipeOpts",
              "Set pipe opts when not owner");
} /* end Test_SetPipeOpts_NotOwner */

/*
** Set pipe options
*/
void Test_SetPipeOpts(void)
{
    int32 ActRtn = 0;
    int32 TestStat = CFE_PASS;
    CFE_SB_PipeId_t PipeID = 0;

#ifdef UT_VERBOSE
    UT_Text("Begin Test for Cmd - SetPipeOpts");
#endif

    if((ActRtn = CFE_SB_CreatePipe(&PipeID, 4, "TestPipe1")) != CFE_SUCCESS)
    {   
        snprintf(cMsg, UT_MAX_MESSAGE_LENGTH,
            "Unexpected rtn from CFE_SB_CreatePipe, act=%ld",
            (long) ActRtn);
        UT_Text(cMsg);

        UT_Report(__FILE__, __LINE__,
            CFE_FAIL, "CFE_SB_SetPipeOpts",
            "Set pipe opts");
        return;
    }

    if((ActRtn = CFE_SB_SetPipeOpts(PipeID, 0)) != CFE_SUCCESS)
    {
        snprintf(cMsg, UT_MAX_MESSAGE_LENGTH,
                 "Unexpected rtn from CFE_SB_SetPipeOpts, act=%ld",
                (long) ActRtn);
        UT_Text(cMsg);
        TestStat = CFE_FAIL;
    }

    if (UT_EventIsInHistory(CFE_SB_SETPIPEOPTS_EID) == false)
    {
        UT_Text("CFE_SB_SETPIPEOPTS_EID not sent");
        TestStat = CFE_FAIL;
    }

    CFE_SB_DeletePipe(PipeID);

    UT_Report(__FILE__, __LINE__,
              TestStat, "CFE_SB_SetPipeOpts",
              "Set pipe opts");
} /* end Test_SetPipeOpts */

/*
** Try getting pipe options on an invalid pipe ID
*/
void Test_GetPipeOpts_BadID(void)
{
    int32 ActRtn = 0;
    int32 TestStat = CFE_PASS;
    uint8 Opts = 0;

#ifdef UT_VERBOSE
    UT_Text("Begin Test for Cmd - GetPipeOpts with bad ID");
#endif

    if((ActRtn = CFE_SB_GetPipeOpts(CFE_PLATFORM_SB_MAX_PIPES, &Opts)) != CFE_SB_BAD_ARGUMENT)
    {
        snprintf(cMsg, UT_MAX_MESSAGE_LENGTH,
                 "Unexpected rtn from CFE_SB_GetPipeOpts, exp=%ld, act=%ld",
                 (long) CFE_SB_BAD_ARGUMENT, (long) ActRtn);
        UT_Text(cMsg);
        TestStat = CFE_FAIL;
    }

    if (UT_EventIsInHistory(CFE_SB_GETPIPEOPTS_ID_ERR_EID) == false)
    {
        UT_Text("CFE_SB_GETPIPEOPTS_ID_ERR_EID not sent");
        TestStat = CFE_FAIL;
    }

    UT_Report(__FILE__, __LINE__,
              TestStat, "CFE_SB_GetPipeOpts",
              "Get pipe opts with invalid ID test");
} /* end Test_GetPipeOpts_BadID */

/*
** Try getting pipe options with a bad pointer
*/
void Test_GetPipeOpts_BadPtr(void)
{
    int32 ActRtn = 0;
    int32 TestStat = CFE_PASS;
    CFE_SB_PipeId_t PipeID = 0;

#ifdef UT_VERBOSE
    UT_Text("Begin Test for Cmd - GetPipeOpts with bad ptr");
#endif

    if((ActRtn = CFE_SB_CreatePipe(&PipeID, 4, "TestPipe1")) != CFE_SUCCESS)
    {
        snprintf(cMsg, UT_MAX_MESSAGE_LENGTH,
            "Unexpected rtn from CFE_SB_CreatePipe, act=%ld",
            (long) ActRtn);
        UT_Text(cMsg);

        UT_Report(__FILE__, __LINE__,
            CFE_FAIL, "CFE_SB_GetPipeOpts",
            "Get pipe opts with bad ptr");
        return;
    }

    if((ActRtn = CFE_SB_GetPipeOpts(PipeID, NULL)) != CFE_SB_BAD_ARGUMENT)
    {
        snprintf(cMsg, UT_MAX_MESSAGE_LENGTH,
                 "Unexpected rtn from CFE_SB_GetPipeOpts, exp=%ld, act=%ld",
                 (long) CFE_SB_BAD_ARGUMENT, (long) ActRtn);
        UT_Text(cMsg);

        TestStat = CFE_FAIL;
    }

    if (UT_EventIsInHistory(CFE_SB_GETPIPEOPTS_PTR_ERR_EID) == false)
    {
        UT_Text("CFE_SB_GETPIPEOPTS_PTR_ERR_EID not sent");

        TestStat = CFE_FAIL;
    }

    CFE_SB_DeletePipe(PipeID);

    UT_Report(__FILE__, __LINE__,
        TestStat, "CFE_SB_GetPipeOpts",
        "Get pipe opts with bad ptr");
} /* end Test_GetPipeOpts_BadPtr */

/*
** Successful call to GetPipeOpts
*/
void Test_GetPipeOpts(void)
{
    int32 ActRtn = 0;
    int32 TestStat = CFE_PASS;
    CFE_SB_PipeId_t PipeID = 0;
    uint8 Opts = 0;
#ifdef UT_VERBOSE
    UT_Text("Begin Test for Cmd - GetPipeOpts");
#endif

    if((ActRtn = CFE_SB_CreatePipe(&PipeID, 4, "TestPipe1")) != CFE_SUCCESS)
    {
        snprintf(cMsg, UT_MAX_MESSAGE_LENGTH,
            "Unexpected rtn from CFE_SB_CreatePipe, act=%ld",
            (long) ActRtn);
        UT_Text(cMsg);

        UT_Report(__FILE__, __LINE__,
            CFE_FAIL, "CFE_SB_GetPipeOpts",
            "Get pipe opts");
        return;
    }

    if((ActRtn = CFE_SB_GetPipeOpts(PipeID, &Opts)) != CFE_SUCCESS)
    {
        snprintf(cMsg, UT_MAX_MESSAGE_LENGTH,
                 "Unexpected rtn from CFE_SB_GetPipeOpts, act=%ld",
                 (long) ActRtn);
        UT_Text(cMsg);

        TestStat = CFE_FAIL;
    }

    if (UT_EventIsInHistory(CFE_SB_GETPIPEOPTS_EID) == false)
    {
        UT_Text("CFE_SB_GETPIPEOPTS_EID not sent");

        TestStat = CFE_FAIL;
    }

    CFE_SB_DeletePipe(PipeID);

    UT_Report(__FILE__, __LINE__,
        TestStat, "CFE_SB_GetPipeOpts",
        "Get pipe opts");
} /* end Test_GetPipeOpts */


/*
** Function for calling SB subscribe API test functions
*/
void Test_Subscribe_API(void)
{
#ifdef UT_VERBOSE
    UT_Text("Begin Test_Subscribe_API\n");
#endif

    Test_Subscribe_SubscribeEx();
    Test_Subscribe_InvalidPipeId();
    Test_Subscribe_InvalidMsgId();
    Test_Subscribe_MaxMsgLim();
    Test_Subscribe_DuplicateSubscription();
    Test_Subscribe_LocalSubscription();
    Test_Subscribe_MaxDestCount();
    Test_Subscribe_MaxMsgIdCount();
    Test_Subscribe_SendPrevSubs();
    Test_Subscribe_FindGlobalMsgIdCnt();
    Test_Subscribe_PipeNonexistent();
    Test_Subscribe_SubscriptionReporting();
    Test_Subscribe_InvalidPipeOwner();

#ifdef UT_VERBOSE
    UT_Text("End Test_Subscribe_API\n");
#endif
} /* end Test_Subscribe_API */

/*
** Test API to globally subscribe to a message
*/
void Test_Subscribe_SubscribeEx(void)
{
    CFE_SB_PipeId_t PipeId;
    CFE_SB_MsgId_t  MsgId = SB_UT_CMD_MID;
    CFE_SB_Qos_t    Quality = {0, 0};
    uint16          PipeDepth = 10;
    uint16          MsgLim = 8;
    int32           ExpRtn;
    int32           ActRtn;
    int32           TestStat = CFE_PASS;

#ifdef UT_VERBOSE
    UT_Text("Begin Test for SubscribeEx");
#endif

    SB_ResetUnitTest();
    CFE_SB_CreatePipe(&PipeId, PipeDepth, "TestPipe");
    ExpRtn = CFE_SUCCESS;
    ActRtn = CFE_SB_SubscribeEx(MsgId, PipeId, Quality, MsgLim);

    if (ActRtn != ExpRtn)
    {
        snprintf(cMsg, UT_MAX_MESSAGE_LENGTH,
                 "Unexpected return in SubscribeEx Test, exp=0x%lx, act=0x%lx",
                 (unsigned long) ExpRtn, (unsigned long) ActRtn);
        UT_Text(cMsg);
        TestStat = CFE_FAIL;
    }

    ExpRtn = 3;
    ActRtn = UT_GetNumEventsSent();

    if (ActRtn != ExpRtn)
    {
        snprintf(cMsg, UT_MAX_MESSAGE_LENGTH,
                 "Unexpected rtn from UT_GetNumEventsSent, exp=%ld, act=%ld",
                 (long) ExpRtn, (long) ActRtn);
        UT_Text(cMsg);
        TestStat = CFE_FAIL;
    }

    if (UT_EventIsInHistory(CFE_SB_PIPE_ADDED_EID) == false)
    {
        UT_Text("CFE_SB_PIPE_ADDED_EID not sent");
        TestStat = CFE_FAIL;
    }

    if (UT_EventIsInHistory(CFE_SB_SUBSCRIPTION_RCVD_EID) == false)
    {
        UT_Text("CFE_SB_SUBSCRIPTION_RCVD_EID not sent");
        TestStat = CFE_FAIL;
    }

    CFE_SB_DeletePipe(PipeId);
    UT_Report(__FILE__, __LINE__,
              TestStat, "Test_Subscribe_API", "SubscribeEx test");
} /* end Test_Subscribe_SubscribeEx */

/*
** Test message subscription response to an invalid pipe ID
*/
void Test_Subscribe_InvalidPipeId(void)
{
    CFE_SB_PipeId_t PipeId = 2;
    CFE_SB_MsgId_t  MsgId = SB_UT_ALTERNATE_INVALID_MID;
    int32           ExpRtn;
    int32           ActRtn;
    int32           TestStat = CFE_PASS;

#ifdef UT_VERBOSE
    UT_Text("Begin Test for Invalid Pipe ID");
#endif

    SB_ResetUnitTest();
    ExpRtn = CFE_SB_BAD_ARGUMENT;
    ActRtn = CFE_SB_Subscribe(MsgId, PipeId);

    if (ActRtn != ExpRtn)
    {
        snprintf(cMsg, UT_MAX_MESSAGE_LENGTH,
                 "Unexpected return in invalid pipe ID subscribe test, "
                   "exp=%ld, act=%ld",
                 (long) ExpRtn, (long) ActRtn);
        UT_Text(cMsg);
        TestStat = CFE_FAIL;
    }

    ExpRtn = 2;
    ActRtn = UT_GetNumEventsSent();

    if (ActRtn != ExpRtn)
    {
        snprintf(cMsg, UT_MAX_MESSAGE_LENGTH,
                 "Unexpected rtn from UT_GetNumEventsSent, exp=%ld, act=%ld",
                 (long) ExpRtn, (long) ActRtn);
        UT_Text(cMsg);
        TestStat = CFE_FAIL;
    }

    if (UT_EventIsInHistory(CFE_SB_SUB_INV_PIPE_EID) == false)
    {
        UT_Text("CFE_SB_SUB_INV_PIPE_EID not sent");
        TestStat = CFE_FAIL;
    }

    UT_Report(__FILE__, __LINE__,
              TestStat, "Test_Subscribe_API", "Invalid pipe ID test");
} /* end Test_Subscribe_InvalidPipeId */

/*
** Test message subscription response to an invalid message ID
*/
void Test_Subscribe_InvalidMsgId(void)
{
    CFE_SB_PipeId_t PipeId;
    CFE_SB_MsgId_t  MsgId = SB_UT_ALTERNATE_INVALID_MID;
    uint16          PipeDepth = 10;
    int32           ExpRtn;
    int32           ActRtn;
    int32           TestStat = CFE_PASS;

#ifdef UT_VERBOSE
    UT_Text("Begin Test for Invalid Message ID");
#endif

    SB_ResetUnitTest();
    CFE_SB_CreatePipe(&PipeId, PipeDepth, "TestPipe");
    ExpRtn = CFE_SB_BAD_ARGUMENT;
    ActRtn = CFE_SB_Subscribe(MsgId, PipeId);

    if (ActRtn != ExpRtn)
    {
        snprintf(cMsg, UT_MAX_MESSAGE_LENGTH,
                 "Unexpected return in invalid message ID subscribe test, "
                   "exp=%ld, act=%ld",
                 (long) ExpRtn, (long) ActRtn);
        UT_Text(cMsg);
        TestStat = CFE_FAIL;
    }

    ExpRtn = 3;
    ActRtn = UT_GetNumEventsSent();

    if (ActRtn != ExpRtn)
    {
        snprintf(cMsg, UT_MAX_MESSAGE_LENGTH,
                 "Unexpected rtn from UT_GetNumEventsSent, exp=%ld, act=%ld",
                 (long) ExpRtn, (long) ActRtn);
        UT_Text(cMsg);
        TestStat = CFE_FAIL;
    }

    if (UT_EventIsInHistory(CFE_SB_SUB_ARG_ERR_EID) == false)
    {
        UT_Text("CFE_SB_SUB_ARG_ERR_EID not sent");
        TestStat = CFE_FAIL;
    }

    CFE_SB_DeletePipe(PipeId);
    UT_Report(__FILE__, __LINE__,
              TestStat, "Test_Subscribe_API",
              "Invalid message ID test");
} /* end Test_Subscribe_InvalidMsgId */

/*
** Test message subscription response to the maximum message limit
*/
void Test_Subscribe_MaxMsgLim(void)
{
    CFE_SB_PipeId_t PipeId;
    CFE_SB_MsgId_t  MsgId = SB_UT_CMD_MID;
    CFE_SB_Qos_t    Quality = {0, 0};
    uint16          PipeDepth = 10;
    uint16          MsgLim;
    int32           ExpRtn;
    int32           ActRtn;
    int32           TestStat = CFE_PASS;

#ifdef UT_VERBOSE
    UT_Text("Begin Test for Maximum Message Limit");
#endif

    SB_ResetUnitTest();
    CFE_SB_CreatePipe(&PipeId, PipeDepth, "TestPipe");
    MsgLim = 0xffff;
    ExpRtn = CFE_SUCCESS;
    ActRtn = CFE_SB_SubscribeEx(MsgId, PipeId, Quality, MsgLim);

    if (ActRtn != ExpRtn)
    {
        snprintf(cMsg, UT_MAX_MESSAGE_LENGTH,
                 "Unexpected return in maximum message limit subscribe test, "
                   "exp=%ld, act=%ld",
                 (long) ExpRtn, (long) ActRtn);
        UT_Text(cMsg);
        TestStat = CFE_FAIL;
    }

    ExpRtn = 3;
    ActRtn = UT_GetNumEventsSent();

    if (ActRtn != ExpRtn)
    {
        snprintf(cMsg, UT_MAX_MESSAGE_LENGTH,
                 "Unexpected rtn from UT_GetNumEventsSent, exp=%ld, act=%ld",
                 (long) ExpRtn, (long) ActRtn);
        UT_Text(cMsg);
        TestStat = CFE_FAIL;
    }

    if (UT_EventIsInHistory(CFE_SB_PIPE_ADDED_EID) == false)
    {
        UT_Text("CFE_SB_PIPE_ADDED_EID not sent");
        TestStat = CFE_FAIL;
    }

    CFE_SB_DeletePipe(PipeId);
    UT_Report(__FILE__, __LINE__,
              TestStat, "Test_Subscribe_API",
              "Maximum message limit test");
} /* end Test_Subscribe_MaxMsgLim */

/*
** Test message subscription response to a duplicate subscription
*/
void Test_Subscribe_DuplicateSubscription(void)
{
    CFE_SB_PipeId_t PipeId;
    CFE_SB_MsgId_t  MsgId = SB_UT_CMD_MID;
    uint16          PipeDepth = 10;
    int32           ExpRtn;
    int32           ActRtn;
    int32           TestStat = CFE_PASS;

#ifdef UT_VERBOSE
    UT_Text("Begin Test for Duplicate Subscription");
#endif

    SB_ResetUnitTest();
    CFE_SB_CreatePipe(&PipeId, PipeDepth, "TestPipe");
    ExpRtn = CFE_SUCCESS;
    ActRtn = CFE_SB_Subscribe(MsgId, PipeId);

    if (ActRtn != ExpRtn)
    {
        snprintf(cMsg, UT_MAX_MESSAGE_LENGTH,
                 "Unexpected return in first subscribe of duplicate "
                   "subscription test, exp=0x%lx, act=0x%lx",
                 (unsigned long) ExpRtn, (unsigned long) ActRtn);
        UT_Text(cMsg);
        TestStat = CFE_FAIL;
    }

    ExpRtn = CFE_SUCCESS;
    ActRtn = CFE_SB_Subscribe(MsgId, PipeId);

    if (ActRtn != ExpRtn)
    {
        snprintf(cMsg, UT_MAX_MESSAGE_LENGTH,
                 "Unexpected return in second subscribe of duplicate "
                   "subscription test, exp=0x%lx, act=0x%lx",
                 (unsigned long) ExpRtn, (unsigned long) ActRtn);
        UT_Text(cMsg);
        TestStat = CFE_FAIL;
    }

    ExpRtn = 5;
    ActRtn = UT_GetNumEventsSent();

    if (ActRtn != ExpRtn)
    {
        snprintf(cMsg, UT_MAX_MESSAGE_LENGTH,
                 "Unexpected rtn from UT_GetNumEventsSent, exp=%ld, act=%ld",
                 (long) ExpRtn, (long) ActRtn);
        UT_Text(cMsg);
        TestStat = CFE_FAIL;
    }

    if (UT_EventIsInHistory(CFE_SB_PIPE_ADDED_EID) == false)
    {
        UT_Text("CFE_SB_PIPE_ADDED_EID not sent");
        TestStat = CFE_FAIL;
    }

    CFE_SB_DeletePipe(PipeId);
    UT_Report(__FILE__, __LINE__,
              TestStat, "Test_Subscribe_API",
              "Duplicate subscription test");
} /* end Test_Subscribe_DuplicateSubscription */

/*
** Test API to locally subscribe to a message
*/
void Test_Subscribe_LocalSubscription(void)
{
    CFE_SB_PipeId_t PipeId;
    CFE_SB_MsgId_t  MsgId = SB_UT_TLM_MID;
    uint16          PipeDepth = 10;
    uint16          MsgLim = 4;
    int32           ExpRtn;
    int32           ActRtn;
    int32           TestStat = CFE_PASS;

#ifdef UT_VERBOSE
    UT_Text("Begin Test for Local Subscription");
#endif

    SB_ResetUnitTest();
    CFE_SB_CreatePipe(&PipeId, PipeDepth, "TestPipe");
    ExpRtn = CFE_SUCCESS;
    ActRtn = CFE_SB_SubscribeLocal(MsgId, PipeId, MsgLim);

    if (ActRtn != ExpRtn)
    {
        snprintf(cMsg, UT_MAX_MESSAGE_LENGTH,
                 "Unexpected return in local subscription test, "
                   "exp=0x%lx, act=0x%lx",
                 (unsigned long) ExpRtn, (unsigned long) ActRtn);
        UT_Text(cMsg);
        TestStat = CFE_FAIL;
    }

    ExpRtn = 3;
    ActRtn = UT_GetNumEventsSent();

    if (ActRtn != ExpRtn)
    {
        snprintf(cMsg, UT_MAX_MESSAGE_LENGTH,
                 "Unexpected rtn from UT_GetNumEventsSent, exp=%ld, act=%ld",
                 (long) ExpRtn, (long) ActRtn);
        UT_Text(cMsg);
        TestStat = CFE_FAIL;
    }

    if (UT_EventIsInHistory(CFE_SB_PIPE_ADDED_EID) == false)
    {
        UT_Text("CFE_SB_PIPE_ADDED_EID not sent");
        TestStat = CFE_FAIL;
    }

    CFE_SB_DeletePipe(PipeId);
    UT_Report(__FILE__, __LINE__,
              TestStat, "Test_Subscribe_API",
              "Local subscription test");
} /* end Test_Subscribe_LocalSubscription */

/*
** Test message subscription response to reaching the maximum destination count
*/
void Test_Subscribe_MaxDestCount(void)
{
    CFE_SB_PipeId_t PipeId[CFE_PLATFORM_SB_MAX_DEST_PER_PKT + 1];
    CFE_SB_MsgId_t  MsgId = SB_UT_TLM_MID;
    char            PipeName[OS_MAX_API_NAME];
    uint16          PipeDepth = 50;
    int32           i;
    int32           Rtn[CFE_PLATFORM_SB_MAX_DEST_PER_PKT + 1];
    int32           ExpRtn;
    int32           ActRtn;
    int32           TestStat = CFE_PASS;

#ifdef UT_VERBOSE
    UT_Text("Begin Test for Maximum Destination Count");
#endif

    SB_ResetUnitTest();

    /* Create pipes */
    for (i = 0; i < CFE_PLATFORM_SB_MAX_DEST_PER_PKT + 1; i++)
    {
        snprintf(PipeName, OS_MAX_API_NAME, "TestPipe%ld", (long) i);
        Rtn[i] = CFE_SB_CreatePipe(&PipeId[i], PipeDepth, &PipeName[0]);
        ExpRtn = CFE_SUCCESS;

        if (Rtn[i] != ExpRtn)
        {
            snprintf(cMsg, UT_MAX_MESSAGE_LENGTH,
                     "Unexpected error creating pipes in maximum destination "
                       "count test, i=%ld, exp=0x%lx, act=0x%lx",
                       (long) i, (unsigned long) ExpRtn,
                       (unsigned long) Rtn[i]);
            UT_Text(cMsg);
            TestStat = CFE_FAIL;
            break;
        }
    }

    /* Do subscriptions */
    for (i = 0; i < CFE_PLATFORM_SB_MAX_DEST_PER_PKT + 1; i++)
    {
        ActRtn = CFE_SB_Subscribe(MsgId, i);

        if (i < CFE_PLATFORM_SB_MAX_DEST_PER_PKT)
        {
            ExpRtn = CFE_SUCCESS;
        }
        else
        {
            ExpRtn = CFE_SB_MAX_DESTS_MET;
        }

        if (ActRtn != ExpRtn)
        {
            snprintf(cMsg, UT_MAX_MESSAGE_LENGTH,
                     "Unexpected return in maximum destination count test, "
                       "i=%ld, exp=0x%lx, act=0x%lx",
                     (long) i, (unsigned long) ExpRtn, (unsigned long) ActRtn);
            UT_Text(cMsg);
            TestStat = CFE_FAIL;
            break;
        }
    }

    ExpRtn = 3 * (CFE_PLATFORM_SB_MAX_DEST_PER_PKT + 1);
    ActRtn = UT_GetNumEventsSent();

    if (ActRtn != ExpRtn)
    {
        snprintf(cMsg, UT_MAX_MESSAGE_LENGTH,
                 "Unexpected rtn from UT_GetNumEventsSent, exp=%ld, act=%ld",
                 (long) ExpRtn, (long) ActRtn);
        UT_Text(cMsg);
        TestStat = CFE_FAIL;
    }

    if (UT_EventIsInHistory(CFE_SB_PIPE_ADDED_EID) == false)
    {
        UT_Text("CFE_SB_PIPE_ADDED_EID not sent");
        TestStat = CFE_FAIL;
    }

    /* Delete pipes */
    for (i = 0; i < CFE_PLATFORM_SB_MAX_DEST_PER_PKT + 1; i++)
    {
        CFE_SB_DeletePipe(PipeId[i]);
    }

    UT_Report(__FILE__, __LINE__,
              TestStat, "Test_Subscribe_API",
              "Maximum destination count test");
} /* end Test_Subscribe_MaxDestCount */

/*
** Test message subscription response to reaching the maximum message ID count
*/
void Test_Subscribe_MaxMsgIdCount(void)
{
    CFE_SB_PipeId_t PipeId0;
    CFE_SB_PipeId_t PipeId1;
    CFE_SB_PipeId_t PipeId2;
    uint16          PipeDepth = 50;
    int32           i;
    int32           ExpRtn;
    int32           ActRtn;
    int32           TestStat = CFE_PASS;

#ifdef UT_VERBOSE
    UT_Text("Begin Test for Maximum Message ID Count");
#endif

    SB_ResetUnitTest();

    CFE_SB_CreatePipe(&PipeId0, PipeDepth, "TestPipe0");
    CFE_SB_CreatePipe(&PipeId1, PipeDepth, "TestPipe1");
    CFE_SB_CreatePipe(&PipeId2, PipeDepth, "TestPipe2");

    for (i = 0; i < CFE_PLATFORM_SB_MAX_MSG_IDS + 1; i++)
    {
        ActRtn = CFE_SB_Subscribe(CFE_SB_ValueToMsgId(i), PipeId2);

        if (i < CFE_PLATFORM_SB_MAX_MSG_IDS)
        {
            ExpRtn = CFE_SUCCESS;
        }
        else
        {
            ExpRtn = CFE_SB_MAX_MSGS_MET;
        }

        if (ActRtn != ExpRtn)
        {
            snprintf(cMsg, UT_MAX_MESSAGE_LENGTH,
                     "Unexpected return in maximum message ID count test, "
                       "i=%ld, exp=0x%lx, act=0x%lx",
                     (long) i, (unsigned long) ExpRtn, (unsigned long) ActRtn);
            UT_Text(cMsg);
            TestStat = CFE_FAIL;
        }
    }

    if (UT_EventIsInHistory(CFE_SB_MAX_MSGS_MET_EID) == false)
    {
        UT_Text("CFE_SB_MAX_MSGS_MET_EID not sent");
        TestStat = CFE_FAIL;
    }

    CFE_SB_DeletePipe(PipeId0);
    CFE_SB_DeletePipe(PipeId1);
    CFE_SB_DeletePipe(PipeId2);
    UT_Report(__FILE__, __LINE__,
              TestStat, "Test_Subscribe_API",
              "Maximum message ID count test");
} /* end Test_Subscribe_MaxMsgIdCount */

/*
** Test obtaining the list of current message subscriptions
*/
void Test_Subscribe_SendPrevSubs(void)
{
    CFE_SB_PipeId_t PipeId0;
    CFE_SB_PipeId_t PipeId1;
    CFE_SB_PipeId_t PipeId2;
    CFE_SB_MsgId_t  MsgId0 = SB_UT_TLM_MID1;
    CFE_SB_MsgId_t  MsgId1 = SB_UT_TLM_MID2;
    CFE_SB_MsgId_t  MsgId2 = SB_UT_TLM_MID3;
    uint16          PipeDepth = 50;
    int32           ExpRtn;
    int32           ActRtn;
    int32           TestStat = CFE_PASS;

#ifdef UT_VERBOSE
    UT_Text("Begin Test for Send Previous Subscriptions");
#endif

    SB_ResetUnitTest();
    CFE_SB_CreatePipe(&PipeId0, PipeDepth, "TestPipe0");
    CFE_SB_CreatePipe(&PipeId1, PipeDepth, "TestPipe1");
    CFE_SB_CreatePipe(&PipeId2, PipeDepth, "TestPipe2");
    CFE_SB_Subscribe(MsgId0, PipeId0);
    CFE_SB_Subscribe(MsgId1, PipeId0);
    CFE_SB_Subscribe(MsgId2, PipeId0);
    CFE_SB_Subscribe(MsgId0, PipeId1);
    CFE_SB_Subscribe(MsgId1, PipeId1);
    CFE_SB_Subscribe(MsgId2, PipeId1);
    CFE_SB_Subscribe(MsgId0, PipeId2);

    /* Set the last list header pointer to NULL to get branch path coverage */
    CFE_SB.RoutingTbl[2].ListHeadPtr = NULL;

    CFE_SB_SendPrevSubsCmd(NULL);
    ExpRtn = 19;
    ActRtn = UT_GetNumEventsSent();

    if (ActRtn != ExpRtn)
    {
        snprintf(cMsg, UT_MAX_MESSAGE_LENGTH,
                 "Unexpected rtn from UT_GetNumEventsSent, exp=%ld, act=%ld",
                 (long) ExpRtn, (long) ActRtn);
        UT_Text(cMsg);
        TestStat = CFE_FAIL;
    }

    if (UT_EventIsInHistory(CFE_SB_PART_SUB_PKT_EID) == false)
    {
        UT_Text("CFE_SB_PART_SUB_PKT_EID not sent");
        TestStat = CFE_FAIL;
    }

    CFE_SB_DeletePipe(PipeId0);
    CFE_SB_DeletePipe(PipeId1);
    CFE_SB_DeletePipe(PipeId2);
    UT_Report(__FILE__, __LINE__,
              TestStat, "Test_Subscribe_API",
              "Send previous subscriptions test");
} /* end Test_Subscribe_SendPrevSubs */

/*
** Test function to get a count of the global message ids in use
*/
void Test_Subscribe_FindGlobalMsgIdCnt(void)
{
    CFE_SB_PipeId_t PipeId0;
    CFE_SB_PipeId_t PipeId1;
    CFE_SB_PipeId_t PipeId2;
    CFE_SB_MsgId_t  MsgId0 = SB_UT_TLM_MID1;
    CFE_SB_MsgId_t  MsgId1 = SB_UT_TLM_MID2;
    CFE_SB_MsgId_t  MsgId2 = SB_UT_TLM_MID3;
    uint16          PipeDepth = 50;
    uint16          MsgLim = 4;
    int32           ExpRtn;
    int32           ActRtn;
    int32           TestStat = CFE_PASS;

#ifdef UT_VERBOSE
    UT_Text("Begin Test for Find Global Message ID Count");
#endif

    SB_ResetUnitTest();
    CFE_SB_CreatePipe(&PipeId0, PipeDepth, "TestPipe0");
    CFE_SB_CreatePipe(&PipeId1, PipeDepth, "TestPipe1");
    CFE_SB_CreatePipe(&PipeId2, PipeDepth, "TestPipe2");
    CFE_SB_Subscribe(MsgId0, PipeId0);
    CFE_SB_Subscribe(MsgId1, PipeId0);
    CFE_SB_Subscribe(MsgId2, PipeId0);
    CFE_SB_Subscribe(MsgId0, PipeId1);
    CFE_SB_Subscribe(MsgId1, PipeId1);
    CFE_SB_Subscribe(MsgId2, PipeId1);
    CFE_SB_SubscribeLocal(MsgId0, PipeId2, MsgLim);

    /* Set the last list head pointer to NULL for branch path coverage */
    CFE_SB.RoutingTbl[2].ListHeadPtr = NULL;

    ActRtn = CFE_SB_FindGlobalMsgIdCnt();
    ExpRtn = 2; /* 2 unique msg ids; the third is set to skip */

    if (ActRtn != ExpRtn)
    {
        snprintf(cMsg, UT_MAX_MESSAGE_LENGTH,
                 "Unexpected return in find global message ID count test, "
                   "exp=0x%lx, act=0x%lx",
                 (unsigned long) ExpRtn, (unsigned long) ActRtn);
        UT_Text(cMsg);
        TestStat = CFE_FAIL;
    }

    ExpRtn = 17;
    ActRtn = UT_GetNumEventsSent();

    if (ActRtn != ExpRtn)
    {
        snprintf(cMsg, UT_MAX_MESSAGE_LENGTH,
                 "Unexpected rtn from UT_GetNumEventsSent, exp=%ld, act=%ld",
                 (long) ExpRtn, (long) ActRtn);
        UT_Text(cMsg);
        TestStat = CFE_FAIL;
    }

    if (UT_EventIsInHistory(CFE_SB_PIPE_ADDED_EID) == false)
    {
        UT_Text("CFE_SB_PIPE_ADDED_EID not sent");
        TestStat = CFE_FAIL;
    }

    CFE_SB_DeletePipe(PipeId0);
    CFE_SB_DeletePipe(PipeId1);
    CFE_SB_DeletePipe(PipeId2);
    UT_Report(__FILE__, __LINE__,
              TestStat, "Test_Subscribe_API",
              "Find global message ID count test");
} /* end Test_Subscribe_FindGlobalMsgIdCnt */

/*
** Test message subscription response to nonexistent pipe
*/
void Test_Subscribe_PipeNonexistent(void)
{
    CFE_SB_MsgId_t  MsgId = SB_UT_CMD_MID;
    CFE_SB_PipeId_t PipeId = 55;
    int32           ExpRtn;
    int32           ActRtn;
    int32           TestStat = CFE_PASS;

#ifdef UT_VERBOSE
    UT_Text("Begin Test for Pipe Nonexistent");
#endif

    SB_ResetUnitTest();
    ExpRtn = CFE_SB_BAD_ARGUMENT;
    ActRtn = CFE_SB_Subscribe(MsgId, PipeId);

    if (ActRtn != ExpRtn)
    {
        snprintf(cMsg, UT_MAX_MESSAGE_LENGTH,
                 "Unexpected return in pipe nonexistent test, "
                   "exp=0x%lx, act=0x%lx",
                 (unsigned long) ExpRtn, (unsigned long) ActRtn);
        UT_Text(cMsg);
        TestStat = CFE_FAIL;
    }

    ExpRtn = 2;
    ActRtn = UT_GetNumEventsSent();

    if (ActRtn != ExpRtn)
    {
        snprintf(cMsg, UT_MAX_MESSAGE_LENGTH,
                 "Unexpected rtn from UT_GetNumEventsSent, exp=%ld, act=%ld",
                 (long) ExpRtn, (long) ActRtn);
        UT_Text(cMsg);
        TestStat = CFE_FAIL;
    }

    if (UT_EventIsInHistory(CFE_SB_SUB_INV_PIPE_EID) == false)
    {
        UT_Text("CFE_SB_SUB_INV_PIPE_EID not sent");
        TestStat = CFE_FAIL;
    }

    UT_Report(__FILE__, __LINE__,
              TestStat, "Test_Subscribe_API",
              "Pipe nonexistent test");
} /* end Test_Subscribe_PipeNonexistent */

/*
** Test enabling and disabling subscription reporting
*/
void Test_Subscribe_SubscriptionReporting(void)
{
    CFE_SB_PipeId_t PipeId;
    CFE_SB_MsgId_t  MsgId = SB_UT_TLM_MID;
    CFE_SB_Qos_t    Quality;
    uint16          PipeDepth = 10;
    int32           ExpRtn;
    int32           ActRtn;
    int32           TestStat = CFE_PASS;

#ifdef UT_VERBOSE
    UT_Text("Begin Test SubscribeFull, Subscription Reporting");
#endif

    SB_ResetUnitTest();

    ActRtn = CFE_SB_CreatePipe(&PipeId, PipeDepth, "TestPipe");
    ExpRtn = CFE_SUCCESS;

    if (ActRtn != ExpRtn)
    {
        snprintf(cMsg, UT_MAX_MESSAGE_LENGTH,
                 "Unexpected return from CreatePipe in subscription reporting "
                   "test, exp=0x%lx, act=0x%lx",
                 (unsigned long) ExpRtn, (unsigned long) ActRtn);
        UT_Text(cMsg);
        TestStat = CFE_FAIL;
    }
    else
    {
        /* Enable subscription reporting */
        CFE_SB_SetSubscriptionReporting(CFE_SB_ENABLE);

        /* Subscribe to message: GLOBAL */
        ActRtn = CFE_SB_Subscribe(MsgId, PipeId);
        ExpRtn = CFE_SUCCESS;

        if (ActRtn != ExpRtn)
        {
            snprintf(cMsg, UT_MAX_MESSAGE_LENGTH,
                     "Unexpected return from Subscribe in subscription "
                       "reporting test, exp=0x%lx, act=0x%lx",
                     (unsigned long) ExpRtn, (unsigned long) ActRtn);
            UT_Text(cMsg);
            TestStat = CFE_FAIL;
        }
        else
        {
            /* Unsubscribe so that a local subscription can be tested */
            ActRtn = CFE_SB_Unsubscribe(MsgId, PipeId);
            ExpRtn = CFE_SUCCESS;

            if (ActRtn != ExpRtn)
            {
                snprintf(cMsg, UT_MAX_MESSAGE_LENGTH,
                         "Unexpected return from Unsubscribe in subscription "
                           "reporting test, exp=0x%lx, act=0x%lx",
                         (unsigned long) ExpRtn, (unsigned long) ActRtn);
                UT_Text(cMsg);
                TestStat = CFE_FAIL;
            }



            if (ActRtn != ExpRtn)
            {
                snprintf(cMsg, UT_MAX_MESSAGE_LENGTH,
                         "Unexpected return from Unsubscribe in subscription "
                           "reporting test, exp=0x%lx, act=0x%lx",
                     (unsigned long) ExpRtn, (unsigned long) ActRtn);
                UT_Text(cMsg);
                TestStat = CFE_FAIL;
            }
            else
            {
                /* Subscribe to message: LOCAL */
                ActRtn = CFE_SB_SubscribeFull(MsgId, PipeId, Quality,
                                              CFE_PLATFORM_SB_DEFAULT_MSG_LIMIT,
                                              CFE_SB_LOCAL);
                ExpRtn = CFE_SUCCESS;

                if (ActRtn != ExpRtn)
                {
                    snprintf(cMsg, UT_MAX_MESSAGE_LENGTH,
                             "Unexpected return from SubscribeFull in "
                               "subscription reporting test, exp=0x%lx, "
                               "act=0x%lx",
                             (unsigned long) ExpRtn, (unsigned long) ActRtn);
                    UT_Text(cMsg);
                    TestStat = CFE_FAIL;
                }
                else
                {
                    ExpRtn = 8;
                    ActRtn = UT_GetNumEventsSent();

                    if (ActRtn != ExpRtn)
                    {
                        snprintf(cMsg, UT_MAX_MESSAGE_LENGTH,
                                 "Unexpected rtn from UT_GetNumEventsSent, "
                                   "exp=%lx, act=%lx",
                                 (unsigned long) ExpRtn, (unsigned long) ActRtn);
                        UT_Text(cMsg);
                        TestStat = CFE_FAIL;
                    }
                    else if (UT_EventIsInHistory(CFE_SB_SUBSCRIPTION_RPT_EID) == false)
                    {
                        UT_Text("CFE_SB_SUBSCRIPTION_RPT_EID not sent");
                        TestStat = CFE_FAIL;
                    }
                }
            }
        }

        /* Disable subscription reporting */
        CFE_SB_SetSubscriptionReporting(CFE_SB_DISABLE);
    }

    CFE_SB_DeletePipe(PipeId);
    UT_Report(__FILE__, __LINE__,
              TestStat, "Test_Subscribe_API",
              "Subscription reporting test");
} /* end Test_Subscribe_SubscriptionReporting */

/*
** Test message subscription response to an invalid pipe owner
*/
void Test_Subscribe_InvalidPipeOwner(void)
{
    CFE_SB_PipeId_t PipeId;
    CFE_SB_MsgId_t  MsgId = SB_UT_TLM_MID;
    uint16          PipeDepth = 10;
    int32           RealOwner;
    int32           ExpRtn;
    int32           ActRtn;
    int32           TestStat = CFE_PASS;

#ifdef UT_VERBOSE
    UT_Text("Begin Test for Invalid Pipe Owner");
#endif

    SB_ResetUnitTest();
    ActRtn = CFE_SB_CreatePipe(&PipeId, PipeDepth, "TestPipe");
    ExpRtn = CFE_SUCCESS;

    if (ActRtn != ExpRtn)
    {
        snprintf(cMsg, UT_MAX_MESSAGE_LENGTH,
                 "First return was unexpected in subscribe - non owner test, "
                   "exp=0x%lx, act=0x%lx",
                 (unsigned long) ExpRtn, (unsigned long) ActRtn);
        UT_Text(cMsg);
        TestStat = CFE_FAIL;
    }

    /* Change owner of pipe through memory corruption */
    RealOwner = CFE_SB.PipeTbl[PipeId].AppId;

    /* Choose a value that is sure not to be owner */
    CFE_SB.PipeTbl[PipeId].AppId = RealOwner + 1;
    CFE_SB_Subscribe(MsgId, PipeId);
    ExpRtn = 3;
    ActRtn = UT_GetNumEventsSent();

    if (ActRtn != ExpRtn)
    {
        snprintf(cMsg, UT_MAX_MESSAGE_LENGTH,
                 "Unexpected rtn from UT_GetNumEventsSent, exp=%ld, act=%ld",
                 (long) ExpRtn, (long) ActRtn);
        UT_Text(cMsg);
        TestStat = CFE_FAIL;
    }

    if (UT_EventIsInHistory(CFE_SB_SUB_INV_CALLER_EID) == false)
    {
        UT_Text("CFE_SB_SUB_INV_CALLER_EID not sent");
        TestStat = CFE_FAIL;
    }

    /* Restore owner id and delete pipe since test is complete */
    CFE_SB.PipeTbl[PipeId].AppId = RealOwner;
    CFE_SB_DeletePipe(PipeId);
    UT_Report(__FILE__, __LINE__,
              TestStat, "Test_Subscribe_API",
              "Invalid pipe owner test");
} /* end Test_Subscribe_InvalidPipeOwner */

/*
** Function for calling SB unsubscribe API test functions
*/
void Test_Unsubscribe_API(void)
{
#ifdef UT_VERBOSE
    UT_Text("Begin Test_Unsubscribe_API");
#endif

    Test_Unsubscribe_Basic();
    Test_Unsubscribe_Local();
    Test_Unsubscribe_InvalParam();
    Test_Unsubscribe_NoMatch();
    Test_Unsubscribe_InvalidPipe();
    Test_Unsubscribe_InvalidPipeOwner();
    Test_Unsubscribe_FirstDestWithMany();
    Test_Unsubscribe_MiddleDestWithMany();
    Test_Unsubscribe_GetDestPtr();

#ifdef UT_VERBOSE
    UT_Text("End Test_Unsubscribe_API\n");
#endif
} /* end Test_Unsubscribe_API */

/*
** Test API used to unsubscribe to a message (successful)
*/
void Test_Unsubscribe_Basic(void)
{
    CFE_SB_PipeId_t TestPipe;
    CFE_SB_MsgId_t  MsgId = SB_UT_INTERMEDIATE_VALID_MID;
    uint16          PipeDepth = 50;
    int32           ExpRtn;
    int32           ActRtn;
    int32           TestStat = CFE_PASS;

#ifdef UT_VERBOSE
    UT_Text("Begin Test for Unsubscribe Basic");
#endif

    SB_ResetUnitTest();
    CFE_SB_CreatePipe(&TestPipe, PipeDepth, "TestPipe");
    CFE_SB_Subscribe(MsgId, TestPipe);
    ExpRtn = CFE_SUCCESS;
    ActRtn = CFE_SB_Unsubscribe(MsgId, TestPipe);

    if (ActRtn != ExpRtn)
    {
        snprintf(cMsg, UT_MAX_MESSAGE_LENGTH,
                 "Unexpected return in unsubscribe basic, "
                   "exp=0x%lx, act=0x%lx",
                 (unsigned long) ExpRtn, (unsigned long) ActRtn);
        UT_Text(cMsg);
        TestStat = CFE_FAIL;
    }

    ExpRtn = 4;
    ActRtn = UT_GetNumEventsSent();

    if (ActRtn != ExpRtn)
    {
        snprintf(cMsg, UT_MAX_MESSAGE_LENGTH,
                 "Unexpected rtn from UT_GetNumEventsSent, exp=%ld, act=%ld",
                 (long) ExpRtn, (long) ActRtn);
        UT_Text(cMsg);
        TestStat = CFE_FAIL;
    }

    if (UT_EventIsInHistory(CFE_SB_SUBSCRIPTION_RCVD_EID) == false)
    {
        UT_Text("CFE_SB_SUBSCRIPTION_RCVD_EID not sent");
        TestStat = CFE_FAIL;
    }

    CFE_SB_DeletePipe(TestPipe);
    UT_Report(__FILE__, __LINE__,
              TestStat, "Test_Unsubscribe_API", "Unsubscribe basic");
} /* end Test_Unsubscribe_Basic */

/*
** Test CFE internal API used to locally unsubscribe to a message (successful)
*/
void Test_Unsubscribe_Local(void)
{
    CFE_SB_PipeId_t TestPipe;
    CFE_SB_MsgId_t  MsgId = SB_UT_TLM_MID;
    uint16          PipeDepth = 50;
    int32           ExpRtn;
    int32           ActRtn;
    int32           TestStat = CFE_PASS;

#ifdef UT_VERBOSE
    UT_Text("Begin Test for Local Unsubscribe");
#endif

    SB_ResetUnitTest();
    CFE_SB_CreatePipe(&TestPipe, PipeDepth, "TestPipe");
    CFE_SB_Subscribe(MsgId, TestPipe);
    ExpRtn = CFE_SUCCESS;
    ActRtn = CFE_SB_UnsubscribeLocal(SB_UT_LAST_VALID_MID, TestPipe);

    if (ActRtn != ExpRtn)
    {
        snprintf(cMsg, UT_MAX_MESSAGE_LENGTH,
                 "Unexpected return in local unsubscribe test, "
                   "exp=0x%lx, act=0x%lx",
                 (unsigned long) ExpRtn, (unsigned long) ActRtn);
        UT_Text(cMsg);
        TestStat = CFE_FAIL;
    }

    ExpRtn = 5;
    ActRtn = UT_GetNumEventsSent();

    if (ActRtn != ExpRtn)
    {
        snprintf(cMsg, UT_MAX_MESSAGE_LENGTH,
                 "Unexpected rtn from UT_GetNumEventsSent, exp=%ld, act=%ld",
                 (long) ExpRtn, (long) ActRtn);
        UT_Text(cMsg);
        TestStat = CFE_FAIL;
    }

    if (UT_EventIsInHistory(CFE_SB_SUBSCRIPTION_RCVD_EID) == false)
    {
        UT_Text("CFE_SB_SUBSCRIPTION_RCVD_EID not sent");
        TestStat = CFE_FAIL;
    }

    CFE_SB_DeletePipe(TestPipe);
    UT_Report(__FILE__, __LINE__,
              TestStat, "Test_Unsubscribe_API",
              "Local unsubscribe test");
} /* end Test_Unsubscribe_Local */

/*
** Test message unsubscription response to an invalid message ID
*/
void Test_Unsubscribe_InvalParam(void)
{
    CFE_SB_PipeId_t TestPipe;
    uint32          CallerId = 0xFFFFFFFF;
    uint16          PipeDepth = 50;
    int32           ExpRtn;
    int32           ActRtn;
    int32           TestStat = CFE_PASS;
    CFE_SB_PipeId_t SavedPipeId;

#ifdef UT_VERBOSE
    UT_Text("Begin Test for Invalid Param, Unsubscribe");
#endif

    SB_ResetUnitTest();
    CFE_SB_CreatePipe(&TestPipe, PipeDepth, "TestPipe");

    /* Perform test using a bad message ID */
    ExpRtn = CFE_SB_BAD_ARGUMENT;
    ActRtn = CFE_SB_Unsubscribe(SB_UT_ALTERNATE_INVALID_MID, TestPipe);

    if (ActRtn != ExpRtn)
    {
        snprintf(cMsg, UT_MAX_MESSAGE_LENGTH,
                 "Unexpected return in invalid param (MsgId) unsubscribe "
                   "test, exp=0x%lx, act=0x%lx",
                 (unsigned long) ExpRtn, (unsigned long) ActRtn);
        UT_Text(cMsg);
        TestStat = CFE_FAIL;
    }

    /* Get the caller's Application ID */
    ExpRtn = CFE_SUCCESS;
    ActRtn = CFE_ES_GetAppID(&CallerId);

    if (ActRtn != ExpRtn)
    {
        snprintf(cMsg, UT_MAX_MESSAGE_LENGTH,
                 "Unexpected return from GetAppID in unsubscribe test, "
                   "exp=0x%lx, act=0x%lx",
                 (unsigned long) ExpRtn, (unsigned long) ActRtn);
        UT_Text(cMsg);
        TestStat = CFE_FAIL;
    }
    else
    {
        /* Perform test using a bad scope value */
        ExpRtn = CFE_SB_BAD_ARGUMENT;
        ActRtn = CFE_SB_UnsubscribeFull(SB_UT_FIRST_VALID_MID, TestPipe, CFE_SB_LOCAL + 1,
                                        CallerId);

        if (ActRtn != ExpRtn)
        {
            snprintf(cMsg, UT_MAX_MESSAGE_LENGTH,
                     "Unexpected return in invalid param (Scope) unsubscribe "
                       "test, exp=0x%lx, act=0x%lx",
                     (unsigned long) ExpRtn, (unsigned long) ActRtn);
            UT_Text(cMsg);
            TestStat = CFE_FAIL;
        }
        else
        {
            /* Perform test using an invalid pipe ID for branch path coverage.
             * This situation cannot happen in normal circumstances since the
             * bad pipe ID is caught by CFE_SB_GetPipeIdx() before it gets to
             * CFE_SB_ValidatePipeId()
             */
            ExpRtn = CFE_SB_BAD_ARGUMENT;
            SavedPipeId = CFE_SB.PipeTbl[0].PipeId;
            CFE_SB.PipeTbl[0].PipeId = CFE_PLATFORM_SB_MAX_PIPES;
            CFE_SB.PipeTbl[0].InUse = 1;
            ActRtn = CFE_SB_Unsubscribe(SB_UT_FIRST_VALID_MID, CFE_PLATFORM_SB_MAX_PIPES);

            if (ActRtn != ExpRtn)
            {
                snprintf(cMsg, UT_MAX_MESSAGE_LENGTH,
                         "Unexpected return in invalid param (PipeId) "
                           "unsubscribe test, exp=0x%lx, act=0x%lx",
                         (unsigned long) ExpRtn, (unsigned long) ActRtn);
                UT_Text(cMsg);
                TestStat = CFE_FAIL;
            }

            /* We must restore the old value so CFE_SB_DeletePipe() works */
            CFE_SB.PipeTbl[0].PipeId = SavedPipeId;

            ExpRtn = 4;
            ActRtn = UT_GetNumEventsSent();

            if (ActRtn != ExpRtn)
            {
                snprintf(cMsg, UT_MAX_MESSAGE_LENGTH,
                         "Unexpected rtn from UT_GetNumEventsSent, "
                           "exp=%lx, act=%lx",
                         (unsigned long) ExpRtn, (unsigned long) ActRtn);
                UT_Text(cMsg);
                TestStat = CFE_FAIL;
            }
        }
    }

    if (UT_EventIsInHistory(CFE_SB_UNSUB_ARG_ERR_EID) == false)
    {
        UT_Text("CFE_SB_UNSUB_ARG_ERR_EID not sent");
        TestStat = CFE_FAIL;
    }

    CFE_SB_DeletePipe(TestPipe);
    UT_Report(__FILE__, __LINE__,
              TestStat, "Test_Unsubscribe_API",
              "Invalid param, unsubscribe test");
} /* end Test_Unsubscribe_InvalParam */

/*
** Test message unsubscription response to a message ID that is not subscribed
*/
void Test_Unsubscribe_NoMatch(void)
{
    CFE_SB_PipeId_t TestPipe;
    CFE_SB_MsgId_t  MsgId = SB_UT_TLM_MID;
    CFE_SB_MsgRouteIdx_t Idx;
    uint16          PipeDepth = 50;
    int32           ExpRtn;
    int32           ActRtn;
    int32           TestStat = CFE_PASS;

#ifdef UT_VERBOSE
    UT_Text("Begin Test for No Match");
#endif

    SB_ResetUnitTest();
    CFE_SB_CreatePipe(&TestPipe, PipeDepth, "TestPipe");
    CFE_SB_Subscribe(MsgId, TestPipe);
    ExpRtn = CFE_SUCCESS;
    ActRtn = CFE_SB_Unsubscribe(SB_UT_TLM_MID1, TestPipe);

    if (ActRtn != ExpRtn)
    {
        snprintf(cMsg, UT_MAX_MESSAGE_LENGTH,
                 "Unexpected return in no match test (bad MsgId), "
                   "exp=0x%lx, act=0x%lx",
                 (unsigned long) ExpRtn, (unsigned long) ActRtn);
        UT_Text(cMsg);
        TestStat = CFE_FAIL;
    }

    /* Get index into routing table */
    Idx = CFE_SB_GetRoutingTblIdx(CFE_SB_ConvertMsgIdtoMsgKey(MsgId));
    CFE_SB.RoutingTbl[CFE_SB_RouteIdxToValue(Idx)].ListHeadPtr->PipeId = 1;
    CFE_SB.RoutingTbl[CFE_SB_RouteIdxToValue(Idx)].ListHeadPtr->Next = NULL;
    ExpRtn = CFE_SUCCESS;
    ActRtn = CFE_SB_Unsubscribe(MsgId, TestPipe);

    if (ActRtn != ExpRtn)
    {
        snprintf(cMsg, UT_MAX_MESSAGE_LENGTH,
                 "Unexpected return in no match test (bad routing table), "
                   "exp=0x%lx, act=0x%lx",
                   (unsigned long) ExpRtn, (unsigned long) ActRtn);
        UT_Text(cMsg);
        TestStat = CFE_FAIL;
    }

    ExpRtn = 6;
    ActRtn = UT_GetNumEventsSent();

    if (ActRtn != ExpRtn)
    {
        snprintf(cMsg, UT_MAX_MESSAGE_LENGTH,
                 "Unexpected rtn from UT_GetNumEventsSent, exp=%ld, act=%ld",
                 (long) ExpRtn, (long) ActRtn);
        UT_Text(cMsg);
        TestStat = CFE_FAIL;
    }

    if (UT_EventIsInHistory(CFE_SB_UNSUB_NO_SUBS_EID) == false)
    {
        UT_Text("CFE_SB_UNSUB_NO_SUBS_EID not sent");
        TestStat = CFE_FAIL;
    }

    CFE_SB_DeletePipe(TestPipe);
    UT_Report(__FILE__, __LINE__,
              TestStat, "Test_Unsubscribe_API", "No match test");
} /* end Test_Unsubscribe_NoMatch */

/*
** Test message unsubscription response to an invalid pipe ID
*/
void Test_Unsubscribe_InvalidPipe(void)
{
    CFE_SB_PipeId_t TestPipe;
    CFE_SB_MsgId_t  MsgId = SB_UT_TLM_MID;
    uint16          PipeDepth = 50;
    int32           ExpRtn;
    int32           ActRtn;
    int32           TestStat = CFE_PASS;

#ifdef UT_VERBOSE
    UT_Text("Begin Test Unsubscribe, Invalid Pipe");
#endif

    SB_ResetUnitTest();
    CFE_SB_CreatePipe(&TestPipe, PipeDepth, "TestPipe");
    CFE_SB_Subscribe(MsgId, TestPipe);
    ExpRtn = CFE_SB_BAD_ARGUMENT;
    ActRtn = CFE_SB_Unsubscribe(MsgId, TestPipe + 1);

    if (ActRtn != ExpRtn)
    {
        snprintf(cMsg, UT_MAX_MESSAGE_LENGTH,
                 "Unexpected return in invalid pipe test, "
                   "exp=0x%lx, act=0x%lx",
                 (unsigned long) ExpRtn, (unsigned long) ActRtn);
        UT_Text(cMsg);
        TestStat = CFE_FAIL;
    }

    ExpRtn = 4;
    ActRtn = UT_GetNumEventsSent();

    if (ActRtn != ExpRtn)
    {
        snprintf(cMsg, UT_MAX_MESSAGE_LENGTH,
                 "Unexpected rtn from UT_GetNumEventsSent, exp=%ld, act=%ld",
                 (long) ExpRtn, (long) ActRtn);
        UT_Text(cMsg);
        TestStat = CFE_FAIL;
    }

    if (UT_EventIsInHistory(CFE_SB_UNSUB_INV_PIPE_EID) == false)
    {
        UT_Text("CFE_SB_UNSUB_INV_PIPE_EID not sent");
        TestStat = CFE_FAIL;
    }

    CFE_SB_DeletePipe(TestPipe);
    UT_Report(__FILE__, __LINE__,
              TestStat, "Test_Unsubscribe_API", "Invalid pipe test");
} /* end Test_Unsubscribe_InvalidPipe */

/*
** Test message unsubscription response to an invalid pipe owner
*/
void Test_Unsubscribe_InvalidPipeOwner(void)
{
    CFE_SB_PipeId_t PipeId;
    CFE_SB_MsgId_t  MsgId = SB_UT_TLM_MID;
    uint32          RealOwner;
    uint16          PipeDepth = 10;
    int32           ExpRtn;
    int32           ActRtn;
    int32           TestStat = CFE_PASS;

#ifdef UT_VERBOSE
    UT_Text("Begin Test for Invalid Pipe Owner");
#endif

    SB_ResetUnitTest();
    ActRtn = CFE_SB_CreatePipe(&PipeId, PipeDepth, "TestPipe");
    ExpRtn = CFE_SUCCESS;

    if (ActRtn != ExpRtn)
    {
        snprintf(cMsg, UT_MAX_MESSAGE_LENGTH,
                 "First return was unexpected in unsubscribe - non owner "
                   "Test, exp=0x%lx, act=0x%lx",
                 (unsigned long) ExpRtn, (unsigned long) ActRtn);
        UT_Text(cMsg);
        TestStat = CFE_FAIL;
    }

    CFE_SB_Subscribe(MsgId, PipeId);

    /* Change owner of pipe through memory corruption */
    RealOwner = CFE_SB.PipeTbl[PipeId].AppId;

    /* Choose a value that is sure not be owner */
    CFE_SB.PipeTbl[PipeId].AppId = RealOwner + 1;
    ActRtn = CFE_SB_Unsubscribe(MsgId, PipeId);
    ExpRtn = CFE_SB_BAD_ARGUMENT;

    if (ActRtn != ExpRtn)
    {
        snprintf(cMsg, UT_MAX_MESSAGE_LENGTH,
                 "Second return was unexpected in unsubscribe - non owner "
                   "Test, exp=0x%lx, act=0x%lx",
                 (unsigned long) ExpRtn, (unsigned long) ActRtn);
        UT_Text(cMsg);
        TestStat = CFE_FAIL;
    }

    ExpRtn = 4;
    ActRtn = UT_GetNumEventsSent();

    if (ActRtn != ExpRtn)
    {
        snprintf(cMsg, UT_MAX_MESSAGE_LENGTH,
                 "Unexpected rtn from UT_GetNumEventsSent, exp=%ld, act=%ld",
                 (long) ExpRtn, (long) ActRtn);
        UT_Text(cMsg);
        TestStat = CFE_FAIL;
    }

    if (UT_EventIsInHistory(CFE_SB_UNSUB_INV_CALLER_EID) == false)
    {
        UT_Text("CFE_SB_UNSUB_INV_CALLER_EID not sent");
        TestStat = CFE_FAIL;
    }

    CFE_SB.PipeTbl[PipeId].AppId = RealOwner;
    CFE_SB_DeletePipe(PipeId);
    UT_Report(__FILE__, __LINE__,
              TestStat, "Test_Unsubscribe_API",
              "Invalid pipe owner test");
} /* end Test_Unsubscribe_InvalidPipeOwner */

/*
** Test message unsubscription response to the first pipe destination when
** the message is subscribed to by multiple pipes
*/
void Test_Unsubscribe_FirstDestWithMany(void)
{
    CFE_SB_MsgId_t  MsgId = SB_UT_CMD_MID;
    CFE_SB_PipeId_t TestPipe1;
    CFE_SB_PipeId_t TestPipe2;
    CFE_SB_PipeId_t TestPipe3;
    uint16          PipeDepth = 50;
    int32           ExpRtn;
    int32           ActRtn;
    int32           TestStat = CFE_PASS;

#ifdef UT_VERBOSE
    UT_Text("Begin Test for Unsubscribe First Destination With Many");
#endif

    SB_ResetUnitTest();
    CFE_SB_CreatePipe(&TestPipe1, PipeDepth, "TestPipe1");
    CFE_SB_CreatePipe(&TestPipe2, PipeDepth, "TestPipe2");
    CFE_SB_CreatePipe(&TestPipe3, PipeDepth, "TestPipe3");
    CFE_SB_Subscribe(MsgId, TestPipe1);
    CFE_SB_Subscribe(MsgId, TestPipe2);
    CFE_SB_Subscribe(MsgId, TestPipe3);
    ExpRtn = CFE_SUCCESS;
    ActRtn = CFE_SB_Unsubscribe(MsgId, TestPipe1);

    if (ActRtn != ExpRtn)
    {
        snprintf(cMsg, UT_MAX_MESSAGE_LENGTH,
                 "Unexpected return in unsubscribe first destination with "
                   "many, exp=0x%lx, act=0x%lx",
                 (unsigned long) ExpRtn, (unsigned long) ActRtn);
        UT_Text(cMsg);
        TestStat = CFE_FAIL;
    }

    ExpRtn = 10;
    ActRtn = UT_GetNumEventsSent();

    if (ActRtn != ExpRtn)
    {
        snprintf(cMsg, UT_MAX_MESSAGE_LENGTH,
                 "Unexpected rtn from UT_GetNumEventsSent, exp=%ld, act=%ld",
                 (long) ExpRtn, (long) ActRtn);
        UT_Text(cMsg);
        TestStat = CFE_FAIL;
    }

    if (UT_EventIsInHistory(CFE_SB_SUBSCRIPTION_RCVD_EID) == false)
    {
        UT_Text("CFE_SB_SUBSCRIPTION_RCVD_EID not sent");
        TestStat = CFE_FAIL;
    }

    CFE_SB_DeletePipe(TestPipe1);
    CFE_SB_DeletePipe(TestPipe2);
    CFE_SB_DeletePipe(TestPipe3);
    UT_Report(__FILE__, __LINE__,
              TestStat, "Test_Unsubscribe_API",
              "Unsubscribe first destination with many");
} /* end Test_Unsubscribe_FirstDestWithMany */

/*
** Test message unsubscription response to a middle pipe destination when
** the message is subscribed to by multiple pipes
*/
void Test_Unsubscribe_MiddleDestWithMany(void)
{
    CFE_SB_MsgId_t  MsgId = SB_UT_CMD_MID;
    CFE_SB_PipeId_t TestPipe1;
    CFE_SB_PipeId_t TestPipe2;
    CFE_SB_PipeId_t TestPipe3;
    uint16          PipeDepth = 50;
    int32           ExpRtn;
    int32           ActRtn;
    int32           TestStat = CFE_PASS;

#ifdef UT_VERBOSE
    UT_Text("Begin Test for Unsubscribe Middle Destination With Many");
#endif

    SB_ResetUnitTest();
    CFE_SB_CreatePipe(&TestPipe1, PipeDepth, "TestPipe1");
    CFE_SB_CreatePipe(&TestPipe2, PipeDepth, "TestPipe2");
    CFE_SB_CreatePipe(&TestPipe3, PipeDepth, "TestPipe3");
    CFE_SB_Subscribe(MsgId, TestPipe1);
    CFE_SB_Subscribe(MsgId, TestPipe2);
    CFE_SB_Subscribe(MsgId, TestPipe3);
    ExpRtn = CFE_SUCCESS;
    ActRtn = CFE_SB_Unsubscribe(MsgId, TestPipe2);

    if (ActRtn != ExpRtn)
    {
        snprintf(cMsg, UT_MAX_MESSAGE_LENGTH,
                 "Unexpected return in unsubscribe middle destination with "
                   "many, exp=0x%lx, act=0x%lx",
                 (unsigned long) ExpRtn, (unsigned long) ActRtn);
        UT_Text(cMsg);
        TestStat = CFE_FAIL;
    }

    ExpRtn = 10;
    ActRtn = UT_GetNumEventsSent();

    if (ActRtn != ExpRtn)
    {
        snprintf(cMsg, UT_MAX_MESSAGE_LENGTH,
                 "Unexpected rtn from UT_GetNumEventsSent, exp=%ld, act=%ld",
                 (long) ExpRtn, (long) ActRtn);
        UT_Text(cMsg);
        TestStat = CFE_FAIL;
    }

    if (UT_EventIsInHistory(CFE_SB_SUBSCRIPTION_RCVD_EID) == false)
    {
        UT_Text("CFE_SB_SUBSCRIPTION_RCVD_EID not sent");
        TestStat = CFE_FAIL;
    }

    CFE_SB_DeletePipe(TestPipe1);
    CFE_SB_DeletePipe(TestPipe2);
    CFE_SB_DeletePipe(TestPipe3);
    UT_Report(__FILE__, __LINE__,
              TestStat, "Test_Unsubscribe_API",
              "Unsubscribe middle destination with many");
} /* end Test_Unsubscribe_MiddleDestWithMany */

/*
** Test message unsubscription by verifying the message destination pointer no
** longer points to the pipe
*/
void Test_Unsubscribe_GetDestPtr(void)
{
    CFE_SB_MsgId_t  MsgId = SB_UT_CMD_MID;
    CFE_SB_PipeId_t TestPipe1;
    CFE_SB_PipeId_t TestPipe2;
    uint16          PipeDepth = 50;
    int32           ExpRtn;
    int32           ActRtn;
    int32           TestStat = CFE_PASS;

#ifdef UT_VERBOSE
    UT_Text("Begin Test for Unsubscribe, Get Destination Pointer");
#endif

    SB_ResetUnitTest();
    CFE_SB_CreatePipe(&TestPipe1, PipeDepth, "TestPipe1");
    CFE_SB_CreatePipe(&TestPipe2, PipeDepth, "TestPipe2");
    CFE_SB_Subscribe(MsgId, TestPipe1);
    CFE_SB_Subscribe(MsgId, TestPipe2);
    CFE_SB_Unsubscribe(MsgId, TestPipe2);

    if (CFE_SB_GetDestPtr(CFE_SB_ConvertMsgIdtoMsgKey(MsgId), TestPipe2) != NULL)
    {
        UT_Text("Unexpected return in unsubscribe, get destination pointer, "
                   "exp NULL");
        TestStat = CFE_FAIL;
    }

    ExpRtn = 7;
    ActRtn = UT_GetNumEventsSent();

    if (ActRtn != ExpRtn)
    {
        snprintf(cMsg, UT_MAX_MESSAGE_LENGTH,
                 "Unexpected rtn from UT_GetNumEventsSent, exp=%ld, act=%ld",
                 (long) ExpRtn, (long) ActRtn);
        UT_Text(cMsg);
        TestStat = CFE_FAIL;
    }

    if (UT_EventIsInHistory(CFE_SB_SUBSCRIPTION_RCVD_EID) == false)
    {
        UT_Text("CFE_SB_SUBSCRIPTION_RCVD_EID not sent");
        TestStat = CFE_FAIL;
    }

    CFE_SB_DeletePipe(TestPipe1);
    CFE_SB_DeletePipe(TestPipe2);
    UT_Report(__FILE__, __LINE__,
              TestStat, "Test_Unsubscribe_API",
              "Get destination pointer");
} /* end Test_Unsubscribe_GetDestPtr */

/*
** Function for calling SB send message API test functions
*/
void Test_SendMsg_API(void)
{
#ifdef UT_VERBOSE
    UT_Text("Begin Test_SendMsg_API");
#endif

    Test_SendMsg_NullPtr();
    Test_SendMsg_InvalidMsgId();
    Test_SendMsg_NoSubscribers();
    Test_SendMsg_MaxMsgSizePlusOne();
    Test_SendMsg_BasicSend();
    Test_SendMsg_SequenceCount();
    Test_SendMsg_QueuePutError();
    Test_SendMsg_PipeFull();
    Test_SendMsg_MsgLimitExceeded();
    Test_SendMsg_GetPoolBufErr();
    Test_SendMsg_ZeroCopyGetPtr();
    Test_SendMsg_ZeroCopySend();
    Test_SendMsg_ZeroCopyPass();
    Test_SendMsg_ZeroCopyReleasePtr();
    Test_SendMsg_DisabledDestination();
    Test_SendMsg_SendWithMetadata();
    Test_SendMsg_InvalidMsgId_ZeroCopy();
    Test_SendMsg_MaxMsgSizePlusOne_ZeroCopy();
    Test_SendMsg_NoSubscribers_ZeroCopy();

#ifdef UT_VERBOSE
    UT_Text("End Test_SendMsg_API\n");
#endif
} /* end Test_SendMsg_API */

/*
** Test response to sending a null message on the software bus
*/
void Test_SendMsg_NullPtr(void)
{
    int32 ExpRtn;
    int32 ActRtn;
    int32 TestStat = CFE_PASS;

#ifdef UT_VERBOSE
    UT_Text("Begin Test for Null Pointer");
#endif

    SB_ResetUnitTest();
    ActRtn = CFE_SB_SendMsg(NULL);
    ExpRtn = CFE_SB_BAD_ARGUMENT;

    if (ActRtn != ExpRtn)
    {
        snprintf(cMsg, UT_MAX_MESSAGE_LENGTH,
                 "Unexpected return in null pointer Test, exp=0x%lx, "
                   "act=0x%lx",
                 (unsigned long) ExpRtn, (unsigned long) ActRtn);
        UT_Text(cMsg);
        TestStat = CFE_FAIL;
    }

    ExpRtn = 1;
    ActRtn = UT_GetNumEventsSent();

    if (ActRtn != ExpRtn)
    {
        snprintf(cMsg, UT_MAX_MESSAGE_LENGTH,
                 "Unexpected rtn from UT_GetNumEventsSent, exp=%ld, act=%ld",
                 (long) ExpRtn, (long) ActRtn);
        UT_Text(cMsg);
        TestStat = CFE_FAIL;
    }

    if (UT_EventIsInHistory(CFE_SB_SEND_BAD_ARG_EID) == false)
    {
        UT_Text("CFE_SB_SEND_BAD_ARG_EID not sent");
        TestStat = CFE_FAIL;
    }

    UT_Report(__FILE__, __LINE__,
              TestStat, "Test_SendMsg_API", "Null pointer test");
} /* end Test_SendMsg_NullPtr */

/*
** Test response to sending a message with an invalid ID
*/
void Test_SendMsg_InvalidMsgId(void)
{
    SB_UT_Test_Tlm_t TlmPkt;
    CFE_SB_MsgPtr_t  TlmPktPtr = (CFE_SB_MsgPtr_t) &TlmPkt;
    int32            ExpRtn;
    int32            ActRtn;
    int32            TestStat = CFE_PASS;

#ifdef UT_VERBOSE
    UT_Text("Begin Test for Invalid Message ID");
#endif

    SB_ResetUnitTest();
    CFE_SB_InitMsg(&TlmPkt, CFE_SB_INVALID_MSG_ID,
                   sizeof(TlmPkt), true);
    
    
    ActRtn = CFE_SB_SendMsg(TlmPktPtr);
    
    ExpRtn = CFE_SB_BAD_ARGUMENT;

    if (ActRtn != ExpRtn)
    {
        snprintf(cMsg, UT_MAX_MESSAGE_LENGTH,
                 "Unexpected return in invalid message test, "
                   "exp=0x%lx, act=0x%lx",
                 (unsigned long) ExpRtn, (unsigned long) ActRtn);
        UT_Text(cMsg);
        TestStat = CFE_FAIL;
    }

    ExpRtn = 1;
    ActRtn = UT_GetNumEventsSent();

    if (ActRtn != ExpRtn)
    {
        snprintf(cMsg, UT_MAX_MESSAGE_LENGTH,
                 "Unexpected rtn from UT_GetNumEventsSent, exp=%ld, act=%ld",
                 (long) ExpRtn, (long) ActRtn);
        UT_Text(cMsg);
        TestStat = CFE_FAIL;
    }

    if (UT_EventIsInHistory(CFE_SB_SEND_INV_MSGID_EID) == false)
    {
        UT_Text("CFE_SB_SEND_INV_MSGID_EID not sent");
        TestStat = CFE_FAIL;
    }

    UT_Report(__FILE__, __LINE__,
              TestStat, "Test_SendMsg_API", "Invalid message ID test");
} /* end Test_SendMsg_InvalidMsgId */

/*
** Test response to sending a message which has no subscribers
*/
void Test_SendMsg_NoSubscribers(void)
{
    CFE_SB_MsgId_t   MsgId = SB_UT_TLM_MID;
    SB_UT_Test_Tlm_t TlmPkt;
    CFE_SB_MsgPtr_t  TlmPktPtr = (CFE_SB_MsgPtr_t) &TlmPkt;
    int32            ExpRtn;
    int32            ActRtn;
    int32            TestStat = CFE_PASS;

#ifdef UT_VERBOSE
    UT_Text("Begin Test for No Subscribers");
#endif

    SB_ResetUnitTest();
    CFE_SB_InitMsg(&TlmPkt, MsgId, sizeof(TlmPkt), true);
    ActRtn = CFE_SB_SendMsg(TlmPktPtr);
    ExpRtn = CFE_SUCCESS;

    if (ActRtn != ExpRtn)
    {
        snprintf(cMsg, UT_MAX_MESSAGE_LENGTH,
                 "Unexpected return in no subscribers test, "
                   "exp=0x%lx, act=0x%lx",
                 (unsigned long) ExpRtn, (unsigned long) ActRtn);
        UT_Text(cMsg);
        TestStat = CFE_FAIL;
    }

    ExpRtn = 1;
    ActRtn = UT_GetNumEventsSent();

    if (ActRtn != ExpRtn)
    {
        snprintf(cMsg, UT_MAX_MESSAGE_LENGTH,
                 "Unexpected rtn from UT_GetNumEventsSent, exp=%ld, act=%ld",
                 (long) ExpRtn, (long) ActRtn);
        UT_Text(cMsg);
        TestStat = CFE_FAIL;
    }

    if (UT_EventIsInHistory(CFE_SB_SEND_NO_SUBS_EID) == false)
    {
        UT_Text("CFE_SB_SEND_NO_SUBS_EID not sent");
        TestStat = CFE_FAIL;
    }

    UT_Report(__FILE__, __LINE__,
              TestStat, "Test_SendMsg_API", "No subscribers test");
} /* end Test_SendMsg_NoSubscribers */

/*
** Test response to sending a message with the message size larger than allowed
*/
void Test_SendMsg_MaxMsgSizePlusOne(void)
{
    CFE_SB_MsgId_t   MsgId = SB_UT_TLM_MID;
    SB_UT_Test_Tlm_t TlmPkt;
    CFE_SB_MsgPtr_t  TlmPktPtr = (CFE_SB_MsgPtr_t) &TlmPkt;
    int32            ExpRtn;
    int32            ActRtn;
    int32            TestStat = CFE_PASS;

#ifdef UT_VERBOSE
    UT_Text("Begin Test for Maximum Message Size Plus One");
#endif

    SB_ResetUnitTest();
    CFE_SB_InitMsg(&TlmPkt, MsgId, CFE_MISSION_SB_MAX_SB_MSG_SIZE + 1, false);
    ActRtn = CFE_SB_SendMsg(TlmPktPtr);
    ExpRtn = CFE_SB_MSG_TOO_BIG;

    if (ActRtn != ExpRtn)
    {
        snprintf(cMsg, UT_MAX_MESSAGE_LENGTH,
                 "Unexpected return in maximum message size plus one test, "
                   "exp=0x%lx, act=0x%lx",
                 (unsigned long) ExpRtn, (unsigned long) ActRtn);
        UT_Text(cMsg);
        TestStat = CFE_FAIL;
    }

    ExpRtn = 1;
    ActRtn = UT_GetNumEventsSent();

    if (ActRtn != ExpRtn)
    {
        snprintf(cMsg, UT_MAX_MESSAGE_LENGTH,
                 "Unexpected rtn from UT_GetNumEventsSent, exp=%ld, act=%ld",
                 (long) ExpRtn, (long) ActRtn);
        UT_Text(cMsg);
        TestStat = CFE_FAIL;
    }

    if (UT_EventIsInHistory(CFE_SB_MSG_TOO_BIG_EID) == false)
    {
        UT_Text("CFE_SB_MSG_TOO_BIG_EID not sent");
        TestStat = CFE_FAIL;
    }

    UT_Report(__FILE__, __LINE__,
              TestStat, "Test_SendMsg_API",
              "Maximum message size plus one test");
} /* end Test_SendMsg_MaxMsgSizePlusOne */

/*
** Test successfully sending a message on the software bus
*/
void Test_SendMsg_BasicSend(void)
{
    CFE_SB_PipeId_t  PipeId;
    CFE_SB_MsgId_t   MsgId = SB_UT_TLM_MID;
    SB_UT_Test_Tlm_t TlmPkt;
    CFE_SB_MsgPtr_t  TlmPktPtr = (CFE_SB_MsgPtr_t) &TlmPkt;
    int32            PipeDepth = 2;
    int32            ExpRtn;
    int32            ActRtn;
    int32            TestStat = CFE_PASS;

#ifdef UT_VERBOSE
    UT_Text("Begin Test for Basic Send");
#endif

    SB_ResetUnitTest();
    CFE_SB_CreatePipe(&PipeId, PipeDepth, "TestPipe");
    CFE_SB_Subscribe(MsgId, PipeId);
    CFE_SB_InitMsg(&TlmPkt, MsgId, sizeof(TlmPkt), true);
    ActRtn = CFE_SB_SendMsg(TlmPktPtr);
    ExpRtn = CFE_SUCCESS;

    if (ActRtn != ExpRtn)
    {
        snprintf(cMsg, UT_MAX_MESSAGE_LENGTH,
                 "Unexpected return in basic send test, exp=0x%lx, act=0x%lx",
                 (unsigned long) ExpRtn, (unsigned long) ActRtn);
        UT_Text(cMsg);
        TestStat = CFE_FAIL;
    }

    ExpRtn = 3;
    ActRtn = UT_GetNumEventsSent();

    if (ActRtn != ExpRtn)
    {
        snprintf(cMsg, UT_MAX_MESSAGE_LENGTH,
                 "Unexpected rtn from UT_GetNumEventsSent, exp=%ld, act=%ld",
                 (long) ExpRtn, (long) ActRtn);
        UT_Text(cMsg);
        TestStat = CFE_FAIL;
    }

    CFE_SB_DeletePipe(PipeId);
    UT_Report(__FILE__, __LINE__,
              TestStat, "Test_SendMsg_API", "Basic send test");
} /* end Test_SendMsg_BasicSend */

/*
** Test successful send/receive for packet sequence count
*/
void Test_SendMsg_SequenceCount(void)
{
    CFE_SB_PipeId_t  PipeId;
    CFE_SB_MsgId_t   MsgId = SB_UT_TLM_MID;
    CFE_SB_MsgPtr_t  PtrToMsg;
    SB_UT_Test_Tlm_t TlmPkt;
    CFE_SB_MsgPtr_t  TlmPktPtr = (CFE_SB_MsgPtr_t) &TlmPkt;
    uint32           PipeDepth = 10;
    int32            TestStat = CFE_PASS;
    int32            ExpRtn;
    int32            ActRtn;

#ifdef UT_VERBOSE
    UT_Text("Begin Test for Telemetry Sequence Count");
#endif

    SB_ResetUnitTest();
    CFE_SB_CreatePipe(&PipeId, PipeDepth, "SeqCntTestPipe");
    CFE_SB_InitMsg(&TlmPkt, MsgId, sizeof(TlmPkt), true);
    CFE_SB_Subscribe(MsgId, PipeId);
    CCSDS_WR_SEQ(TlmPktPtr->Hdr, 22);
    ActRtn = CFE_SB_SendMsg(TlmPktPtr);
    ExpRtn = CFE_SUCCESS;

    if (ActRtn != ExpRtn)
    {
        snprintf(cMsg, UT_MAX_MESSAGE_LENGTH,
                 "Unexpected return from send in sequence count test, "
                   "exp=0x%lx, act=0x%lx",
                 (unsigned long) ExpRtn, (unsigned long) ActRtn);
        UT_Text(cMsg);
        TestStat = CFE_FAIL;
    }

    ActRtn = CFE_SB_RcvMsg(&PtrToMsg, PipeId, CFE_SB_PEND_FOREVER);
    ExpRtn = CFE_SUCCESS;

    if (ActRtn != ExpRtn)
    {
        snprintf(cMsg, UT_MAX_MESSAGE_LENGTH,
                 "Unexpected return from rcv 1 in sequence count test, "
                   "exp=0x%lx, act=0x%lx",
                 (unsigned long) ExpRtn, (unsigned long) ActRtn);
        UT_Text(cMsg);
        TestStat = CFE_FAIL;
    }
    else if (PtrToMsg == NULL)
    {
        UT_Text("Unexpected NULL return from rcv 1 in sequence count test");
        TestStat = CFE_FAIL;
    }
    else if (CCSDS_RD_SEQ(PtrToMsg->Hdr) != 1)
    {
        snprintf(cMsg, UT_MAX_MESSAGE_LENGTH,
                 "Unexpected sequence count for send in sequence count test, "
                   "exp=1, act=%d",
                 CCSDS_RD_SEQ(PtrToMsg->Hdr));
        UT_Text(cMsg);
        TestStat = CFE_FAIL;
    }

    ActRtn = CFE_SB_PassMsg(TlmPktPtr);
    ExpRtn = CFE_SUCCESS;

    if (ActRtn != ExpRtn)
    {
        snprintf(cMsg, UT_MAX_MESSAGE_LENGTH,
                 "Unexpected return from pass in sequence count test, "
                   "exp=0x%lx, act=0x%lx",
                 (unsigned long) ExpRtn, (unsigned long) ActRtn);
        UT_Text(cMsg);
        TestStat = CFE_FAIL;
    }

    ActRtn = CFE_SB_RcvMsg(&PtrToMsg, PipeId, CFE_SB_PEND_FOREVER);
    ExpRtn = CFE_SUCCESS;

    if (ActRtn != ExpRtn)
    {
        snprintf(cMsg, UT_MAX_MESSAGE_LENGTH,
                 "Unexpected return from rcv 2 in sequence count test, "
                   "exp=0x%lx, act=0x%lx",
                 (unsigned long) ExpRtn, (unsigned long) ActRtn);
        UT_Text(cMsg);
        TestStat = CFE_FAIL;
    }
    else if (PtrToMsg == NULL)
    {
        UT_Text("Unexpected NULL return from rcv 2 in sequence count test");
        TestStat = CFE_FAIL;
    }
    else if (CCSDS_RD_SEQ(PtrToMsg->Hdr) != 22)
    {
        snprintf(cMsg, UT_MAX_MESSAGE_LENGTH,
                 "Unexpected sequence count for pass in sequence count test, "
                   "exp=22, act=%d",
                 CCSDS_RD_SEQ(PtrToMsg->Hdr));
        UT_Text(cMsg);
        TestStat = CFE_FAIL;
    }

    ActRtn = CFE_SB_SendMsg(TlmPktPtr);
    ExpRtn = CFE_SUCCESS;

    if (ActRtn != ExpRtn)
    {
        snprintf(cMsg, UT_MAX_MESSAGE_LENGTH,
                 "Unexpected return from send 2 in sequence count test, "
                   "exp=0x%lx, act=0x%lx",
                 (unsigned long) ExpRtn, (unsigned long) ActRtn);
        UT_Text(cMsg);
        TestStat = CFE_FAIL;
    }

    ActRtn = CFE_SB_RcvMsg(&PtrToMsg, PipeId, CFE_SB_PEND_FOREVER);
    ExpRtn = CFE_SUCCESS;
    if (ActRtn != ExpRtn)
    {
        snprintf(cMsg, UT_MAX_MESSAGE_LENGTH,
                 "Unexpected return from rcv 3 in sequence count test, "
                   "exp=0x%lx, act=0x%lx",
                 (unsigned long) ExpRtn, (unsigned long) ActRtn);
        UT_Text(cMsg);
        TestStat = CFE_FAIL;
    }
    else if (PtrToMsg == NULL)
    {
        UT_Text("Unexpected NULL return from rcv 3 in sequence count test");
        TestStat = CFE_FAIL;
    }
    else if (CCSDS_RD_SEQ(PtrToMsg->Hdr) != 2)
    {
        snprintf(cMsg, UT_MAX_MESSAGE_LENGTH,
                 "Unexpected sequence count for send in sequence count test, "
                   "exp=2, act=%d",
                 CCSDS_RD_SEQ(PtrToMsg->Hdr));
        UT_Text(cMsg);
        TestStat = CFE_FAIL;
    }

    ExpRtn = 3;
    ActRtn = UT_GetNumEventsSent();

    if (ActRtn != ExpRtn)
    {
        snprintf(cMsg, UT_MAX_MESSAGE_LENGTH,
                 "Unexpected rtn from UT_GetNumEventsSent, exp=%ld, act=%ld",
                 (long) ExpRtn, (long) ActRtn);
        UT_Text(cMsg);
        TestStat = CFE_FAIL;
    }

    if (UT_EventIsInHistory(CFE_SB_SUBSCRIPTION_RCVD_EID) == false)
    {
        UT_Text("CFE_SB_SUBSCRIPTION_RCVD_EID not sent");
        TestStat = CFE_FAIL;
    }

    CFE_SB_Unsubscribe(MsgId, PipeId); /* should have no subscribers now */

    CFE_SB_SendMsg(TlmPktPtr); /* increment to 3 */

    CFE_SB_Subscribe(MsgId, PipeId); /* resubscribe so we can receive a msg */

    CFE_SB_SendMsg(TlmPktPtr); /* increment to 4 */

    CFE_SB_RcvMsg(&PtrToMsg, PipeId, CFE_SB_PEND_FOREVER);

    if (CCSDS_RD_SEQ(PtrToMsg->Hdr) != 4)
    {
        snprintf(cMsg, UT_MAX_MESSAGE_LENGTH,
                 "Unexpected sequence count for send in sequence count test, "
                   "exp=4, act=%d",
                 CCSDS_RD_SEQ(PtrToMsg->Hdr));
        UT_Text(cMsg);
        TestStat = CFE_FAIL;
    }

    CFE_SB_DeletePipe(PipeId);
    UT_Report(__FILE__, __LINE__,
              TestStat, "Test_SendMsg_API",
              "Telemetry sequence count test");
} /* end Test_SendMsg_SequenceCount */

/*
** Test send message response to a socket queue 'put' error
*/
void Test_SendMsg_QueuePutError(void)
{
    CFE_SB_PipeId_t  PipeId4Error;
    CFE_SB_MsgId_t   MsgId = SB_UT_TLM_MID;
    SB_UT_Test_Tlm_t TlmPkt;
    CFE_SB_MsgPtr_t  TlmPktPtr = (CFE_SB_MsgPtr_t) &TlmPkt;
    int32            PipeDepth = 2;
    int32            ExpRtn;
    int32            ActRtn;
    int32            TestStat = CFE_PASS;

#ifdef UT_VERBOSE
    UT_Text("Begin Test for QueuePut Error");
#endif

    SB_ResetUnitTest();
    CFE_SB_CreatePipe(&PipeId4Error, PipeDepth, "TestPipe");
    CFE_SB_Subscribe(MsgId, PipeId4Error);
    CFE_SB_InitMsg(&TlmPkt, MsgId, sizeof(TlmPkt), false);
    UT_SetDeferredRetcode(UT_KEY(OS_QueuePut), 1, OS_ERROR);
    ActRtn = CFE_SB_SendMsg(TlmPktPtr);
    ExpRtn = CFE_SUCCESS;

    if (ActRtn != ExpRtn)
    {
        snprintf(cMsg, UT_MAX_MESSAGE_LENGTH,
                 "Unexpected return in QueuePut error test, "
                   "exp=0x%lx, act=0x%lx",
                 (unsigned long) ExpRtn, (unsigned long) ActRtn);
        UT_Text(cMsg);
        TestStat = CFE_FAIL;
    }

    ExpRtn = 5;
    ActRtn = UT_GetNumEventsSent();

    if (ActRtn != ExpRtn)
    {
        snprintf(cMsg, UT_MAX_MESSAGE_LENGTH,
                 "Unexpected rtn from UT_GetNumEventsSent, exp=%ld, act=%ld",
                 (long) ExpRtn, (long) ActRtn);
        UT_Text(cMsg);
        TestStat = CFE_FAIL;
    }

    if (UT_EventIsInHistory(CFE_SB_Q_WR_ERR_EID) == false)
    {
        UT_Text("CFE_SB_Q_WR_ERR_EID not sent");
        TestStat = CFE_FAIL;
    }

    CFE_SB_DeletePipe(PipeId4Error);
    UT_Report(__FILE__, __LINE__,
              TestStat, "Test_SendMsg_API", "QueuePut error test");
} /* end Test_SendMsg_QueuePutError */

/*
** Test send message response when the socket queue is full
*/
void Test_SendMsg_PipeFull(void)
{
    CFE_SB_PipeId_t  PipeId;
    CFE_SB_MsgId_t   MsgId = SB_UT_TLM_MID;
    SB_UT_Test_Tlm_t TlmPkt;
    CFE_SB_MsgPtr_t  TlmPktPtr = (CFE_SB_MsgPtr_t) &TlmPkt;
    int32            PipeDepth = 1;
    int32            ExpRtn;
    int32            ActRtn;
    int32            TestStat = CFE_PASS;

#ifdef UT_VERBOSE
    UT_Text("Begin Test for Pipe Full");
#endif

    SB_ResetUnitTest();
    CFE_SB_InitMsg(&TlmPkt, MsgId, sizeof(TlmPkt), true);
    CFE_SB_CreatePipe(&PipeId, PipeDepth, "PipeFullTestPipe");
    CFE_SB_Subscribe(MsgId, PipeId);

    /* This send should pass */
    ActRtn = CFE_SB_SendMsg(TlmPktPtr);
    ExpRtn = CFE_SUCCESS;

    if (ActRtn != ExpRtn)
    {
        snprintf(cMsg, UT_MAX_MESSAGE_LENGTH,
                 "Unexpected return1 in pipe full test, exp=0x%lx, act=0x%lx",
                 (unsigned long) ExpRtn, (unsigned long) ActRtn);
        UT_Text(cMsg);
        TestStat = CFE_FAIL;
    }

    /* Tell the QueuePut stub to return OS_QUEUE_FULL on its next call */
    UT_SetDeferredRetcode(UT_KEY(OS_QueuePut), 1, OS_QUEUE_FULL);
    ActRtn = CFE_SB_SendMsg(TlmPktPtr);

    /* Pipe overflow causes SendMsg to return CFE_SUCCESS */
    ExpRtn = CFE_SUCCESS;

    if (ActRtn != ExpRtn)
    {
        snprintf(cMsg, UT_MAX_MESSAGE_LENGTH,
                 "Unexpected return2 in pipe full test, exp=0x%lx, act=0x%lx",
                 (unsigned long) ExpRtn, (unsigned long) ActRtn);
        UT_Text(cMsg);
        TestStat = CFE_FAIL;
    }

    ExpRtn = 5;
    ActRtn = UT_GetNumEventsSent();

    if (ActRtn != ExpRtn)
    {
        snprintf(cMsg, UT_MAX_MESSAGE_LENGTH,
                 "Unexpected rtn from UT_GetNumEventsSent, exp=%ld, act=%ld",
                 (long) ExpRtn, (long) ActRtn);
        UT_Text(cMsg);
        TestStat = CFE_FAIL;
    }

    if (UT_EventIsInHistory(CFE_SB_Q_FULL_ERR_EID) == false)
    {
        UT_Text("CFE_SB_Q_FULL_ERR_EID not sent");
        TestStat = CFE_FAIL;
    }

    CFE_SB_DeletePipe(PipeId);
    UT_Report(__FILE__, __LINE__,
              TestStat, "Test_SendMsg_API", "Pipe full test");
} /* end Test_SendMsg_PipeFull */

/*
** Test send message response to too many messages sent to the pipe
*/
void Test_SendMsg_MsgLimitExceeded(void)
{
    CFE_SB_PipeId_t  PipeId;
    CFE_SB_MsgId_t   MsgId = SB_UT_TLM_MID;
    SB_UT_Test_Tlm_t TlmPkt;
    CFE_SB_MsgPtr_t  TlmPktPtr = (CFE_SB_MsgPtr_t) &TlmPkt;
    int32            PipeDepth = 5;
    int32            ExpRtn;
    int32            ActRtn;
    int32            TestStat = CFE_PASS;

#ifdef UT_VERBOSE
    UT_Text("Begin Test for Msg Limit Exceeded");
#endif

    SB_ResetUnitTest();
    CFE_SB_InitMsg(&TlmPkt, MsgId, sizeof(TlmPkt), false);
    CFE_SB_CreatePipe(&PipeId, PipeDepth, "MsgLimTestPipe");

    /* Set maximum allowed messages on the pipe at one time to 1 */
    CFE_SB_SubscribeEx(MsgId, PipeId, CFE_SB_Default_Qos, 1);

    /* First send should pass */
    ActRtn = CFE_SB_SendMsg(TlmPktPtr);
    ExpRtn = CFE_SUCCESS;

    if (ActRtn != ExpRtn)
    {
        snprintf(cMsg, UT_MAX_MESSAGE_LENGTH,
                 "Unexpected return in message limit test1, "
                   "exp=0x%lx, act=0x%lx",
                 (unsigned long) ExpRtn, (unsigned long) ActRtn);
        UT_Text(cMsg);
        TestStat = CFE_FAIL;
    }

    /* This send should produce a MsgId to Pipe Limit Exceeded message, but
     * return success
     */
    ActRtn = CFE_SB_SendMsg(TlmPktPtr);
    ExpRtn = CFE_SUCCESS;

    if (ActRtn != ExpRtn)
    {
        snprintf(cMsg, UT_MAX_MESSAGE_LENGTH,
                 "Unexpected return in message limit test2, "
                   "exp=0x%lx, act=0x%lx",
                 (unsigned long) ExpRtn, (unsigned long) ActRtn);
        UT_Text(cMsg);
        TestStat = CFE_FAIL;
    }

    ExpRtn = 5;
    ActRtn = UT_GetNumEventsSent();

    if (ActRtn != ExpRtn)
    {
        snprintf(cMsg, UT_MAX_MESSAGE_LENGTH,
                 "Unexpected rtn from UT_GetNumEventsSent, exp=%ld, act=%ld",
                 (long) ExpRtn, (long) ActRtn);
        UT_Text(cMsg);
        TestStat = CFE_FAIL;
    }

    if (UT_EventIsInHistory(CFE_SB_MSGID_LIM_ERR_EID) == false)
    {
        UT_Text("CFE_SB_MSGID_LIM_ERR_EID not sent");
        TestStat = CFE_FAIL;
    }

    CFE_SB_DeletePipe(PipeId);
    UT_Report(__FILE__, __LINE__,
              TestStat, "Test_SendMsg_API",
              "Msg Limit Exceeded test");
} /* end Test_SendMsg_MsgLimitExceeded */

/*
** Test send message response to a buffer descriptor allocation failure
*/
void Test_SendMsg_GetPoolBufErr(void)
{
    CFE_SB_PipeId_t  PipeId;
    CFE_SB_MsgId_t   MsgId = SB_UT_TLM_MID;
    SB_UT_Test_Tlm_t TlmPkt;
    CFE_SB_MsgPtr_t  TlmPktPtr = (CFE_SB_MsgPtr_t) &TlmPkt;
    int32            PipeDepth;
    int32            ExpRtn;
    int32            ActRtn;
    int32            TestStat = CFE_PASS;

#ifdef UT_VERBOSE
    UT_Text("Begin Test for GetPoolBufErr");
#endif

    SB_ResetUnitTest();
    PipeDepth = 1;
    CFE_SB_InitMsg(&TlmPkt, MsgId, sizeof(TlmPkt), true);
    CFE_SB_CreatePipe(&PipeId, PipeDepth, "GetPoolErrPipe");
    CFE_SB_Subscribe(MsgId, PipeId);

    /* Have GetPoolBuf stub return error on its next call (buf descriptor
     * allocation failed)
     */
    UT_SetDeferredRetcode(UT_KEY(CFE_ES_GetPoolBuf), 1, CFE_ES_ERR_MEM_BLOCK_SIZE);
    ActRtn = CFE_SB_SendMsg(TlmPktPtr);
    ExpRtn = CFE_SB_BUF_ALOC_ERR;

    if (ActRtn != ExpRtn)
    {
        snprintf(cMsg, UT_MAX_MESSAGE_LENGTH,
                 "Unexpected return in GetPoolBufErr1 test, "
                   "exp=0x%lx, act=0x%lx",
                 (unsigned long) ExpRtn, (unsigned long) ActRtn);
        UT_Text(cMsg);
        TestStat = CFE_FAIL;
    }

    ExpRtn = 4;
    ActRtn = UT_GetNumEventsSent();

    if (ActRtn != ExpRtn)
    {
        snprintf(cMsg, UT_MAX_MESSAGE_LENGTH,
                 "Unexpected rtn from UT_GetNumEventsSent, exp=%ld, act=%ld",
                 (long) ExpRtn, (long) ActRtn);
        UT_Text(cMsg);
        TestStat = CFE_FAIL;
    }

    if (UT_EventIsInHistory(CFE_SB_GET_BUF_ERR_EID) == false)
    {
        UT_Text("CFE_SB_GET_BUF_ERR_EID not sent");
        TestStat = CFE_FAIL;
    }

    CFE_SB_DeletePipe(PipeId);
    UT_Report(__FILE__, __LINE__,
              TestStat, "Test_SendMsg_API", "GetPoolBufErr test");
} /* end Test_SendMsg_GetPoolBufErr */

/*
** Test getting a pointer to a buffer for zero copy mode with buffer
** allocation failures
*/
void Test_SendMsg_ZeroCopyGetPtr(void)
{
    CFE_SB_ZeroCopyHandle_t ZeroCpyBufHndl;
    uint16                  MsgSize = 10;
    cpuaddr                 ExpRtn;
    cpuaddr                 ActRtn;
    int32                   TestStat = CFE_PASS;

#ifdef UT_VERBOSE
    UT_Text("Begin Test for ZeroCopyGetPtr");
#endif

    SB_ResetUnitTest();

    /* Have GetPoolBuf stub return error on its next call (buf descriptor
     * allocation failed)
     */
    UT_SetDeferredRetcode(UT_KEY(CFE_ES_GetPoolBuf), 1, CFE_ES_ERR_MEM_BLOCK_SIZE);
    ActRtn = (cpuaddr) CFE_SB_ZeroCopyGetPtr(MsgSize, &ZeroCpyBufHndl);
    ExpRtn = (cpuaddr) NULL;

    if (ActRtn != ExpRtn)
    {
        snprintf(cMsg, UT_MAX_MESSAGE_LENGTH,
                 "Unexpected return in ZeroCopyGetPtr test (buffer "
                   "descriptor), exp=0x%lx, act=0x%lx",
                 (unsigned long) ExpRtn, (unsigned long) ActRtn);
        UT_Text(cMsg);
        TestStat = CFE_FAIL;
    }

    /* Have GetPoolBuf stub return error on its second call (actual buffer
     * allocation failed)
     */
    UT_SetDeferredRetcode(UT_KEY(CFE_ES_GetPoolBuf), 2, CFE_ES_ERR_MEM_BLOCK_SIZE);
    ActRtn = (cpuaddr) CFE_SB_ZeroCopyGetPtr(MsgSize, &ZeroCpyBufHndl);
    ExpRtn = (cpuaddr) NULL;

    if (ActRtn != ExpRtn)
    {
        snprintf(cMsg, UT_MAX_MESSAGE_LENGTH,
                 "Unexpected return in ZeroCopyGetPtr test, (buffer "
                   "allocation) exp=0x%lx, act=0x%lx",
                 (unsigned long) ExpRtn, (unsigned long) ActRtn);
        UT_Text(cMsg);
        TestStat = CFE_FAIL;
    }


    /* Have GetPoolBuf stub return error on its second call (null buffer
     * returned and error returning the memory to the buffer)
     */
    UT_SetDeferredRetcode(UT_KEY(CFE_ES_GetPoolBuf), 2, -1);
    UT_SetDeferredRetcode(UT_KEY(CFE_ES_PutPoolBuf), 1, 0);
    ActRtn = (cpuaddr) CFE_SB_ZeroCopyGetPtr(MsgSize, &ZeroCpyBufHndl);
    ExpRtn = (cpuaddr) NULL;

    if (ActRtn != ExpRtn)
    {
        snprintf(cMsg, UT_MAX_MESSAGE_LENGTH,
                 "Unexpected return in ZeroCopyGetPtr test, (null buffer, put "
                   "buffer) exp=0x%lx, act=0x%lx",
                 (unsigned long) ExpRtn, (unsigned long) ActRtn);
        UT_Text(cMsg);
        TestStat = CFE_FAIL;
    }

    ExpRtn = 0;
    ActRtn = UT_GetNumEventsSent();

    if (ActRtn != ExpRtn)
    {
        snprintf(cMsg, UT_MAX_MESSAGE_LENGTH,
                 "Unexpected rtn from UT_GetNumEventsSent (get pool buffer), "
                   "exp=%ld, act=%ld",
                 (unsigned long) ExpRtn, (unsigned long) ActRtn);
        UT_Text(cMsg);
        TestStat = CFE_FAIL;
    }

    /* Increase the peak memory and buffers in use above the expected values in
     * order to exercise branch paths
     */
    CFE_SB.StatTlmMsg.Payload.PeakMemInUse = (MsgSize +
                                              sizeof(CFE_SB_BufferD_t)) * 5;
    CFE_SB.StatTlmMsg.Payload.PeakSBBuffersInUse =
      CFE_SB.StatTlmMsg.Payload.SBBuffersInUse + 2;
    ActRtn = (cpuaddr) CFE_SB_ZeroCopyGetPtr(MsgSize, &ZeroCpyBufHndl);
    ExpRtn = (cpuaddr) NULL;

    if (ActRtn == ExpRtn)
    {
        snprintf(cMsg, UT_MAX_MESSAGE_LENGTH,
                 "Unexpected return in ZeroCopyGetPtr test, (branch paths) "
                   "exp=0x%lx, act=0x%lx",
                 (unsigned long) ExpRtn, (unsigned long) ActRtn);
        UT_Text(cMsg);
        TestStat = CFE_FAIL;
    }

    ExpRtn = (MsgSize + sizeof(CFE_SB_BufferD_t)) * 5;
    ActRtn = CFE_SB.StatTlmMsg.Payload.PeakMemInUse;

    if (ActRtn != ExpRtn)
    {
        snprintf(cMsg, UT_MAX_MESSAGE_LENGTH,
                 "Unexpected branch path taken in ZeroCopyGetPtr test "
                   "(memory in use), exp=0x%lx, act=0x%lx",
                 (unsigned long) ExpRtn, (unsigned long) ActRtn);
        UT_Text(cMsg);
        TestStat = CFE_FAIL;
    }

    ExpRtn = CFE_SB.StatTlmMsg.Payload.SBBuffersInUse + 1;
    ActRtn = CFE_SB.StatTlmMsg.Payload.PeakSBBuffersInUse;

    if (ActRtn != ExpRtn)
    {
        snprintf(cMsg, UT_MAX_MESSAGE_LENGTH,
                 "Unexpected branch path taken in ZeroCopyGetPtr test "
                   "(buffers in use), exp=0x%lx, act=0x%lx",
                 (unsigned long) ExpRtn, (unsigned long) ActRtn);
        UT_Text(cMsg);
        TestStat = CFE_FAIL;
    }

    ExpRtn = 0;
    ActRtn = (cpuaddr)UT_GetNumEventsSent();

    if (ActRtn != ExpRtn)
    {
        snprintf(cMsg, UT_MAX_MESSAGE_LENGTH,
                 "Unexpected rtn from UT_GetNumEventsSent (branch paths), "
                   "exp=%lx, act=%lx",
                 (unsigned long) ExpRtn, (unsigned long) ActRtn);
        UT_Text(cMsg);
        TestStat = CFE_FAIL;
    }

    UT_Report(__FILE__, __LINE__,
              TestStat, "Test_SendMsg_API", "ZeroCopyGetPtr test");
} /* end Test_SendMsg_ZeroCopyGetPtr */

/*
** Test successfully sending a message in zero copy mode (telemetry source
** sequence count increments)
*/
void Test_SendMsg_ZeroCopySend(void)
{
    CFE_SB_MsgPtr_t         PtrToMsg;
    CFE_SB_PipeId_t         PipeId;
    CFE_SB_MsgId_t          MsgId = SB_UT_TLM_MID;
    CFE_SB_MsgPtr_t         ZeroCpyMsgPtr = NULL;
    uint32                  PipeDepth = 10;
    CFE_SB_ZeroCopyHandle_t ZeroCpyBufHndl = 0;
    int32                   ExpRtn;
    int32                   ActRtn;
    int32                   TestStat = CFE_PASS;

#ifdef UT_VERBOSE
    UT_Text("Begin Test for CFE_SB_ZeroCopySend");
#endif

    SB_ResetUnitTest();
    CFE_SB_CreatePipe(&PipeId, PipeDepth, "ZeroCpyTestPipe");
    CFE_SB_Subscribe(MsgId, PipeId);
    ZeroCpyMsgPtr = CFE_SB_ZeroCopyGetPtr(sizeof(SB_UT_Test_Tlm_t),
                                          &ZeroCpyBufHndl);

    if (ZeroCpyMsgPtr == NULL)
    {
        UT_Text("Unexpected NULL pointer returned from ZeroCopyGetPtr");
        TestStat = CFE_FAIL;
    }
    else
    {
        CFE_SB_InitMsg(ZeroCpyMsgPtr, MsgId, sizeof(SB_UT_Test_Tlm_t), true);
        CCSDS_WR_SEQ(ZeroCpyMsgPtr->Hdr, 22);
    }

    /* Test response to a get pool information error */
    UT_SetDeferredRetcode(UT_KEY(CFE_ES_GetPoolBufInfo), 1, -1);
    ActRtn = CFE_SB_ZeroCopySend(ZeroCpyMsgPtr, ZeroCpyBufHndl);
    ExpRtn = CFE_SB_BUFFER_INVALID;

    if (ActRtn != ExpRtn)
    {
        snprintf(cMsg, UT_MAX_MESSAGE_LENGTH,
                 "Unexpected return from send in zero copy send test (get "
                   "pool information), exp=0x%lx, act=0x%lx",
                 (unsigned long) ExpRtn, (unsigned long) ActRtn);
        UT_Text(cMsg);
        TestStat = CFE_FAIL;
    }

    /* Test a successful zero copy send */
    ActRtn = CFE_SB_ZeroCopySend(ZeroCpyMsgPtr, ZeroCpyBufHndl);
    ExpRtn = CFE_SUCCESS;

    if (ActRtn != ExpRtn)
    {
        snprintf(cMsg, UT_MAX_MESSAGE_LENGTH,
                 "Unexpected return from send in zero copy send test  "
                   "(success),exp=0x%lx, act=0x%lx",
                 (unsigned long) ExpRtn, (unsigned long) ActRtn);
        UT_Text(cMsg);
        TestStat = CFE_FAIL;
    }

    ActRtn = CFE_SB_RcvMsg(&PtrToMsg, PipeId, CFE_SB_PEND_FOREVER);
    ExpRtn = CFE_SUCCESS;

    if (ActRtn != ExpRtn)
    {
        snprintf(cMsg, UT_MAX_MESSAGE_LENGTH,
                 "Unexpected return from rcv in zero copy send test, "
                   "exp=0x%lx, act=0x%lx",
                 (unsigned long) ExpRtn, (unsigned long) ActRtn);
        UT_Text(cMsg);
        TestStat = CFE_FAIL;
    }

    if (PtrToMsg == NULL)
    {
        UT_Text("Unexpected NULL return from rcv in zero copy send test");
        TestStat = CFE_FAIL;
    }
    else if (CCSDS_RD_SEQ(PtrToMsg->Hdr) != 1)
    {
        snprintf(cMsg, UT_MAX_MESSAGE_LENGTH,
                 "Unexpected sequence count for send in sequence count test, "
                   "exp=1, act=%d",
                 CCSDS_RD_SEQ(PtrToMsg->Hdr));
        UT_Text(cMsg);
        TestStat = CFE_FAIL;
    }

    ExpRtn = 3;
    ActRtn = UT_GetNumEventsSent();

    if (ActRtn != ExpRtn)
    {
        snprintf(cMsg, UT_MAX_MESSAGE_LENGTH,
                 "Unexpected rtn from UT_GetNumEventsSent, exp=%ld, act=%ld",
                 (long) ExpRtn, (long) ActRtn);
        UT_Text(cMsg);
        TestStat = CFE_FAIL;
    }

    if (UT_EventIsInHistory(CFE_SB_SUBSCRIPTION_RCVD_EID) == false)
    {
        UT_Text("CFE_SB_SUBSCRIPTION_RCVD_EID not sent");
        TestStat = CFE_FAIL;
    }

    CFE_SB_DeletePipe(PipeId);
    UT_Report(__FILE__, __LINE__,
              TestStat, "Test_SendMsg_API",
              "CFE_SB_ZeroCopySend test");
} /* end Test_SendMsg_ZeroCopySend */

/*
** Test successfully sending a message in zero copy mode (telemetry source
** sequence count is unchanged)
*/
void Test_SendMsg_ZeroCopyPass(void)
{
    CFE_SB_MsgPtr_t PtrToMsg;
    CFE_SB_PipeId_t PipeId;
    CFE_SB_MsgId_t          MsgId = SB_UT_TLM_MID;
    CFE_SB_MsgPtr_t         ZeroCpyMsgPtr = NULL;
    uint32                  PipeDepth = 10;
    CFE_SB_ZeroCopyHandle_t ZeroCpyBufHndl = 0;
    uint16                  Seq = 22;
    int32                   ExpRtn;
    int32                   ActRtn;
    int32                   TestStat = CFE_PASS;

#ifdef UT_VERBOSE
    UT_Text("Begin Test for CFE_SB_ZeroCopyPass");
#endif

    SB_ResetUnitTest();
    CFE_SB_CreatePipe(&PipeId, PipeDepth, "ZeroCpyPassTestPipe");
    CFE_SB_Subscribe(MsgId, PipeId);
    ZeroCpyMsgPtr = CFE_SB_ZeroCopyGetPtr(sizeof(SB_UT_Test_Tlm_t),
                                          &ZeroCpyBufHndl);

    if (ZeroCpyMsgPtr == NULL)
    {
        UT_Text("Unexpected NULL pointer returned from ZeroCopyGetPtr");
        TestStat = CFE_FAIL;
    }
    else
    {
      CFE_SB_InitMsg(ZeroCpyMsgPtr, MsgId, sizeof(SB_UT_Test_Tlm_t), true);
      CCSDS_WR_SEQ(ZeroCpyMsgPtr->Hdr, Seq);
    }

    /* Test response to a get pool information error */
    UT_SetDeferredRetcode(UT_KEY(CFE_ES_GetPoolBufInfo), 1, -1);
    ActRtn = CFE_SB_ZeroCopyPass(ZeroCpyMsgPtr, ZeroCpyBufHndl);
    ExpRtn = CFE_SB_BUFFER_INVALID;

    if (ActRtn != ExpRtn)
    {
        snprintf(cMsg, UT_MAX_MESSAGE_LENGTH,
                 "Unexpected return from send in zero copy pass test (get "
                   "pool information) exp=0x%lx, act=0x%lx",
                 (unsigned long) ExpRtn, (unsigned long) ActRtn);
        UT_Text(cMsg);
        TestStat = CFE_FAIL;
    }

    /* Test a successful zero copy pass */
    ActRtn = CFE_SB_ZeroCopyPass(ZeroCpyMsgPtr, ZeroCpyBufHndl);
    ExpRtn = CFE_SUCCESS;

    if (ActRtn != ExpRtn)
    {
        snprintf(cMsg, UT_MAX_MESSAGE_LENGTH,
                 "Unexpected return from send in zero copy pass test "
                   "(success), exp=0x%lx, act=0x%lx",
                 (unsigned long) ExpRtn, (unsigned long) ActRtn);
        UT_Text(cMsg);
        TestStat = CFE_FAIL;
    }

    ActRtn = CFE_SB_RcvMsg(&PtrToMsg, PipeId, CFE_SB_PEND_FOREVER);
    ExpRtn = CFE_SUCCESS;

    if (ActRtn != ExpRtn)
    {
        snprintf(cMsg, UT_MAX_MESSAGE_LENGTH,
                 "Unexpected return from receive in zero copy pass test, "
                   "exp=0x%lx, act=0x%lx",
                 (unsigned long) ExpRtn, (unsigned long) ActRtn);
        UT_Text(cMsg);
        TestStat = CFE_FAIL;
    }

    if (PtrToMsg == NULL)
    {
        UT_Text("Unexpected NULL return from receive in zero copy pass test");
        TestStat = CFE_FAIL;
    }
    else if (CCSDS_RD_SEQ(PtrToMsg->Hdr) != Seq)
    {
        snprintf(cMsg, UT_MAX_MESSAGE_LENGTH,
                 "Unexpected sequence count for send in sequence count test, "
                   "exp=%d, act=%d",
                 Seq, CCSDS_RD_SEQ(PtrToMsg->Hdr));
        UT_Text(cMsg);
        TestStat = CFE_FAIL;
    }

    ExpRtn = 3;
    ActRtn = UT_GetNumEventsSent();

    if (ActRtn != ExpRtn)
    {
        snprintf(cMsg, UT_MAX_MESSAGE_LENGTH,
                 "Unexpected rtn from UT_GetNumEventsSent, exp=%ld, act=%ld",
                 (long) ExpRtn, (long) ActRtn);
        UT_Text(cMsg);
        TestStat = CFE_FAIL;
    }

    if (UT_EventIsInHistory(CFE_SB_SUBSCRIPTION_RCVD_EID) == false)
    {
        UT_Text("CFE_SB_SUBSCRIPTION_RCVD_EID not sent");
        TestStat = CFE_FAIL;
    }

    CFE_SB_DeletePipe(PipeId);
    UT_Report(__FILE__, __LINE__,
              TestStat, "Test_SendMsg_API",
              "CFE_SB_ZeroCopyPass test");
} /* end Test_SendMsg_ZeroCopyPass */

/*
** Test releasing a pointer to a buffer for zero copy mode
*/
void Test_SendMsg_ZeroCopyReleasePtr(void)
{
    CFE_SB_MsgPtr_t         ZeroCpyMsgPtr1 = NULL;
    CFE_SB_MsgPtr_t         ZeroCpyMsgPtr2 = NULL;
    CFE_SB_MsgPtr_t         ZeroCpyMsgPtr3 = NULL;
    CFE_SB_ZeroCopyHandle_t ZeroCpyBufHndl1 = 0;
    CFE_SB_ZeroCopyHandle_t ZeroCpyBufHndl2 = 0;
    CFE_SB_ZeroCopyHandle_t ZeroCpyBufHndl3 = 0;
    uint16                  MsgSize = 10;
    int32                   ExpRtn;
    int32                   ActRtn;
    int32                   TestStat = CFE_PASS;

#ifdef UT_VERBOSE
    UT_Text("Begin Test for ZeroCopyReleasePtr");
#endif

    SB_ResetUnitTest();
    ZeroCpyMsgPtr1 = CFE_SB_ZeroCopyGetPtr(MsgSize, &ZeroCpyBufHndl1);
    ZeroCpyMsgPtr2 = CFE_SB_ZeroCopyGetPtr(MsgSize, &ZeroCpyBufHndl2);
    ZeroCpyMsgPtr3 = CFE_SB_ZeroCopyGetPtr(MsgSize, &ZeroCpyBufHndl3);
    ActRtn = CFE_SB_ZeroCopyReleasePtr(ZeroCpyMsgPtr2, ZeroCpyBufHndl2);
    ExpRtn = CFE_SUCCESS;

    /* Test successful release of the first buffer */
    if (ActRtn != ExpRtn)
    {
        snprintf(cMsg, UT_MAX_MESSAGE_LENGTH,
                 "Unexpected return in ZeroCopyReleasePtr test (success 1), "
                   "exp=0x%lx, act=0x%lx",
                 (unsigned long) ExpRtn, (unsigned long) ActRtn);
        UT_Text(cMsg);
        TestStat = CFE_FAIL;
    }

    /* Test response to an invalid buffer */
    UT_SetDeferredRetcode(UT_KEY(CFE_ES_GetPoolBufInfo), 1, -1);
    ActRtn = CFE_SB_ZeroCopyReleasePtr(ZeroCpyMsgPtr2, ZeroCpyBufHndl2);
    ExpRtn = CFE_SB_BUFFER_INVALID;

    if (ActRtn != ExpRtn)
    {
        snprintf(cMsg, UT_MAX_MESSAGE_LENGTH,
                 "Unexpected return in ZeroCopyReleasePtr test (get pool "
                   "information error), exp=0x%lx, act=0x%lx",
                 (unsigned long) ExpRtn, (unsigned long) ActRtn);
        UT_Text(cMsg);
        TestStat = CFE_FAIL;
    }

    /* Test response to a null message pointer */
    ActRtn = CFE_SB_ZeroCopyReleasePtr(NULL, ZeroCpyBufHndl2);
    ExpRtn = CFE_SB_BUFFER_INVALID;

    if (ActRtn != ExpRtn)
    {
        snprintf(cMsg, UT_MAX_MESSAGE_LENGTH,
                 "Unexpected return in ZeroCopyReleasePtr test (null "
                   "message pointer error), exp=0x%lx, act=0x%lx",
                 (unsigned long) ExpRtn, (unsigned long) ActRtn);
        UT_Text(cMsg);
        TestStat = CFE_FAIL;
    }

    /* Test response to an invalid message pointer */
    ActRtn = CFE_SB_ZeroCopyReleasePtr((CFE_SB_Msg_t *) 0x1234,
                                       ZeroCpyBufHndl2);
    ExpRtn = CFE_SB_BUFFER_INVALID;

    if (ActRtn != ExpRtn)
    {
        snprintf(cMsg, UT_MAX_MESSAGE_LENGTH,
                 "Unexpected return in ZeroCopyReleasePtr test (invalid "
                   "message pointer error), exp=0x%lx, act=0x%lx",
                 (unsigned long) ExpRtn, (unsigned long) ActRtn);
        UT_Text(cMsg);
        TestStat = CFE_FAIL;
    }

    /* Test path when return the descriptor to the pool fails in
     * CFE_SB_ZeroCopyReleaseDesc
     */
    UT_SetDeferredRetcode(UT_KEY(CFE_ES_PutPoolBuf), 1, -1);
    ActRtn = CFE_SB_ZeroCopyReleasePtr(ZeroCpyMsgPtr2, ZeroCpyBufHndl2);
    ExpRtn = CFE_SUCCESS;

    if (ActRtn != ExpRtn)
    {
        snprintf(cMsg, UT_MAX_MESSAGE_LENGTH,
                 "Unexpected return in ZeroCopyReleasePtr test (return "
                   "descriptor to buffer error), exp=0x%lx, act=0x%lx",
                 (unsigned long) ExpRtn, (unsigned long) ActRtn);
        UT_Text(cMsg);
        TestStat = CFE_FAIL;
    }

    /* Test path when return the buffer to the pool fails in
     * CFE_SB_ZeroCopyReleasePtr
     */
    UT_SetDeferredRetcode(UT_KEY(CFE_ES_PutPoolBuf), 2, -1);
    ActRtn = CFE_SB_ZeroCopyReleasePtr(ZeroCpyMsgPtr2, ZeroCpyBufHndl2);
    ExpRtn = CFE_SUCCESS;

    if (ActRtn != ExpRtn)
    {
        snprintf(cMsg, UT_MAX_MESSAGE_LENGTH,
                 "Unexpected return in ZeroCopyReleasePtr test (return buffer "
                   "to pool error), exp=0x%lx, act=0x%lx",
                 (unsigned long) ExpRtn, (unsigned long) ActRtn);
        UT_Text(cMsg);
        TestStat = CFE_FAIL;
    }

    /* Test successful release of the second buffer */
    ActRtn = CFE_SB_ZeroCopyReleasePtr(ZeroCpyMsgPtr3, ZeroCpyBufHndl3);
    ExpRtn = CFE_SUCCESS;

    if (ActRtn != ExpRtn)
    {
        snprintf(cMsg, UT_MAX_MESSAGE_LENGTH,
                 "Unexpected return in ZeroCopyReleasePtr test (success 2), "
                   "exp=0x%lx, act=0x%lx",
                 (unsigned long) ExpRtn, (unsigned long) ActRtn);
        UT_Text(cMsg);
        TestStat = CFE_FAIL;
    }

    /* Test successful release of the third buffer */
    ActRtn = CFE_SB_ZeroCopyReleasePtr(ZeroCpyMsgPtr1, ZeroCpyBufHndl1);
    ExpRtn = CFE_SUCCESS;

    if (ActRtn != ExpRtn)
    {
        snprintf(cMsg, UT_MAX_MESSAGE_LENGTH,
                 "Unexpected return in ZeroCopyReleasePtr test (success 3), "
                   "exp=0x%lx, act=0x%lx",
                 (unsigned long) ExpRtn, (unsigned long) ActRtn);
        UT_Text(cMsg);
        TestStat = CFE_FAIL;
    }

    ExpRtn = 0;
    ActRtn = UT_GetNumEventsSent();

    if (ActRtn != ExpRtn)
    {
        snprintf(cMsg, UT_MAX_MESSAGE_LENGTH,
                 "Unexpected rtn from UT_GetNumEventsSent, exp=%lx, act=%lx",
                 (unsigned long) ExpRtn, (unsigned long) ActRtn);
        UT_Text(cMsg);
        TestStat = CFE_FAIL;
    }

    UT_Report(__FILE__, __LINE__,
              TestStat, "Test_SendMsg_API",
              "ZeroCopyReleasePtr test");
} /* end Test_SendMsg_ZeroCopyReleasePtr */

/*
** Test send message response with the destination disabled
*/
void Test_SendMsg_DisabledDestination(void)
{
    CFE_SB_PipeId_t       PipeId;
    CFE_SB_MsgId_t        MsgId = SB_UT_TLM_MID;
    SB_UT_Test_Tlm_t      TlmPkt;
    CFE_SB_MsgPtr_t       TlmPktPtr = (CFE_SB_MsgPtr_t) &TlmPkt;
    CFE_SB_DestinationD_t *DestPtr;
    int32                 PipeDepth;
    int32                 ExpRtn;
    int32                 ActRtn;
    int32                 TestStat = CFE_PASS;

#ifdef UT_VERBOSE
    UT_Text("Begin Test for Send w/Disabled Destination");
#endif

    SB_ResetUnitTest();
    PipeDepth = 2;
    CFE_SB_CreatePipe(&PipeId, PipeDepth, "TestPipe");
    CFE_SB_Subscribe(MsgId, PipeId);
    DestPtr = CFE_SB_GetDestPtr(CFE_SB_ConvertMsgIdtoMsgKey(MsgId), PipeId);
    DestPtr->Active = CFE_SB_INACTIVE;
    CFE_SB_InitMsg(&TlmPkt, MsgId, sizeof(TlmPkt), true);
    ActRtn = CFE_SB_SendMsg(TlmPktPtr);
    ExpRtn = CFE_SUCCESS;

    if (ActRtn != ExpRtn)
    {
        snprintf(cMsg, UT_MAX_MESSAGE_LENGTH,
                 "Unexpected return in disabled destination test, "
                   "exp=0x%lx, act=0x%lx",
                 (unsigned long) ExpRtn, (unsigned long) ActRtn);
        UT_Text(cMsg);
        TestStat = CFE_FAIL;
    }

    ExpRtn = 3;
    ActRtn = UT_GetNumEventsSent();

    if (ActRtn != ExpRtn)
    {
        snprintf(cMsg, UT_MAX_MESSAGE_LENGTH,
                 "Unexpected rtn from UT_GetNumEventsSent, exp=%ld, act=%ld",
                 (long) ExpRtn, (long) ActRtn);
        UT_Text(cMsg);
        TestStat = CFE_FAIL;
    }

    if (UT_EventIsInHistory(CFE_SB_SUBSCRIPTION_RCVD_EID) == false)
    {
        UT_Text("CFE_SB_SUBSCRIPTION_RCVD_EID not sent");
        TestStat = CFE_FAIL;
    }

    CFE_SB_DeletePipe(PipeId);
    UT_Report(__FILE__, __LINE__,
              TestStat, "Test_SendMsg_API",
              "Disabled destination test");
} /* end Test_SendMsg_DisabledDestination */

/*
** Test successfully sending a message with the metadata
*/
void Test_SendMsg_SendWithMetadata(void)
{
    CFE_SB_PipeId_t PipeId;
    CFE_SB_MsgId_t  MsgId = SB_UT_TLM_MID;

    struct
    {
        /* To exercise the CFE_SB_SEND_ZEROCOPY feature,
         * the packet data must already be enclosed in a
         * buffer descriptor
         */
        CFE_SB_BufferD_t  BufDesc;
        SB_UT_Test_Tlm_t  TlmPkt;
    } TlmPktBufDesc;

    CFE_SB_MsgPtr_t TlmPktPtr = (CFE_SB_MsgPtr_t) &TlmPktBufDesc.TlmPkt;
    int32           PipeDepth;
    int32           ExpRtn;
    int32           ActRtn;
    int32           TestStat = CFE_PASS;

#ifdef UT_VERBOSE
    UT_Text("Begin Test for Send with Metadata (SendMsgFull)");
#endif

    memset(&TlmPktBufDesc, 0, sizeof(TlmPktBufDesc));
    SB_ResetUnitTest();
    PipeDepth = 2;
    CFE_SB_CreatePipe(&PipeId, PipeDepth, "TestPipe");
    CFE_SB_Subscribe(MsgId, PipeId);
    CFE_SB_InitMsg(&TlmPktBufDesc.TlmPkt, MsgId,
                   sizeof(TlmPktBufDesc.TlmPkt), true);
    ActRtn = CFE_SB_SendMsgFull(TlmPktPtr, CFE_SB_DO_NOT_INCREMENT,
                                CFE_SB_SEND_ZEROCOPY);
    ExpRtn = CFE_SUCCESS;

    if (ActRtn != ExpRtn)
    {
        snprintf(cMsg, UT_MAX_MESSAGE_LENGTH,
                 "Unexpected return in send with metadata test, "
                   "exp=0x%lx, act=0x%lx",
                 (unsigned long) ExpRtn, (unsigned long) ActRtn);
        UT_Text(cMsg);
        TestStat = CFE_FAIL;
    }

    ExpRtn = 3;
    ActRtn = UT_GetNumEventsSent();

    if (ActRtn != ExpRtn)
    {
        snprintf(cMsg, UT_MAX_MESSAGE_LENGTH,
                 "Unexpected rtn from UT_GetNumEventsSent, exp=%ld, act=%ld",
                 (long) ExpRtn, (long) ActRtn);
        UT_Text(cMsg);
        TestStat = CFE_FAIL;
    }

    CFE_SB_DeletePipe(PipeId);
    UT_Report(__FILE__, __LINE__,
              TestStat, "Test_SendMsg_API",
              "Send with metadata test");

} /* end Test_SendMsg_SendWithMetadata */

/*
** Test response to sending a message with an invalid ID and ZeroCopy is set
*/
void Test_SendMsg_InvalidMsgId_ZeroCopy(void)
{
    SB_UT_Test_Tlm_t TlmPkt;
    CFE_SB_MsgPtr_t  TlmPktPtr;
    int32            ExpRtn;
    int32            ActRtn;
    int32            TestStat = CFE_PASS;

#ifdef UT_VERBOSE
    UT_Text("Begin Test for Invalid Message ID (ZeroCopy)");
#endif

    SB_ResetUnitTest();
    TlmPktPtr = CFE_SB_ZeroCopyGetPtr(sizeof(SB_UT_Test_Tlm_t),
                                      (CFE_SB_ZeroCopyHandle_t *) &TlmPkt);
    if (TlmPktPtr == NULL)
    {
        UT_Text("Unexpected NULL pointer returned from ZeroCopyGetPtr");
        TestStat = CFE_FAIL;
    }
    else
    {
        CFE_SB_InitMsg(TlmPktPtr, SB_UT_ALTERNATE_INVALID_MID,
        		       sizeof(SB_UT_Test_Tlm_t), true);
        ActRtn = CFE_SB_SendMsgFull(TlmPktPtr, CFE_SB_INCREMENT_TLM,
                                    CFE_SB_SEND_ZEROCOPY);
        ExpRtn = CFE_SB_BAD_ARGUMENT;

        if (ActRtn != ExpRtn)
        {
            snprintf(cMsg, UT_MAX_MESSAGE_LENGTH,
                     "Unexpected return in invalid message ID test, "
                       "exp=0x%lx, act=0x%lx",
                     (unsigned long) ExpRtn, (unsigned long) ActRtn);
            UT_Text(cMsg);
            TestStat = CFE_FAIL;
        }
    }

    ExpRtn = 1;
    ActRtn = UT_GetNumEventsSent();

    if (ActRtn != ExpRtn)
    {
        snprintf(cMsg, UT_MAX_MESSAGE_LENGTH,
                 "Unexpected rtn from UT_GetNumEventsSent, exp=%lx, act=%lx",
                 (unsigned long) ExpRtn, (unsigned long) ActRtn);
        UT_Text(cMsg);
        TestStat = CFE_FAIL;
    }

    if (UT_EventIsInHistory(CFE_SB_SEND_INV_MSGID_EID) == false)
    {
        UT_Text("CFE_SB_SEND_INV_MSGID_EID not sent");
        TestStat = CFE_FAIL;
    }

    UT_Report(__FILE__, __LINE__,
              TestStat, "Test_SendMsg_API",
                  "Invalid message ID test (ZeroCopy)");
} /* end Test_SendMsg_InvalidMsgId_ZeroCopy */

/*
** Test response to sending a message with the message size larger than allowed
** and ZeroCopy is set
*/
void Test_SendMsg_MaxMsgSizePlusOne_ZeroCopy(void)
{
    CFE_SB_MsgId_t   MsgId = SB_UT_TLM_MID;
    SB_UT_Test_Tlm_t TlmPkt;
    CFE_SB_MsgPtr_t  TlmPktPtr;
    int32            ExpRtn;
    int32            ActRtn;
    int32            TestStat = CFE_PASS;

#ifdef UT_VERBOSE
    UT_Text("Begin Test for Maximum Message Size Plus One (ZeroCopy)");
#endif

    SB_ResetUnitTest();
    TlmPktPtr = CFE_SB_ZeroCopyGetPtr(sizeof(SB_UT_Test_Tlm_t),
    		                          (CFE_SB_ZeroCopyHandle_t *) &TlmPkt);
    if (TlmPktPtr == NULL)
    {
        UT_Text("Unexpected NULL pointer returned from ZeroCopyGetPtr");
        TestStat = CFE_FAIL;
    }
    else
    {
        CFE_SB_InitMsg(TlmPktPtr, MsgId, CFE_MISSION_SB_MAX_SB_MSG_SIZE + 1, false);
        ActRtn = CFE_SB_SendMsgFull(TlmPktPtr, CFE_SB_INCREMENT_TLM,
                                    CFE_SB_SEND_ZEROCOPY);
        ExpRtn = CFE_SB_MSG_TOO_BIG;

        if (ActRtn != ExpRtn)
        {
            snprintf(cMsg, UT_MAX_MESSAGE_LENGTH,
                     "Unexpected return in maximum message size plus one "
                       "test, exp=0x%lx, act=0x%lx",
                     (unsigned long) ExpRtn, (unsigned long) ActRtn);
            UT_Text(cMsg);
            TestStat = CFE_FAIL;
        }
    }

    ExpRtn = 1;
    ActRtn = UT_GetNumEventsSent();

    if (ActRtn != ExpRtn)
    {
        snprintf(cMsg, UT_MAX_MESSAGE_LENGTH,
                 "Unexpected rtn from UT_GetNumEventsSent, exp=%lx, act=%lx",
                     (unsigned long) ExpRtn, (unsigned long) ActRtn);
        UT_Text(cMsg);
        TestStat = CFE_FAIL;
    }

    if (UT_EventIsInHistory(CFE_SB_MSG_TOO_BIG_EID) == false)
    {
        UT_Text("CFE_SB_MSG_TOO_BIG_EID not sent");
        TestStat = CFE_FAIL;
    }

    UT_Report(__FILE__, __LINE__,
              TestStat, "Test_SendMsg_API",
              "Maximum message size plus one test (ZeroCopy)");
} /* end Test_SendMsg_MaxMsgSizePlusOne_ZeroCopy */

/*
** Test response to sending a message which has no subscribers and ZeroCopy is
** set
*/
void Test_SendMsg_NoSubscribers_ZeroCopy(void)
{
    CFE_SB_MsgId_t   MsgId = SB_UT_TLM_MID;
    SB_UT_Test_Tlm_t TlmPkt;
    CFE_SB_MsgPtr_t  TlmPktPtr;
    int32            ExpRtn;
    int32            ActRtn;
    int32            TestStat = CFE_PASS;

#ifdef UT_VERBOSE
    UT_Text("Begin Test for No Subscribers (ZeroCopy)");
#endif

    SB_ResetUnitTest();
    TlmPktPtr = CFE_SB_ZeroCopyGetPtr(sizeof(SB_UT_Test_Tlm_t),
    		                          (CFE_SB_ZeroCopyHandle_t *) &TlmPkt);
    if (TlmPktPtr == NULL)
    {
        UT_Text("Unexpected NULL pointer returned from ZeroCopyGetPtr");
        TestStat = CFE_FAIL;
    }
    else
    {
        CFE_SB_InitMsg(TlmPktPtr, MsgId, sizeof(SB_UT_Test_Tlm_t), true);
        ActRtn = CFE_SB_SendMsgFull(TlmPktPtr, CFE_SB_INCREMENT_TLM,
                                    CFE_SB_SEND_ZEROCOPY);
        ExpRtn = CFE_SUCCESS;

        if (ActRtn != ExpRtn)
        {
            snprintf(cMsg, UT_MAX_MESSAGE_LENGTH,
                     "Unexpected return in no subscribers test, "
                       "exp=0x%lx, act=0x%lx",
                     (unsigned long) ExpRtn, (unsigned long) ActRtn);
            UT_Text(cMsg);
            TestStat = CFE_FAIL;
        }
    }

    ExpRtn = 1;
    ActRtn = UT_GetNumEventsSent();

    if (ActRtn != ExpRtn)
    {
        snprintf(cMsg, UT_MAX_MESSAGE_LENGTH,
                 "Unexpected rtn from UT_GetNumEventsSent, exp=%lx, act=%lx",
                     (unsigned long) ExpRtn, (unsigned long) ActRtn);
        UT_Text(cMsg);
        TestStat = CFE_FAIL;
    }

    if (UT_EventIsInHistory(CFE_SB_SEND_NO_SUBS_EID) == false)
    {
        UT_Text("CFE_SB_SEND_NO_SUBS_EID not sent");
        TestStat = CFE_FAIL;
    }

    UT_Report(__FILE__, __LINE__,
              TestStat, "Test_SendMsg_API",
              "No subscribers test (ZeroCopy)");
} /* end Test_SendMsg_NoSubscribers_ZeroCopy */

/*
** Function for calling SB receive message API test functions
*/
void Test_RcvMsg_API(void)
{
#ifdef UT_VERBOSE
    UT_Text("Begin Test_RcvMsg_API");
#endif

    Test_RcvMsg_InvalidPipeId();
    Test_RcvMsg_InvalidTimeout();
    Test_RcvMsg_Poll();
    Test_RcvMsg_GetLastSenderNull();
    Test_RcvMsg_GetLastSenderInvalidPipe();
    Test_RcvMsg_GetLastSenderInvalidCaller();
    Test_RcvMsg_GetLastSenderNoValidSender();
    Test_RcvMsg_GetLastSenderSuccess();
    Test_RcvMsg_Timeout();
    Test_RcvMsg_PipeReadError();
    Test_RcvMsg_PendForever();
    Test_RcvMsg_InvalidBufferPtr();

#ifdef UT_VERBOSE
    UT_Text("End Test_RcvMsg_API\n");
#endif
} /* end Test_RcvMsg_API */

/*
** Test receiving a message from the software bus with an invalid pipe ID
*/
void Test_RcvMsg_InvalidPipeId(void)
{
    CFE_SB_MsgPtr_t PtrToMsg;
    CFE_SB_PipeId_t InvalidPipeId = 20;
    int32           ExpRtn;
    int32           ActRtn;
    int32           TestStat = CFE_PASS;

#ifdef UT_VERBOSE
    UT_Text("Begin Test for Rcv - Invalid PipeId Rcv");
#endif

    SB_ResetUnitTest();
    CFE_SB.PipeTbl[InvalidPipeId].InUse = CFE_SB_NOT_IN_USE;
    ActRtn = CFE_SB_RcvMsg(&PtrToMsg, InvalidPipeId, CFE_SB_POLL);
    ExpRtn = CFE_SB_BAD_ARGUMENT;

    if (ActRtn != ExpRtn)
    {
        snprintf(cMsg, UT_MAX_MESSAGE_LENGTH,
                 "Unexpected return in invalid pipe ID test, "
                   "exp=0x%lx, act=0x%lx",
                 (unsigned long) ExpRtn, (unsigned long) ActRtn);
        UT_Text(cMsg);
        TestStat = CFE_FAIL;
    }

    ExpRtn = 1;
    ActRtn = UT_GetNumEventsSent();

    if (ActRtn != ExpRtn)
    {
        snprintf(cMsg, UT_MAX_MESSAGE_LENGTH,
                 "Unexpected rtn from UT_GetNumEventsSent, exp=%lx, act=%lx",
                 (unsigned long) ExpRtn, (unsigned long) ActRtn);
        UT_Text(cMsg);
        TestStat = CFE_FAIL;
    }

    if (UT_EventIsInHistory(CFE_SB_BAD_PIPEID_EID) == false)
    {
        UT_Text("CFE_SB_BAD_PIPEID_EID not sent");
        TestStat = CFE_FAIL;
    }

    UT_Report(__FILE__, __LINE__,
              TestStat, "Test_RcvMsg_API", "Invalid pipe ID test");
} /* end Test_RcvMsg_InvalidPipeId */

/*
** Test receiving a message response to invalid timeout value (< -1)
*/
void Test_RcvMsg_InvalidTimeout(void)
{
    CFE_SB_MsgPtr_t PtrToMsg;
    CFE_SB_PipeId_t PipeId;
    uint32          PipeDepth = 10;
    int32           TimeOut = -5;
    int32           ExpRtn;
    int32           ActRtn;
    int32           TestStat = CFE_PASS;

#ifdef UT_VERBOSE
    UT_Text("Begin Test for Rcv - Invalid Timeout");
#endif

    SB_ResetUnitTest();
    CFE_SB_CreatePipe(&PipeId, PipeDepth, "RcvMsgTestPipe");
    ActRtn = CFE_SB_RcvMsg(&PtrToMsg, PipeId, TimeOut);
    ExpRtn = CFE_SB_BAD_ARGUMENT;

    if (ActRtn != ExpRtn)
    {
        snprintf(cMsg, UT_MAX_MESSAGE_LENGTH,
                 "Unexpected return in invalid timeout test, "
                   "exp=0x%lx, act=0x%lx",
                 (unsigned long) ExpRtn, (unsigned long) ActRtn);
        UT_Text(cMsg);
        TestStat = CFE_FAIL;
    }

    ExpRtn = 2;
    ActRtn = UT_GetNumEventsSent();

    if (ActRtn != ExpRtn)
    {
        snprintf(cMsg, UT_MAX_MESSAGE_LENGTH,
                 "Unexpected rtn from UT_GetNumEventsSent, "
                   "exp=%lx, act=%lx",
                 (unsigned long) ExpRtn, (unsigned long) ActRtn);
        UT_Text(cMsg);
        TestStat = CFE_FAIL;
    }

    if (UT_EventIsInHistory(CFE_SB_RCV_BAD_ARG_EID) == false)
    {
        UT_Text("CFE_SB_RCV_BAD_ARG_EID not sent");
        TestStat = CFE_FAIL;
    }

    CFE_SB_DeletePipe(PipeId);
    UT_Report(__FILE__, __LINE__,
              TestStat, "Test_RcvMsg_API", "Invalid timeout test");
} /* end Test_RcvMsg_InvalidTimeout */

/*
** Test receiving a message response when there is no message on the queue
*/
void Test_RcvMsg_Poll(void)
{
    CFE_SB_MsgPtr_t PtrToMsg;
    CFE_SB_PipeId_t PipeId;
    uint32          PipeDepth = 10;
    int32           ExpRtn;
    int32           ActRtn;
    int32           TestStat = CFE_PASS;

#ifdef UT_VERBOSE
    UT_Text("Begin Test for Poll Receive");
#endif

    SB_ResetUnitTest();
    CFE_SB_CreatePipe(&PipeId, PipeDepth, "RcvMsgTestPipe");
    ActRtn = CFE_SB_RcvMsg(&PtrToMsg, PipeId, CFE_SB_POLL);
    ExpRtn = CFE_SB_NO_MESSAGE;

    if (ActRtn != ExpRtn)
    {
        snprintf(cMsg, UT_MAX_MESSAGE_LENGTH,
                 "Unexpected return in poll receive test, "
                   "exp=0x%lx, act=0x%lx",
                 (unsigned long) ExpRtn, (unsigned long) ActRtn);
        UT_Text(cMsg);
        TestStat = CFE_FAIL;
    }

    ExpRtn = 1;
    ActRtn = UT_GetNumEventsSent();

    if (ActRtn != ExpRtn)
    {
        snprintf(cMsg, UT_MAX_MESSAGE_LENGTH,
                 "Unexpected rtn from UT_GetNumEventsSent, exp=%ld, act=%ld",
                 (long) ExpRtn, (long) ActRtn);
        UT_Text(cMsg);
        TestStat = CFE_FAIL;
    }

    if (UT_EventIsInHistory(CFE_SB_PIPE_ADDED_EID) == false)
    {
        UT_Text("CFE_SB_PIPE_ADDED_EID not sent");
        TestStat = CFE_FAIL;
    }

    CFE_SB_DeletePipe(PipeId);
    UT_Report(__FILE__, __LINE__,
              TestStat, "Test_RcvMsg_API", "Poll receive test");
} /* end Test_RcvMsg_Poll */

/*
** Test receive last message response to a null sender ID
*/
void Test_RcvMsg_GetLastSenderNull(void)
{
    CFE_SB_PipeId_t PipeId;
    uint32          PipeDepth = 10;
    int32           ExpRtn;
    int32           ActRtn;
    int32           TestStat = CFE_PASS;

#ifdef UT_VERBOSE
    UT_Text("Begin Test for GetLastSender Null Ptr");
#endif

    SB_ResetUnitTest();
    CFE_SB_CreatePipe(&PipeId, PipeDepth, "RcvMsgTestPipe");
    ActRtn = CFE_SB_GetLastSenderId(NULL, PipeId);
    ExpRtn = CFE_SB_BAD_ARGUMENT;

    if (ActRtn != ExpRtn)
    {
        snprintf(cMsg, UT_MAX_MESSAGE_LENGTH,
                 "Unexpected return in GetLastSenderId null pointer test, "
                   "exp=0x%lx, act=0x%lx",
                 (unsigned long) ExpRtn, (unsigned long) ActRtn);
        UT_Text(cMsg);
        TestStat = CFE_FAIL;
    }

    ExpRtn = 2;
    ActRtn = UT_GetNumEventsSent();

    if (ActRtn != ExpRtn)
    {
        snprintf(cMsg, UT_MAX_MESSAGE_LENGTH,
                 "Unexpected rtn from UT_GetNumEventsSent, exp=%ld, act=%ld",
                 (long) ExpRtn, (long) ActRtn);
        UT_Text(cMsg);
        TestStat = CFE_FAIL;
    }

    if (UT_EventIsInHistory(CFE_SB_LSTSNDER_ERR1_EID) == false)
    {
        UT_Text("CFE_SB_LSTSNDER_ERR1_EID not sent");
        TestStat = CFE_FAIL;
    }

    CFE_SB_DeletePipe(PipeId);
    UT_Report(__FILE__, __LINE__,
              TestStat, "Test_RcvMsg_API",
              "GetLastSenderId null pointer test");
} /* end Test_RcvMsg_GetLastSenderNull */

/*
** Test receive last message response to an invalid pipe ID
*/
void Test_RcvMsg_GetLastSenderInvalidPipe(void)
{
    CFE_SB_PipeId_t   PipeId;
    CFE_SB_PipeId_t   InvalidPipeId = 250;
    CFE_SB_SenderId_t *GLSPtr;
    uint32            PipeDepth = 10;
    int32             ExpRtn;
    int32             ActRtn;
    int32             TestStat = CFE_PASS;

#ifdef UT_VERBOSE
    UT_Text("Begin Test for GetLastSender Invalid Pipe");
#endif

    SB_ResetUnitTest();
    CFE_SB_CreatePipe(&PipeId, PipeDepth, "RcvMsgTestPipe");
    ActRtn = CFE_SB_GetLastSenderId(&GLSPtr, InvalidPipeId);
    ExpRtn = CFE_SB_BAD_ARGUMENT;

    if (ActRtn != ExpRtn)
    {
        snprintf(cMsg, UT_MAX_MESSAGE_LENGTH,
                 "Unexpected return in GetLastSenderId invalid pipe test, "
                   "exp=0x%lx, act=0x%lx",
                 (unsigned long) ExpRtn, (unsigned long) ActRtn);
        UT_Text(cMsg);
        TestStat = CFE_FAIL;
    }

    ExpRtn = 2;
    ActRtn = UT_GetNumEventsSent();

    if (ActRtn != ExpRtn)
    {
        snprintf(cMsg, UT_MAX_MESSAGE_LENGTH,
                 "Unexpected rtn from UT_GetNumEventsSent, exp=%ld, act=%ld",
                 (long) ExpRtn, (long) ActRtn);
        UT_Text(cMsg);
        TestStat = CFE_FAIL;
    }

    if (UT_EventIsInHistory(CFE_SB_LSTSNDER_ERR2_EID) == false)
    {
        UT_Text("CFE_SB_LSTSNDER_ERR2_EID not sent");
        TestStat = CFE_FAIL;
    }

    CFE_SB_DeletePipe(PipeId);
    UT_Report(__FILE__, __LINE__,
              TestStat, "Test_RcvMsg_API",
              "GetLastSenderId invalid pipe test");
} /* end Test_RcvMsg_GetLastSenderInvalidPipe */

/*
** Test receive last message response to an invalid owner ID
*/
void Test_RcvMsg_GetLastSenderInvalidCaller(void)
{
    CFE_SB_PipeId_t   PipeId;
    CFE_SB_SenderId_t *GLSPtr;
    uint32            PipeDepth = 10;
    uint32            OrigPipeOwner;
    int32             ExpRtn;
    int32             ActRtn;
    int32             TestStat = CFE_PASS;

#ifdef UT_VERBOSE
    UT_Text("Begin Test for GetLastSender Invalid Caller");
#endif

    SB_ResetUnitTest();
    CFE_SB_CreatePipe(&PipeId, PipeDepth, "RcvMsgTestPipe");

    /* Change pipe owner ID to execute 'invalid caller' code */
    OrigPipeOwner = CFE_SB.PipeTbl[PipeId].AppId;
    CFE_SB.PipeTbl[PipeId].AppId = OrigPipeOwner + 1;
    ActRtn = CFE_SB_GetLastSenderId(&GLSPtr, PipeId);
    ExpRtn = CFE_SB_BAD_ARGUMENT;

    if (ActRtn != ExpRtn)
    {
        snprintf(cMsg, UT_MAX_MESSAGE_LENGTH,
                 "Unexpected return in GetLastSenderId invalid caller test, "
                   "exp=0x%lx, act=0x%lx",
                 (unsigned long) ExpRtn, (unsigned long) ActRtn);
        UT_Text(cMsg);
        TestStat = CFE_FAIL;
    }

    ExpRtn = 2;
    ActRtn = UT_GetNumEventsSent();

    if (ActRtn != ExpRtn)
    {
        snprintf(cMsg, UT_MAX_MESSAGE_LENGTH,
                 "Unexpected rtn from UT_GetNumEventsSent, exp=%ld, act=%ld",
                 (long) ExpRtn, (long) ActRtn);
        UT_Text(cMsg);
        TestStat = CFE_FAIL;
    }

    if (UT_EventIsInHistory(CFE_SB_GLS_INV_CALLER_EID) == false)
    {
        UT_Text("CFE_SB_GLS_INV_CALLER_EID not sent");
        TestStat = CFE_FAIL;
    }

    /* Restore original pipe owner apid */
    CFE_SB.PipeTbl[PipeId].AppId = OrigPipeOwner;
    CFE_SB_DeletePipe(PipeId);
    UT_Report(__FILE__, __LINE__,
              TestStat, "Test_RcvMsg_API",
              "GetLastSenderId invalid caller test");
} /* end Test_RcvMsg_GetLastSenderInvalidCaller */


void Test_RcvMsg_GetLastSenderNoValidSender(void)
{
    CFE_SB_PipeId_t   PipeId;
    CFE_SB_SenderId_t *GLSPtr;
    uint32            PipeDepth = 10;
    int32             ExpRtn;
    int32             ActRtn;
    int32             TestStat = CFE_PASS;

#ifdef UT_VERBOSE
    UT_Text("Begin Test for GetLastSender No Valid Sender");
#endif

    SB_ResetUnitTest();
    CFE_SB_CreatePipe(&PipeId, PipeDepth, "RcvMsgTestPipe");
    ActRtn = CFE_SB_GetLastSenderId(&GLSPtr, PipeId);
    ExpRtn = CFE_SB_NO_MSG_RECV;

    if (ActRtn != ExpRtn)
    {
        snprintf(cMsg, UT_MAX_MESSAGE_LENGTH,
                 "Unexpected return in GetLastSenderId No Valid Sender test, "
                   "exp=0x%lx, act=0x%lx",
                 (unsigned long) ExpRtn, (unsigned long) ActRtn);
        UT_Text(cMsg);
        TestStat = CFE_FAIL;
    }

    ExpRtn = 1;
    ActRtn = UT_GetNumEventsSent();

    if (ActRtn != ExpRtn)
    {
        snprintf(cMsg, UT_MAX_MESSAGE_LENGTH,
                 "Unexpected rtn from UT_GetNumEventsSent, exp=%ld, act=%ld",
                 (long) ExpRtn, (long) ActRtn);
        UT_Text(cMsg);
        TestStat = CFE_FAIL;
    }

    CFE_SB_DeletePipe(PipeId);
    UT_Report(__FILE__, __LINE__,
              TestStat, "Test_RcvMsg_API",
              "GetLastSenderId No Valid Sender test");

} /* end Test_RcvMsg_GetLastSenderNoValidSender */


/*
** Test successful receive last message request
*/
void Test_RcvMsg_GetLastSenderSuccess(void)
{
    CFE_SB_PipeId_t    PipeId;
    CFE_SB_SenderId_t  *GLSPtr;
    SB_UT_Test_Tlm_t   TlmPkt;
    CFE_SB_MsgPtr_t    TlmPktPtr = (CFE_SB_MsgPtr_t) &TlmPkt;
    CFE_SB_MsgPtr_t    PtrToMsg;
    uint32             PipeDepth = 10;
    int32              ExpRtn;
    int32              ActRtn;
    int32              TestStat = CFE_PASS;

#ifdef UT_VERBOSE
    UT_Text("Begin Test for GetLastSender Success");
#endif

    SB_ResetUnitTest();
    CFE_SB_CreatePipe(&PipeId, PipeDepth, "RcvMsgTestPipe");
    CFE_SB_InitMsg(&TlmPkt, SB_UT_TLM_MID, sizeof(TlmPkt), true);
    CFE_SB_Subscribe(SB_UT_TLM_MID, PipeId);
    CFE_SB_SendMsg(TlmPktPtr);
    CFE_SB_RcvMsg(&PtrToMsg, PipeId,CFE_SB_PEND_FOREVER);
    ActRtn = CFE_SB_GetLastSenderId(&GLSPtr, PipeId);
    ExpRtn = CFE_SUCCESS;

    if (ActRtn != ExpRtn)
    {
        snprintf(cMsg, UT_MAX_MESSAGE_LENGTH,
                 "Unexpected return in GetLastSenderId Success Test, "
                   "exp=0x%lx, act=0x%lx",
                 (unsigned long) ExpRtn, (unsigned long) ActRtn);
        UT_Text(cMsg);
        TestStat = CFE_FAIL;
    }

    ExpRtn = 3;
    ActRtn = UT_GetNumEventsSent();

    if (ActRtn != ExpRtn)
    {
        snprintf(cMsg, UT_MAX_MESSAGE_LENGTH,
                 "Unexpected rtn from UT_GetNumEventsSent, exp=%ld, act=%ld",
                 (long) ExpRtn, (long) ActRtn);
        UT_Text(cMsg);
        TestStat = CFE_FAIL;
    }

    CFE_SB_DeletePipe(PipeId);
    UT_Report(__FILE__, __LINE__,
              TestStat, "Test_RcvMsg_API",
              "GetLastSenderId Success Test");
} /* end Test_RcvMsg_GetLastSenderSuccess */

/*
** Test receiving a message response to a timeout
*/
void Test_RcvMsg_Timeout(void)
{
    CFE_SB_MsgPtr_t PtrToMsg;
    CFE_SB_PipeId_t PipeId;
    uint32          PipeDepth = 10;
    int32           TimeOut = 200;
    int32           ExpRtn;
    int32           ActRtn;
    int32           TestStat = CFE_PASS;

#ifdef UT_VERBOSE
    UT_Text("Begin Test for Timeout Rcv");
#endif

    SB_ResetUnitTest();
    CFE_SB_CreatePipe(&PipeId, PipeDepth, "RcvMsgTestPipe");

    UT_SetDeferredRetcode(UT_KEY(OS_QueueGet), 1, OS_QUEUE_TIMEOUT);

    ActRtn = CFE_SB_RcvMsg(&PtrToMsg, PipeId, TimeOut);
    ExpRtn = CFE_SB_TIME_OUT;

    if (ActRtn != ExpRtn)
    {
        snprintf(cMsg, UT_MAX_MESSAGE_LENGTH,
                 "Unexpected return in timeout receive test, exp=%ld, act=%ld",
                 (long) ExpRtn, (long) ActRtn);
        UT_Text(cMsg);
        TestStat = CFE_FAIL;
    }

    ExpRtn = 1;
    ActRtn = UT_GetNumEventsSent();

    if (ActRtn != ExpRtn)
    {
        snprintf(cMsg, UT_MAX_MESSAGE_LENGTH,
                 "Unexpected rtn from UT_GetNumEventsSent, exp=%ld, act=%ld",
                 (long) ExpRtn, (long) ActRtn);
        UT_Text(cMsg);
        TestStat = CFE_FAIL;
    }

    if (UT_EventIsInHistory(CFE_SB_PIPE_ADDED_EID) == false)
    {
        UT_Text("CFE_SB_PIPE_ADDED_EID not sent");
        TestStat = CFE_FAIL;
    }

    CFE_SB_DeletePipe(PipeId);
    UT_Report(__FILE__, __LINE__,
              TestStat, "Test_RcvMsg_API", "Timeout receive test");
} /* end Test_RcvMsg_Timeout */

/*
** Test receiving a message response to a pipe read error
*/
void Test_RcvMsg_PipeReadError(void)
{
    CFE_SB_MsgPtr_t PtrToMsg;
    CFE_SB_PipeId_t PipeId;
    uint32          PipeDepth = 10;
    int32           ExpRtn;
    int32           ActRtn;
    int32           TestStat = CFE_PASS;

#ifdef UT_VERBOSE
    UT_Text("Begin Test for Pipe Read Error");
#endif

    SB_ResetUnitTest();
    CFE_SB_CreatePipe(&PipeId, PipeDepth, "RcvMsgTestPipe");
    UT_SetDeferredRetcode(UT_KEY(OS_QueueGet), 1, OS_ERROR);
    ActRtn = CFE_SB_RcvMsg(&PtrToMsg, PipeId, CFE_SB_PEND_FOREVER);
    ExpRtn = CFE_SB_PIPE_RD_ERR;

    if (ActRtn != ExpRtn)
    {
        snprintf(cMsg, UT_MAX_MESSAGE_LENGTH,
                 "Unexpected return in pipe read error test, "
                   "exp=0x%lx, act=0x%lx",
                 (unsigned long) ExpRtn, (unsigned long) ActRtn);
        UT_Text(cMsg);
        TestStat = CFE_FAIL;
    }

    ExpRtn = 3;
    ActRtn = UT_GetNumEventsSent();

    if (ActRtn != ExpRtn)
    {
        snprintf(cMsg, UT_MAX_MESSAGE_LENGTH,
                 "Unexpected rtn from UT_GetNumEventsSent, exp=%ld, act=%ld",
                 (long) ExpRtn, (long) ActRtn);
        UT_Text(cMsg);
        TestStat = CFE_FAIL;
    }

    if (UT_EventIsInHistory(CFE_SB_Q_RD_ERR_EID) == false)
    {
        UT_Text("CFE_SB_Q_RD_ERR_EID not sent");
        TestStat = CFE_FAIL;
    }

    CFE_SB_DeletePipe(PipeId);
    UT_Report(__FILE__, __LINE__,
              TestStat, "Test_RcvMsg_API", "Pipe read error test");
} /* end Test_RcvMsg_PipeReadError */

/*
** Test receiving a message response to a "pend forever" timeout
*/
void Test_RcvMsg_PendForever(void)
{
    CFE_SB_MsgPtr_t  PtrToMsg;
    CFE_SB_MsgId_t   MsgId = SB_UT_TLM_MID;
    CFE_SB_PipeId_t  PipeId;
    SB_UT_Test_Tlm_t TlmPkt;
    CFE_SB_MsgPtr_t  TlmPktPtr = (CFE_SB_MsgPtr_t) &TlmPkt;
    CFE_SB_PipeD_t   *PipeDscPtr;
    uint32           PipeDepth = 10;
    int32            ExpRtn;
    int32            ActRtn;
    int32            TestStat = CFE_PASS;

#ifdef UT_VERBOSE
    UT_Text("Begin Test for Pend Forever");
#endif

    SB_ResetUnitTest();
    CFE_SB_CreatePipe(&PipeId, PipeDepth, "RcvMsgTestPipe");
    CFE_SB_InitMsg(&TlmPkt, MsgId, sizeof(TlmPkt), true);
    CFE_SB_Subscribe(MsgId, PipeId);
    ActRtn = CFE_SB_SendMsg(TlmPktPtr);
    ExpRtn = CFE_SUCCESS;

    if (ActRtn != ExpRtn)
    {
        snprintf(cMsg, UT_MAX_MESSAGE_LENGTH,
                 "Unexpected return from send in pend forever test, "
                   "exp=0x%lx, act=0x%lx",
                 (unsigned long) ExpRtn, (unsigned long) ActRtn);
        UT_Text(cMsg);
        TestStat = CFE_FAIL;
    }

    ActRtn = CFE_SB_RcvMsg(&PtrToMsg, PipeId, CFE_SB_PEND_FOREVER);
    ExpRtn = CFE_SUCCESS;

    if (ActRtn != ExpRtn)
    {
        snprintf(cMsg, UT_MAX_MESSAGE_LENGTH,
                 "Unexpected return from receive in pend forever test, "
                   "exp=0x%lx, act=0x%lx",
                 (unsigned long) ExpRtn, (unsigned long) ActRtn);
        UT_Text(cMsg);
        TestStat = CFE_FAIL;
    }

    if (PtrToMsg != NULL)
    {
        snprintf(cMsg, UT_MAX_MESSAGE_LENGTH,
                 "Received Msg 0x%x",
                 (unsigned int)CFE_SB_MsgIdToValue(CFE_SB_GetMsgId(PtrToMsg)));
#ifdef UT_VERBOSE
        UT_Text(cMsg);
#endif
    }

    ExpRtn = 3;
    ActRtn = UT_GetNumEventsSent();

    if (ActRtn != ExpRtn)
    {
        snprintf(cMsg, UT_MAX_MESSAGE_LENGTH,
                 "Unexpected rtn from UT_GetNumEventsSent, exp=%ld, act=%ld",
                 (long) ExpRtn, (long) ActRtn);
        UT_Text(cMsg);
        TestStat = CFE_FAIL;
    }

    if (UT_EventIsInHistory(CFE_SB_SUBSCRIPTION_RCVD_EID) == false)
    {
        UT_Text("CFE_SB_SUBSCRIPTION_RCVD_EID not sent");
        TestStat = CFE_FAIL;
    }

    PipeDscPtr = CFE_SB_GetPipePtr(PipeId);
    PipeDscPtr->ToTrashBuff = PipeDscPtr->CurrentBuff;
    PipeDscPtr->CurrentBuff = NULL;
    CFE_SB_DeletePipe(PipeId);
    UT_Report(__FILE__, __LINE__,
              TestStat, "Test_RcvMsg_API", "Pend forever test");
} /* end Test_RcvMsg_PendForever */

/*
** Test releasing zero copy buffers for all pipes owned by a given app ID
*/
void Test_CleanupApp_API(void)
{
    CFE_SB_PipeId_t         PipeId;
    CFE_SB_ZeroCopyHandle_t ZeroCpyBufHndl = 0;
    uint16                  PipeDepth = 50;
    int32                   ExpRtn;
    int32                   ActRtn;
    int32                   TestStat = CFE_PASS;

#ifdef UT_VERBOSE
    UT_Text("Begin Test for CleanupApp");
#endif

    SB_ResetUnitTest();
    CFE_SB_CreatePipe(&PipeId, PipeDepth, "TestPipe");
    CFE_SB_ZeroCopyGetPtr(PipeDepth, &ZeroCpyBufHndl);
    CFE_SB_ZeroCopyGetPtr(PipeDepth, &ZeroCpyBufHndl);

    /* Set second application ID to provide complete branch path coverage */
    CFE_SB.PipeTbl[1].InUse = CFE_SB_IN_USE;
    CFE_SB.PipeTbl[1].AppId = 1;

    if (CFE_SB.ZeroCopyTail == NULL)
    {
        UT_Text("Unexpected ZeroCopyTail UT_GetNumEventsSent, exp = not NULL");
        TestStat = CFE_FAIL;
    }

    /* Attempt with a bad application ID first in order to get full branch path
     * coverage in CFE_SB_ZeroCopyReleaseAppId
     */
    CFE_SB_CleanUpApp(1);

    /* Attempt again with a valid application ID */
    CFE_SB_CleanUpApp(0);

    if (CFE_SB.ZeroCopyTail != NULL)
    {
        UT_Text("Unexpected ZeroCopyTail UT_GetNumEventsSent, exp = NULL");
        TestStat = CFE_FAIL;
    }

    ExpRtn = 3;
    ActRtn = UT_GetNumEventsSent();

    if (ActRtn != ExpRtn)
    {
        snprintf(cMsg, UT_MAX_MESSAGE_LENGTH,
                 "Unexpected return from UT_GetNumEventsSent, "
                   "exp=%ld, act=%ld",
                 (long) ExpRtn, (long) ActRtn);
        UT_Text(cMsg);
        TestStat = CFE_FAIL;
    }

    if (UT_EventIsInHistory(CFE_SB_PIPE_ADDED_EID) == false)
    {
        UT_Text("CFE_SB_PIPE_ADDED_EID not sent");
        TestStat = CFE_FAIL;
    }

    if (UT_EventIsInHistory(CFE_SB_PIPE_DELETED_EID) == false)
    {
        UT_Text("CFE_SB_PIPE_DELETED_EID not sent");
        TestStat = CFE_FAIL;
    }

    UT_Report(__FILE__, __LINE__,
              TestStat, "Test_CleanupApp_API", "CleanupApp test");
} /* end Test_CleanupApp_API */

/*
** Test receiving a message response to invalid buffer pointer (null)
*/
void Test_RcvMsg_InvalidBufferPtr(void)
{
    CFE_SB_PipeId_t PipeId;
    uint32          PipeDepth = 10;
    int32           ExpRtn;
    int32           ActRtn;
    int32           TestStat = CFE_PASS;

#ifdef UT_VERBOSE
    UT_Text("Begin Test for Rcv - Invalid Buffer Pointer");
#endif

    SB_ResetUnitTest();
    CFE_SB_CreatePipe(&PipeId, PipeDepth, "RcvMsgTestPipe");
    ActRtn = CFE_SB_RcvMsg(NULL, PipeId, CFE_SB_PEND_FOREVER);
    ExpRtn = CFE_SB_BAD_ARGUMENT;

    if (ActRtn != ExpRtn)
    {
        snprintf(cMsg, UT_MAX_MESSAGE_LENGTH,
                 "Unexpected return in invalid buffer pointer test, "
                   "exp=0x%lx, act=0x%lx",
                   (unsigned long) ExpRtn, (unsigned long) ActRtn);
        UT_Text(cMsg);
        TestStat = CFE_FAIL;
    }

    ExpRtn = 2;
    ActRtn = UT_GetNumEventsSent();

    if (ActRtn != ExpRtn)
    {
        snprintf(cMsg, UT_MAX_MESSAGE_LENGTH,
                 "Unexpected rtn from UT_GetNumEventsSent, "
                   "exp=%lx, act=%lx",
                   (unsigned long) ExpRtn, (unsigned long) ActRtn);
        UT_Text(cMsg);
        TestStat = CFE_FAIL;
    }

    if (UT_EventIsInHistory(CFE_SB_RCV_BAD_ARG_EID) == false)
    {
        UT_Text("CFE_SB_RCV_BAD_ARG_EID not sent");
        TestStat = CFE_FAIL;
    }

    CFE_SB_DeletePipe(PipeId);
    UT_Report(__FILE__, __LINE__,
              TestStat, "Test_RcvMsg_API", "Invalid buffer pointer test");
} /* end Test_RcvMsg_InvalidBufferPtr */

/*
** Test SB Utility APIs
*/
void Test_SB_Utils(void)
{
#ifdef UT_VERBOSE
    UT_Text("Begin Test for SB Utils");
#endif

    Test_CFE_SB_InitMsg();
    Test_CFE_SB_MsgHdrSize();
    Test_CFE_SB_GetUserData();
    Test_CFE_SB_SetGetMsgId();
    Test_CFE_SB_SetGetUserDataLength();
    Test_CFE_SB_SetGetTotalMsgLength();
    Test_CFE_SB_SetGetMsgTime();
    Test_CFE_SB_TimeStampMsg();
    Test_CFE_SB_SetGetCmdCode();
    Test_CFE_SB_ChecksumUtils();
    Test_CFE_SB_ValidateMsgId();
#ifdef UT_VERBOSE
    UT_Text("End Test for SB Utils\n");
#endif
} /* end Test_SB_Utils */

/*
**
*/
void Test_CFE_SB_InitMsg(void)
{
#ifdef UT_VERBOSE
    UT_Text("Begin Test_CFE_SB_InitMsg");
#endif

    Test_CFE_SB_InitMsg_True();
    Test_CFE_SB_InitMsg_False();
#ifdef UT_VERBOSE
    UT_Text("End Test_CFE_SB_InitMsg\n");
#endif
} /* end Test_CFE_SB_InitMsg */

/*
** Test message initialization, clearing the message content
*/
void Test_CFE_SB_InitMsg_True(void)
{
    int              result;
    SB_UT_Test_Cmd_t SBCmd;
    CFE_SB_MsgPtr_t  SBCmdPtr = (CFE_SB_MsgPtr_t) &SBCmd;

#ifdef UT_VERBOSE
    UT_Text("Begin SB_TestInitMsg_True");
#endif

    SB_ResetUnitTest();

    /* Set entire cmd packet to all f's */
    memset(SBCmdPtr, 0xff, sizeof(SBCmd));
    CFE_SB_InitMsg(SBCmdPtr, CFE_SB_MsgId_From_TopicId(CFE_MISSION_SB_CMD_TOPICID), sizeof(SBCmd), true);
    result = SBCmd.Cmd32Param1 == 0 &&
             SBCmd.Cmd16Param1 == 0 &&
             SBCmd.Cmd16Param2 == 0 &&
             SBCmd.Cmd8Param1 == 0 &&
             SBCmd.Cmd8Param2 == 0 &&
             SBCmd.Cmd8Param3 == 0 &&
             SBCmd.Cmd8Param4 == 0;
    UT_Report(__FILE__, __LINE__,
              result, "SB_TestInitMsg_True",
              "Clear message content");
} /* end Test_CFE_SB_InitMsg_True */

/*
** Test message initialization, leaving the message content unchanged
*/
void Test_CFE_SB_InitMsg_False(void)
{
    int              result;
    SB_UT_Test_Cmd_t SBCmd;
    CFE_SB_MsgPtr_t  SBCmdPtr = (CFE_SB_MsgPtr_t) &SBCmd;

#ifdef UT_VERBOSE
    UT_Text("Begin SB_TestInitMsg_False");
#endif

    SB_ResetUnitTest();

    /* Set entire cmd packet to all f's */
    memset(SBCmdPtr, 0xff, sizeof(SBCmd));
    result = SBCmd.Cmd32Param1 == 0xffffffff &&
             SBCmd.Cmd16Param1 == 0xffff &&
             SBCmd.Cmd16Param2 == 0xffff &&
             SBCmd.Cmd8Param1 == 0xff &&
             SBCmd.Cmd8Param2 == 0xff &&
             SBCmd.Cmd8Param3 == 0xff &&
             SBCmd.Cmd8Param4 == 0xff;
    CFE_SB_InitMsg(SBCmdPtr, CFE_SB_MsgId_From_TopicId(CFE_MISSION_SB_CMD_TOPICID), sizeof(SBCmd), false);
    UT_Report(__FILE__, __LINE__,
              result, "SB_TestInitMsg_False",
              "Leave message content");
} /* end Test_CFE_SB_InitMsg_False */

/*
** Test getting the size of a command/telemetry message header
*/
void Test_CFE_SB_MsgHdrSize(void)
{
    int32 TestStat;
    uint16 ExpectedSize;
    uint16 ActualSize;
    CCSDS_PriHdr_t   * PktPtr;
    CFE_SB_MsgId_t msgId;
    SB_UT_Test_Cmd_t testCmd;
    SB_UT_Test_Tlm_t testTlm;
    
    CFE_SB_MsgPtr_t MsgPtr = (CFE_SB_MsgPtr_t)&testCmd;
    
    PktPtr = (CCSDS_PriHdr_t*)MsgPtr;
    

#ifdef UT_VERBOSE
    UT_Text("Begin Test_CFE_SB_MsgHdrSize");
#endif
    /* Test for cmds w/sec hdr */
    SB_ResetUnitTest();

    msgId = SB_UT_CMD_MID;

    ExpectedSize = sizeof(CFE_SB_CmdHdr_t);

    
    CFE_SB_InitMsg(MsgPtr,
                    msgId,
                    sizeof(testCmd),
                    0);
                    
    
    /* Set this to Command Type */
    CCSDS_WR_TYPE(*PktPtr, 1); 
    /* No sec hdr */
    CCSDS_WR_SHDR(*PktPtr, 1);

    TestStat = CFE_PASS;

    UT_SetDeferredRetcode(UT_KEY(CFE_SB_PubSub_IsListenerComponent), 1, 1);
    ActualSize = CFE_SB_MsgHdrSize(MsgPtr);
    if (ActualSize != ExpectedSize)
    {
        TestStat = CFE_FAIL;
    }
    
    UT_Report(__FILE__, __LINE__,
              TestStat, "Test_CFE_SB_MsgHdrSize",
              "Commands with secondary header");

    /* Test for cmds wo/sec hdr */
    SB_ResetUnitTest();
    TestStat = CFE_PASS;

    CFE_SB_InitMsg(MsgPtr,
                    SB_UT_TLM_MID,
                    sizeof(testCmd),
                    0);
                    
    /* Set this to Command Type */
    CCSDS_WR_TYPE(*PktPtr, 1); 
    /* No sec hdr */
    CCSDS_WR_SHDR(*PktPtr, 0);

    ExpectedSize = sizeof(CCSDS_PriHdr_t);
    ActualSize = CFE_SB_MsgHdrSize(MsgPtr);
    if (ActualSize != ExpectedSize)
    {
        TestStat = CFE_FAIL;
    }

    UT_Report(__FILE__, __LINE__,
              TestStat, "Test_CFE_SB_MsgHdrSize",
              "Commands without secondary header");

    
    MsgPtr = (CFE_SB_MsgPtr_t)&testTlm;
    PktPtr = (CCSDS_PriHdr_t*)MsgPtr;

    /* Test for tlm w/sec hdr */
    SB_ResetUnitTest();
    TestStat = CFE_PASS;
    CFE_SB_SetMsgId(MsgPtr, SB_UT_TLM_MID);

    /* Set this to Tlm Type */
    CCSDS_WR_TYPE(*PktPtr, 0);
    CCSDS_WR_SHDR(*PktPtr, 1);
    
    ExpectedSize = sizeof(CFE_SB_TlmHdr_t);

    UT_SetDeferredRetcode(UT_KEY(CFE_SB_PubSub_IsPublisherComponent), 1, 1);
    ActualSize = CFE_SB_MsgHdrSize(MsgPtr);
    if (ActualSize != ExpectedSize)
    {
        TestStat = CFE_FAIL;
    }

    UT_Report(__FILE__, __LINE__,
              TestStat, "Test_CFE_SB_MsgHdrSize",
              "Telemetry with secondary header");

    /* Test for tlm wo/sec hdr */
    SB_ResetUnitTest();
    TestStat = CFE_PASS;
    CFE_SB_SetMsgId(MsgPtr, SB_UT_TLM_MID);

    /* Set this to Telemetry Type */
    CCSDS_WR_TYPE(*PktPtr, 0); 
    CCSDS_WR_SHDR(*PktPtr, 0);
    
    ExpectedSize = sizeof(CCSDS_PriHdr_t);
    ActualSize = CFE_SB_MsgHdrSize(MsgPtr);
    if (ActualSize != ExpectedSize)
    {
        TestStat = CFE_FAIL;
    }

    UT_Report(__FILE__, __LINE__,
              TestStat, "Test_CFE_SB_MsgHdrSize",
              "Telemetry without secondary header");
} /* end Test_CFE_SB_MsgHdrSize */

/*
** Test getting a pointer to the user data portion of a message
*/
void Test_CFE_SB_GetUserData(void)
{
    SB_UT_Test_Cmd_t       SBCmd;
    CFE_SB_MsgPtr_t        SBCmdPtr = (CFE_SB_MsgPtr_t) &SBCmd;
    SB_UT_Test_Tlm_t       SBTlm;
    CFE_SB_MsgPtr_t        SBTlmPtr = (CFE_SB_MsgPtr_t) &SBTlm;
    SB_UT_TstPktWoSecHdr_t SBNoSecHdrPkt;
    CFE_SB_MsgPtr_t        SBNoSecHdrPktPtr = (CFE_SB_MsgPtr_t) &SBNoSecHdrPkt;
    int32                  TestStat;
    uint8                  *ActualAdrReturned;
    uint8                  *ExpAdrReturned;
    CFE_SB_MsgId_t         msgId;

#ifdef UT_VERBOSE
    UT_Text("Begin Test_CFE_SB_GetUserData");
#endif

    /* Test address returned for cmd pkts w/sec hdr */
    SB_ResetUnitTest();
    TestStat = CFE_PASS;
    UT_SetDeferredRetcode(UT_KEY(CFE_SB_PubSub_IsListenerComponent), 1, 1);

    msgId = SB_UT_CMD_MID;

    ExpAdrReturned = (uint8 *) SBCmdPtr + sizeof(CFE_SB_CmdHdr_t);
    
    CFE_SB_InitMsg(SBCmdPtr, msgId, sizeof(SB_UT_Test_Cmd_t), true);
    ActualAdrReturned = CFE_SB_GetUserData(SBCmdPtr);

    
    if (ActualAdrReturned != ExpAdrReturned)
    {
        snprintf(cMsg, UT_MAX_MESSAGE_LENGTH,
                 "Address of data for commands with secondary header is "
                   "packet address + 8\n PktAddr %p, Rtn %p, Exp %p",
                 (void *) SBCmdPtr, ActualAdrReturned, ExpAdrReturned);
        UT_Text(cMsg);
        TestStat = CFE_FAIL;
    }

    UT_Report(__FILE__, __LINE__,
              TestStat, "Test_CFE_SB_GetUserData",
              "Command packet with secondary header test");

    /* Test address returned for cmd pkts wo/sec hdr */
    SB_ResetUnitTest();
    TestStat = CFE_PASS;
    CFE_SB_SetMsgId(SBNoSecHdrPktPtr, SB_UT_TLM_MID);
    CCSDS_WR_SHDR(*(CCSDS_PriHdr_t*)SBNoSecHdrPktPtr, 0);
    ActualAdrReturned = CFE_SB_GetUserData(SBNoSecHdrPktPtr);
    ExpAdrReturned = (uint8 *) SBNoSecHdrPktPtr + sizeof(CCSDS_PriHdr_t);

    if (ActualAdrReturned != ExpAdrReturned)
    {
        snprintf(cMsg, UT_MAX_MESSAGE_LENGTH,
                 "Address of data for commands without secondary header is "
                   "packet address + 6\n PktAddr %p, Rtn %p, Exp %p",
                 (void *) SBNoSecHdrPktPtr, ActualAdrReturned, ExpAdrReturned);
        UT_Text(cMsg);
        TestStat = CFE_FAIL;
    }

    UT_Report(__FILE__, __LINE__,
              TestStat, "Test_CFE_SB_GetUserData",
              "Command packet without secondary header test");

    /* Test address returned for tlm pkts w/sec hdr */
    SB_ResetUnitTest();
    TestStat = CFE_PASS;
    UT_SetDeferredRetcode(UT_KEY(CFE_SB_PubSub_IsPublisherComponent), 1, 1);
    CFE_SB_InitMsg(SBTlmPtr, SB_UT_TLM_MID, sizeof(SB_UT_Test_Tlm_t), true);
    ActualAdrReturned = CFE_SB_GetUserData(SBTlmPtr);
    
    ExpAdrReturned = (uint8 *) SBTlmPtr + sizeof(CFE_SB_TlmHdr_t);

    if (ActualAdrReturned != ExpAdrReturned)
    {
        snprintf(cMsg, UT_MAX_MESSAGE_LENGTH,
                 "Address of data for telemetry packets with secondary header "
                   "is Pkt Addr + 12\n PktAddr %p, Rtn %p, Exp %p",
                 (void *) SBTlmPtr, ActualAdrReturned, ExpAdrReturned);
        UT_Text(cMsg);
        TestStat = CFE_FAIL;
    }

    UT_Report(__FILE__, __LINE__,
              TestStat, "Test_CFE_SB_GetUserData",
              "Telemetry packets with secondary header test");

    /* Test address returned for tlm pkts wo/sec hdr */
    SB_ResetUnitTest();
    TestStat = CFE_PASS;
    CFE_SB_SetMsgId(SBNoSecHdrPktPtr, SB_UT_TLM_MID);
    CCSDS_WR_SHDR(*(CCSDS_PriHdr_t*)SBNoSecHdrPktPtr, 0);
    ActualAdrReturned = CFE_SB_GetUserData(SBNoSecHdrPktPtr);
    ExpAdrReturned = (uint8 *) SBNoSecHdrPktPtr + sizeof(CCSDS_PriHdr_t);

    if (ActualAdrReturned != ExpAdrReturned)
    {
        snprintf(cMsg, UT_MAX_MESSAGE_LENGTH,
                 "Address of data for telemetry packets without secondary "
                   "header is Pkt Addr + 6\n PktAddr %p, Rtn %p, Exp %p",
                 (void *) SBNoSecHdrPktPtr, ActualAdrReturned, ExpAdrReturned);
        UT_Text(cMsg);
        TestStat = CFE_FAIL;
    }

    UT_Report(__FILE__, __LINE__,
              TestStat, "Test_CFE_SB_GetUserData",
              "Telemetry packets without secondary header test");
} /* end Test_CFE_SB_GetUserData */

/*
** Test setting and getting the message ID of a message
*/
void Test_CFE_SB_SetGetMsgId(void)
{
    SB_UT_Test_Cmd_t SBCmd;
    CFE_SB_MsgPtr_t  SBCmdPtr = (CFE_SB_MsgPtr_t) &SBCmd;
    CFE_SB_MsgId_t   MsgIdReturned;
    CFE_SB_MsgId_t   MsgIdSet;
    uint32           TestStat;
    uint32           i;

#ifdef UT_VERBOSE
    UT_Text("Begin Test_CFE_SB_SetGetMsgId");
#endif

    /* Test setting and getting the message ID of a message */
    SB_ResetUnitTest();
    TestStat = CFE_PASS;

    /* Set entire command packet to all f's */
    memset(SBCmdPtr, 0xff, sizeof(SBCmd));
    MsgIdSet = CFE_SB_MsgId_From_TopicId(CFE_MISSION_SB_CMD_TOPICID);
    CFE_SB_SetMsgId(SBCmdPtr, MsgIdSet);
    MsgIdReturned = CFE_SB_GetMsgId(SBCmdPtr);

    if (!CFE_SB_MsgId_Equal(MsgIdReturned, MsgIdSet))
    {
        snprintf(cMsg, UT_MAX_MESSAGE_LENGTH,
                 "CFE_SB_GetMsgId returned 0x%lx, expected 0x%lx",
                 (unsigned long) CFE_SB_MsgIdToValue(MsgIdReturned),
                 (unsigned long) CFE_SB_MsgIdToValue(MsgIdSet));
        UT_Text(cMsg);
        TestStat = CFE_FAIL;
    }

    UT_Report(__FILE__, __LINE__,
              TestStat, "Test_CFE_SB_SetGetMsgId",
              "Get the set message ID test");

    /* Test setting and getting the message ID of a message looping through
     * all values
     */
    SB_ResetUnitTest();
    TestStat = CFE_PASS;

    
    /* Looping through every value from 0 to 0xffff */
    for (i = 0; i <= 0xFFFF; i++)
    {
        MsgIdSet = CFE_SB_ValueToMsgId(i);
        CFE_SB_SetMsgId(SBCmdPtr, MsgIdSet);
        MsgIdReturned = CFE_SB_GetMsgId(SBCmdPtr);
        
        if (!CFE_SB_MsgId_Equal(MsgIdReturned, MsgIdSet))
        {
            break;
        }
    }

    UT_Report(__FILE__, __LINE__,
              i == 0x10000, "Test_CFE_SB_SetGetMsgId", "Loop test");
} /* end Test_CFE_SB_SetGetMsgId */

/*
** Test setting and getting the user data size of a message
*/
void Test_CFE_SB_SetGetUserDataLength(void)
{
    SB_UT_Test_Cmd_t       SBCmd;
    CFE_SB_MsgPtr_t        SBCmdPtr = (CFE_SB_MsgPtr_t) &SBCmd;
    SB_UT_Test_Tlm_t       SBTlm;
    CFE_SB_MsgPtr_t        SBTlmPtr = (CFE_SB_MsgPtr_t) &SBTlm;
    SB_UT_TstPktWoSecHdr_t SBNoSecHdrPkt;
    CFE_SB_MsgPtr_t        SBNoSecHdrPktPtr = (CFE_SB_MsgPtr_t) &SBNoSecHdrPkt;
    int32                  SetSize, TestStat;
    uint16                 SizeReturned;
    int16                  ActualPktLenField;
    int16                  ExpPktLenField;
    CFE_SB_MsgId_t         msgId;

#ifdef UT_VERBOSE
    UT_Text("Begin Test_CFE_SB_SetGetUserDataLength");
#endif

    /* CCSDS pkt length field = SecHdrSize + data - 1 */

    /* Loop through all pkt length values for cmd pkts w/sec hdr */
    SB_ResetUnitTest();
    TestStat = CFE_PASS;
    UT_SetForceFail(UT_KEY(CFE_SB_PubSub_IsListenerComponent), 1);
    
    msgId = SB_UT_CMD_MID;

    CFE_SB_InitMsg(SBCmdPtr, msgId, sizeof(SB_UT_Test_Cmd_t), true);

    
    for (SetSize = 0; SetSize < 0x10000; SetSize++)
    {
        CFE_SB_SetUserDataLength(SBCmdPtr, SetSize);
        SizeReturned = CFE_SB_GetUserDataLength(SBCmdPtr);
        ActualPktLenField = UT_GetActualPktLenField(SBCmdPtr);

        ExpPktLenField = sizeof(CCSDS_CommandPacket_t) + SetSize - 7; /* SecHdrSize + data - 1 */

        if (SizeReturned != SetSize ||
            ActualPktLenField != ExpPktLenField)
        {
            snprintf(cMsg, UT_MAX_MESSAGE_LENGTH,
                     "SzRet=%u, SetSz=%ld, ActPL=%d, ExpPL=%d",
                     (unsigned) SizeReturned, (long) SetSize,
                     (int) ActualPktLenField, (int) ExpPktLenField);
            UT_Text(cMsg);
            TestStat = CFE_FAIL;
            break;
        }
    }

    UT_Report(__FILE__, __LINE__,
              TestStat, "Test_CFE_SB_SetGetUserDataLength",
              "Command packet with secondary header test");

    /* Loop through all pkt length values for cmd pkts wo/sec hdr */
    SB_ResetUnitTest();
    TestStat = CFE_PASS;
    
    msgId = SB_UT_TLM_MID;

    CFE_SB_SetMsgId(SBNoSecHdrPktPtr, msgId);
    CCSDS_WR_SHDR(*(CCSDS_PriHdr_t*)SBNoSecHdrPktPtr, 0);
    
    for (SetSize = 0; SetSize < 0x10000; SetSize++)
    {
        CFE_SB_SetUserDataLength(SBNoSecHdrPktPtr, SetSize);
        SizeReturned = CFE_SB_GetUserDataLength(SBNoSecHdrPktPtr);
        ActualPktLenField = UT_GetActualPktLenField(SBNoSecHdrPktPtr);
        ExpPktLenField = sizeof(CCSDS_PriHdr_t) + SetSize - 7; /* SecHdrSize + data - 1 */

        if (SizeReturned != SetSize ||
            ActualPktLenField != ExpPktLenField)
        {
            snprintf(cMsg, UT_MAX_MESSAGE_LENGTH,
                     "SzRet=%u, SetSz=%ld, ActPL=%d, ExpPL=%d",
                     (unsigned) SizeReturned, (long) SetSize,
                     (int) ActualPktLenField, (int) ExpPktLenField);
            UT_Text(cMsg);
            TestStat = CFE_FAIL;
            break;
        }
    }

    UT_Report(__FILE__, __LINE__,
              TestStat, "Test_CFE_SB_SetGetUserDataLength",
              "Command packet without secondary header test");

    /* Loop through all pkt length values for tlm pkts w/sec hdr */
    SB_ResetUnitTest();
    TestStat = CFE_PASS;
    UT_SetForceFail(UT_KEY(CFE_SB_PubSub_IsPublisherComponent), 1);

    msgId = SB_UT_TLM_MID;
    
    CFE_SB_InitMsg(SBTlmPtr, msgId, sizeof(SB_UT_Test_Tlm_t), true);
    
    for (SetSize = 0; SetSize < 0x10000; SetSize++)
    {
        CFE_SB_SetUserDataLength(SBTlmPtr, SetSize);
        SizeReturned = CFE_SB_GetUserDataLength(SBTlmPtr);
        ActualPktLenField = UT_GetActualPktLenField(SBTlmPtr);
        
        ExpPktLenField = sizeof(CCSDS_TelemetryPacket_t) + SetSize - 7; /* SecHdrSize + data - 1 */

        if (SizeReturned != SetSize ||
            ActualPktLenField != ExpPktLenField)
        {
            snprintf(cMsg, UT_MAX_MESSAGE_LENGTH,
                     "SzRet=%u, SetSz=%ld, ActPL=%d, ExpPL=%d",
                     (unsigned int) SizeReturned, (long) SetSize,
                     (int) ActualPktLenField, (int) ExpPktLenField);
            UT_Text(cMsg);
            TestStat = CFE_FAIL;
            break;
        }
    }

    UT_Report(__FILE__, __LINE__,
              TestStat, "Test_CFE_SB_SetGetUserDataLength",
              "Telemetry packet with secondary header test");

    /* Loop through all pkt length values for tlm pkts wo/sec hdr */
    SB_ResetUnitTest();
    TestStat = CFE_PASS;

    msgId = SB_UT_TLM_MID;
    
    CFE_SB_SetMsgId(SBNoSecHdrPktPtr, msgId);

    CCSDS_WR_SHDR(*(CCSDS_PriHdr_t*)SBNoSecHdrPktPtr, 0);
        
    for (SetSize = 0; SetSize < 0x10000; SetSize++)
    {
        CFE_SB_SetUserDataLength(SBNoSecHdrPktPtr, SetSize);
        SizeReturned = CFE_SB_GetUserDataLength(SBNoSecHdrPktPtr);
        ActualPktLenField = UT_GetActualPktLenField(SBNoSecHdrPktPtr);
        ExpPktLenField = sizeof(CCSDS_PriHdr_t) + SetSize - 7; /* SecHdrSize + data - 1 */

        if (SizeReturned != SetSize ||
            ActualPktLenField != ExpPktLenField)
        {
            snprintf(cMsg, UT_MAX_MESSAGE_LENGTH,
                     "SzRet=%u, SetSz=%ld, ActPL=%d, ExpPL=%d",
                     (unsigned int) SizeReturned, (long) SetSize,
                     (int) ActualPktLenField, (int) ExpPktLenField);
            UT_Text(cMsg);
            TestStat = CFE_FAIL;
            break;
        }
    }

    UT_Report(__FILE__, __LINE__,
              TestStat, "Test_CFE_SB_SetGetUserDataLength",
              "Telemetry packet without secondary header test");
} /* end Test_CFE_SB_SetGetUserDataLength */

/*
** Test setting and getting the total message size
*/
void Test_CFE_SB_SetGetTotalMsgLength(void)
{
    SB_UT_Test_Cmd_t       SBCmd;
    CFE_SB_MsgPtr_t        SBCmdPtr = (CFE_SB_MsgPtr_t) &SBCmd;
    SB_UT_Test_Tlm_t       SBTlm;
    CFE_SB_MsgPtr_t        SBTlmPtr = (CFE_SB_MsgPtr_t) &SBTlm;
    SB_UT_TstPktWoSecHdr_t SBNoSecHdrPkt;
    CFE_SB_MsgPtr_t        SBNoSecHdrPktPtr = (CFE_SB_MsgPtr_t) &SBNoSecHdrPkt;
    int32                  SetSize, TestStat;
    uint16                 TotalMsgSizeReturned;
    int16                  ActualPktLenField;
    int16                  ExpPktLenField;

#ifdef UT_VERBOSE
    UT_Text("Begin Test_CFE_SB_SetGetTotalMsgLength");
#endif

    /* CCSDS pkt length field = TotalPktSize - 7 */

    /* Loop through all pkt length values for cmd pkts w/sec hdr */
    SB_ResetUnitTest();
    TestStat = CFE_PASS;
    CFE_SB_SetMsgId(SBCmdPtr, SB_UT_CMD_MID);

    for (SetSize = 0; SetSize < 0x10000; SetSize++)
    {
        CFE_SB_SetTotalMsgLength(SBCmdPtr, SetSize);
        TotalMsgSizeReturned = CFE_SB_GetTotalMsgLength(SBCmdPtr);
        ActualPktLenField = UT_GetActualPktLenField(SBCmdPtr);
        ExpPktLenField = SetSize - 7; /* TotalPktSize - 7 */

        if (TotalMsgSizeReturned != SetSize ||
            ActualPktLenField != ExpPktLenField)
        {
            snprintf(cMsg, UT_MAX_MESSAGE_LENGTH,
                     "SzRet=%u, SetSz=%ld, ActPL=%d, ExpPL=%d",
                     (unsigned int) TotalMsgSizeReturned, (long) SetSize,
                     (int) ActualPktLenField, (int) ExpPktLenField);
            UT_Text(cMsg);
            TestStat = CFE_FAIL;
            break;
        }
    }

    UT_Report(__FILE__, __LINE__,
              TestStat, "Test_CFE_SB_SetGetTotalMsgLength",
              "Command packet with secondary header test");

    /* Loop through all pkt length values for cmd pkts wo/sec hdr */
    SB_ResetUnitTest();
    TestStat = CFE_PASS;
    CFE_SB_SetMsgId(SBNoSecHdrPktPtr, SB_UT_TLM_MID);

    for (SetSize = 0; SetSize < 0x10000; SetSize++)
    {
        CFE_SB_SetTotalMsgLength(SBNoSecHdrPktPtr, SetSize);
        TotalMsgSizeReturned = CFE_SB_GetTotalMsgLength(SBNoSecHdrPktPtr);
        ActualPktLenField = UT_GetActualPktLenField(SBNoSecHdrPktPtr);
        ExpPktLenField = SetSize - 7; /* TotalPktSize - 7 */

        if (TotalMsgSizeReturned != SetSize ||
            ActualPktLenField != ExpPktLenField)
        {
            snprintf(cMsg, UT_MAX_MESSAGE_LENGTH,
                     "SzRet=%u, SetSz=%ld, ActPL=%d, ExpPL=%d",
                     (unsigned int) TotalMsgSizeReturned, (long) SetSize,
                     (int) ActualPktLenField, (int) ExpPktLenField);
            UT_Text(cMsg);
            TestStat = CFE_FAIL;
            break;
        }
    }

    UT_Report(__FILE__, __LINE__,
              TestStat, "Test_CFE_SB_SetGetTotalMsgLength",
              "Command packet without secondary header test");

    /* Loop through all pkt length values for tlm pkts w/sec hdr */
    SB_ResetUnitTest();
    TestStat = CFE_PASS;
    CFE_SB_SetMsgId(SBTlmPtr, SB_UT_TLM_MID);

    for (SetSize = 0; SetSize < 0x10000; SetSize++)
    {
        CFE_SB_SetTotalMsgLength(SBTlmPtr, SetSize);
        TotalMsgSizeReturned = CFE_SB_GetTotalMsgLength(SBTlmPtr);
        ActualPktLenField = UT_GetActualPktLenField(SBTlmPtr);
        ExpPktLenField = SetSize - 7; /* TotalPktSize - 7 */

        if (TotalMsgSizeReturned != SetSize ||
            ActualPktLenField != ExpPktLenField)
        {
            snprintf(cMsg, UT_MAX_MESSAGE_LENGTH,
                     "SzRet=%u, SetSz=%ld, ActPL=%d, ExpPL=%d",
                     (unsigned int) TotalMsgSizeReturned, (long) SetSize,
                     (int) ActualPktLenField, (int) ExpPktLenField);
            UT_Text(cMsg);
            TestStat = CFE_FAIL;
            break;
        }
    }

    UT_Report(__FILE__, __LINE__,
              TestStat, "Test_CFE_SB_SetGetTotalMsgLength",
              "Telemetry packet with secondary header test");

    /* Loop through all pkt length values for tlm pkts wo/sec hdr */
    SB_ResetUnitTest();
    TestStat = CFE_PASS;
    CFE_SB_SetMsgId(SBNoSecHdrPktPtr, SB_UT_TLM_MID);

    for (SetSize = 0; SetSize < 0x10000; SetSize++)
    {
        CFE_SB_SetTotalMsgLength(SBNoSecHdrPktPtr, SetSize);
        TotalMsgSizeReturned = CFE_SB_GetTotalMsgLength(SBNoSecHdrPktPtr);
        ActualPktLenField = UT_GetActualPktLenField(SBNoSecHdrPktPtr);
        ExpPktLenField = SetSize - 7; /* TotalPktSize - 7 */

        if (TotalMsgSizeReturned != SetSize ||
            ActualPktLenField != ExpPktLenField)
        {
            snprintf(cMsg, UT_MAX_MESSAGE_LENGTH,
                     "SzRet=%u, SetSz=%ld, ActPL=%d, ExpPL=%d",
                     (unsigned int) TotalMsgSizeReturned, (long) SetSize,
                     (int) ActualPktLenField, (int) ExpPktLenField);
            UT_Text(cMsg);
            TestStat = CFE_FAIL;
            break;
        }
    }

    UT_Report(__FILE__, __LINE__,
              TestStat, "Test_CFE_SB_SetGetTotalMsgLength",
              "Telemetry packet without secondary header test");
} /* end Test_CFE_SB_SetGetTotalMsgLength */

/*
** Test setting and getting the message time field
*/
void Test_CFE_SB_SetGetMsgTime(void)
{
    SB_UT_Test_Cmd_t       SBCmd;
    CFE_SB_MsgPtr_t        SBCmdPtr = (CFE_SB_MsgPtr_t) &SBCmd;
    SB_UT_Test_Tlm_t       SBTlm;
    CFE_SB_MsgPtr_t        SBTlmPtr = (CFE_SB_MsgPtr_t) &SBTlm;
    SB_UT_TstPktWoSecHdr_t SBNoSecHdrPkt;
    CFE_SB_MsgPtr_t        SBNoSecHdrPktPtr = (CFE_SB_MsgPtr_t) &SBNoSecHdrPkt;
    CFE_TIME_SysTime_t     SetTime, GetTime;
    int32                  RtnFromSet, TestStat;
    CFE_SB_MsgId_t         msgId;

#ifdef UT_VERBOSE
    UT_Text("Begin Test_CFE_SB_SetGetMsgTime");
#endif

    /* Begin test for cmd pkts w/sec hdr */
    SB_ResetUnitTest();
    TestStat = CFE_PASS;

    /* Set MsgId to all f's */
    memset(SBCmdPtr, 0xff, sizeof(SBCmd));

    /* Set MsgId */
    CFE_SB_SetMsgId(SBCmdPtr, SB_UT_CMD_MID);
    

    SetTime.Seconds = 0x4321;
    SetTime.Subseconds = 0x8765;
    RtnFromSet = CFE_SB_SetMsgTime(SBCmdPtr, SetTime);
    GetTime.Seconds = 0xffff;
    GetTime.Subseconds = 0xffff;
    GetTime = CFE_SB_GetMsgTime(SBCmdPtr);

    /* Verify CFE_SB_SetMsgTime returns CFE_SB_WRONG_MSG_TYPE for cmd
     * pkts w/sec hdr
     */
    if (RtnFromSet != CFE_SB_WRONG_MSG_TYPE)
    {
        snprintf(cMsg, UT_MAX_MESSAGE_LENGTH,
                 "RtnFromSet=%ld, ExpReturn=0x%lx",
                 (long) RtnFromSet, (unsigned long) CFE_SB_WRONG_MSG_TYPE);
        UT_Text(cMsg);
        TestStat = CFE_FAIL;
        UT_DisplayPkt(SBCmdPtr, sizeof(SBCmd));
    }
    /* Verify the call to CFE_SB_GetMsgTime returns a time value of zero */
    else if (GetTime.Seconds != 0 || GetTime.Subseconds != 0)
    {
        snprintf(cMsg, UT_MAX_MESSAGE_LENGTH,
                 "GetTime.Sec=%lu, GetTime.Subsec=%lu",
                 (unsigned long) GetTime.Seconds,
                 (unsigned long) GetTime.Subseconds);
        UT_Text(cMsg);
        TestStat = CFE_FAIL;
        UT_DisplayPkt(SBCmdPtr, sizeof(SBCmd));
    }

    UT_Report(__FILE__, __LINE__,
              TestStat, "Test_CFE_SB_SetGetMsgTime",
              "Command packet with secondary header test");

    /* Begin test for cmd pkts wo/sec hdr */
    SB_ResetUnitTest();
    TestStat = CFE_PASS;

    /* Set MsgId to all f's */
    memset(SBNoSecHdrPktPtr, 0xff, sizeof(SBNoSecHdrPkt));

    /* Set MsgId */
    CFE_SB_SetMsgId(SBNoSecHdrPktPtr, SB_UT_TLM_MID);
    CCSDS_WR_SHDR(*(CCSDS_PriHdr_t*)SBNoSecHdrPktPtr, 0);
    

    SetTime.Seconds = 0x4321;
    SetTime.Subseconds = 0x8765;
    RtnFromSet = CFE_SB_SetMsgTime(SBNoSecHdrPktPtr, SetTime);
    GetTime.Seconds = 0xffff;
    GetTime.Subseconds = 0xffff;
    GetTime = CFE_SB_GetMsgTime(SBNoSecHdrPktPtr);

    /* Verify CFE_SB_SetMsgTime returns CFE_SB_WRONG_MSG_TYPE for cmd
     * pkts wo/sec hdr
     */
    if (RtnFromSet != CFE_SB_WRONG_MSG_TYPE)
    {
        snprintf(cMsg, UT_MAX_MESSAGE_LENGTH,
                 "RtnFromSet=%ld, ExpReturn=0x%lx",
                 (long) RtnFromSet, (unsigned long) CFE_SB_WRONG_MSG_TYPE);
        UT_Text(cMsg);
        TestStat = CFE_FAIL;
        UT_DisplayPkt(SBNoSecHdrPktPtr, sizeof(SB_UT_TstPktWoSecHdr_t));
    }
    /* Verify the call to CFE_SB_GetMsgTime returns a time value of zero */
    else if (GetTime.Seconds != 0 || GetTime.Subseconds != 0)
    {
        snprintf(cMsg, UT_MAX_MESSAGE_LENGTH,
                 "GetTime.Sec=%lu, GetTime.Subsec=%lu",
                 (unsigned long) GetTime.Seconds,
                 (unsigned long) GetTime.Subseconds);
        UT_Text(cMsg);
        TestStat = CFE_FAIL;
        UT_DisplayPkt(SBNoSecHdrPktPtr, sizeof(SB_UT_TstPktWoSecHdr_t));
    }

    UT_Report(__FILE__, __LINE__,
              TestStat, "Test_CFE_SB_SetGetMsgTime",
              "Command packet without secondary header test");

    /* Begin test for tlm pkts w/sec hdr */
    SB_ResetUnitTest();
    TestStat = CFE_PASS;

    /* Set MsgId to all f's */
    memset(SBTlmPtr, 0xff, sizeof(SBTlm));
    
    msgId = SB_UT_TLM_MID;

    /* Set MsgId to 0x0805 */
    CFE_SB_SetMsgId(SBTlmPtr, msgId);
    SetTime.Seconds = 0x01234567;
    SetTime.Subseconds = 0x89abcdef;
    RtnFromSet = CFE_SB_SetMsgTime(SBTlmPtr, SetTime);
    GetTime.Seconds = 0xffff;
    GetTime.Subseconds = 0xffff;
    GetTime = CFE_SB_GetMsgTime(SBTlmPtr);

    /* Verify CFE_SB_SetMsgTime returns CFE_SUCCESS for tlm pkts w/sec hdr */
    if (RtnFromSet != CFE_SUCCESS)
    {
        snprintf(cMsg, UT_MAX_MESSAGE_LENGTH,
                 "RtnFromSet=%ld, ExpReturn=0", (long)RtnFromSet);
        UT_Text(cMsg);
        TestStat = CFE_FAIL;
        UT_DisplayPkt(SBTlmPtr, sizeof(SBTlm));
    }
    /* Verify CFE_SB_GetMsgTime returns the SetTime value w/2 LSBytes
     * of subseconds zeroed out
     */
    else if (GetTime.Seconds != SetTime.Seconds ||
             GetTime.Subseconds != (SetTime.Subseconds & 0xffff0000))
    {
        snprintf(cMsg, UT_MAX_MESSAGE_LENGTH,
                 "SetTime.Sec=%lu, GetTime.Sec=%lu, SetTime.Subsec=%lu, "
                   "GetTime.Subsec=%lu",
                 (unsigned long) SetTime.Seconds,
                 (unsigned long) GetTime.Seconds,
                 (unsigned long) SetTime.Subseconds,
                 (unsigned long) GetTime.Subseconds);
        UT_Text(cMsg);
        TestStat = CFE_FAIL;
        UT_DisplayPkt(SBTlmPtr, sizeof(SBTlm));
    }

    UT_Report(__FILE__, __LINE__,
              TestStat, "Test_CFE_SB_SetGetMsgTime",
              "Telemetry packet with secondary header test");

    /* Begin test for tlm pkts wo/sec hdr */
    SB_ResetUnitTest();
    TestStat = CFE_PASS;

    /* Set MsgId to all f's */
    memset(SBNoSecHdrPktPtr, 0xff, sizeof(SBNoSecHdrPkt));

    /* Set MsgId to 0x0005 */
    CFE_SB_SetMsgId(SBNoSecHdrPktPtr, SB_UT_TLM_MID);
    CCSDS_WR_SHDR(*((CCSDS_PriHdr_t*)SBNoSecHdrPktPtr), 0);
    SetTime.Seconds = 0x01234567;
    SetTime.Subseconds = 0x89abcdef;
    RtnFromSet = CFE_SB_SetMsgTime(SBNoSecHdrPktPtr, SetTime);
    GetTime.Seconds = 0xffff;
    GetTime.Subseconds = 0xffff;
    GetTime = CFE_SB_GetMsgTime(SBNoSecHdrPktPtr);

    /* Verify CFE_SB_SetMsgTime returns CFE_SB_WRONG_MSG_TYPE for tlm
     * pkts wo/sec hdr
     */
    if (RtnFromSet != CFE_SB_WRONG_MSG_TYPE)
    {
        snprintf(cMsg, UT_MAX_MESSAGE_LENGTH,
                 "RtnFromSet=%ld, ExpReturn=0x%lx",
                 (long) RtnFromSet, (unsigned long) CFE_SB_WRONG_MSG_TYPE);
        UT_Text(cMsg);
        TestStat = CFE_FAIL;
        UT_DisplayPkt(SBNoSecHdrPktPtr, sizeof(SBNoSecHdrPkt));
    }
    /* Verify the call to CFE_SB_GetMsgTime returns a time value of zero */
    else if (GetTime.Seconds != 0 || GetTime.Subseconds != 0)
    {
        snprintf(cMsg, UT_MAX_MESSAGE_LENGTH,
                 "GetTime.Sec=%lu, GetTime.Subsec=%lu",
                 (unsigned long) GetTime.Seconds,
                 (unsigned long) GetTime.Subseconds);
        UT_Text(cMsg);
        TestStat = CFE_FAIL;
        UT_DisplayPkt(SBNoSecHdrPktPtr, sizeof(SBNoSecHdrPkt));
    }

    UT_Report(__FILE__, __LINE__,
              TestStat, "Test_CFE_SB_SetGetMsgTime",
              "Telemetry packet without secondary header test");
} /* end Test_CFE_SB_SetGetMsgTime */

/*
** Test setting the time field to the current time
*/
void Test_CFE_SB_TimeStampMsg(void)
{
    SB_UT_Test_Tlm_t   SBTlm;
    CFE_SB_MsgPtr_t    SBTlmPtr = (CFE_SB_MsgPtr_t) &SBTlm;
    CFE_TIME_SysTime_t GetTime;
    uint32             ExpSecs;
    int32              TestStat = CFE_PASS;

#ifdef UT_VERBOSE
    UT_Text("Begin Test_CFE_SB_TimeStampMsg");
#endif

    /* Begin test for tlm pkts w/sec hdr */
    SB_ResetUnitTest();

    /* Note: Only Tlm Pkt with Sec Hdr is tested here because this function
     * (Test_CFE_SB_TimeStampMsg) is simply a call to
     * Test_CFE_SB_SetGetMsgTime.  Test_CFE_SB_SetGetMsgTime has covered
     * the other pkt types
     */

    /* Set MsgId to all f's */
    memset(SBTlmPtr, 0xff, sizeof(SBTlm));

    /* Set MsgId to 0x0805 */
    CFE_SB_SetMsgId(SBTlmPtr, SB_UT_TLM_MID);
    CFE_SB_TimeStampMsg(SBTlmPtr);
    GetTime.Seconds = 0xffff;
    GetTime.Subseconds = 0xffff;
    GetTime = CFE_SB_GetMsgTime(SBTlmPtr);
    ExpSecs = GetTime.Seconds + 1;
    CFE_SB_TimeStampMsg(SBTlmPtr);
    GetTime.Seconds = 0xffff;
    GetTime.Subseconds = 0xffff;
    GetTime = CFE_SB_GetMsgTime(SBTlmPtr);

    /* Verify CFE_SB_GetMsgTime returns the time value expected by
     * CFE_TIME_GetTime.  The stub for CFE_TIME_GetTime simply increments
     * the seconds cnt on each call
     */
    if (GetTime.Seconds != ExpSecs || GetTime.Subseconds != 0)
    {
        snprintf(cMsg, UT_MAX_MESSAGE_LENGTH,
                 "GetTime.Sec=%lu, ExpSecs=%lu; GetTime.Subsec=%lu, "
                   "ExpSubsecs=0",
                   (unsigned long) GetTime.Seconds,
                   (unsigned long) ExpSecs,
                   (unsigned long) GetTime.Subseconds);
        UT_Text(cMsg);
        TestStat = CFE_FAIL;
        UT_DisplayPkt(SBTlmPtr, sizeof(SB_UT_Test_Tlm_t));
    }

    UT_Report(__FILE__, __LINE__,
              TestStat, "Test_CFE_SB_SetGetMsgTime",
              "Telemetry packet with secondary header test");
} /* end Test_CFE_SB_TimeStampMsg */

/*
** Test setting and getting the opcode field of message
*/
void Test_CFE_SB_SetGetCmdCode(void)
{
    SB_UT_Test_Cmd_t       SBCmd;
    CFE_SB_MsgPtr_t        SBCmdPtr = (CFE_SB_MsgPtr_t) &SBCmd;
    SB_UT_Test_Tlm_t       SBTlm;
    CFE_SB_MsgPtr_t        SBTlmPtr = (CFE_SB_MsgPtr_t) &SBTlm;
    SB_UT_TstPktWoSecHdr_t SBNoSecHdrPkt;
    CFE_SB_MsgPtr_t        SBNoSecHdrPktPtr = (CFE_SB_MsgPtr_t) &SBNoSecHdrPkt;
    int32                  TestStat, RtnFromSet, ExpRtnFrmSet;
    uint16                 CmdCodeSet, CmdCodeReturned;
    uint8                  ActualCmdCodeField;
    int16                  ExpCmdCode;
    CCSDS_PriHdr_t         *PktPtr;
    CFE_SB_MsgId_t         msgId;

#ifdef UT_VERBOSE
    UT_Text("Begin Test_CFE_SB_SetGetCmdCode");
#endif

    /* Loop through all cmd code values(plus a few invalid) for cmd
     * pkts w/sec hdr
     */
    SB_ResetUnitTest();
    TestStat = CFE_PASS;

    /* Set MsgId to all f's */
    memset(SBCmdPtr, 0xff, sizeof(SBCmd));

    msgId = SB_UT_CMD_MID;

    CFE_SB_InitMsg(SBCmdPtr, msgId, sizeof(SB_UT_Test_Cmd_t), true);

    PktPtr = (CCSDS_PriHdr_t*)SBCmdPtr;
    
    CCSDS_WR_SHDR(*PktPtr,1);
    
    for (CmdCodeSet = 0; CmdCodeSet < 0x100; CmdCodeSet++)
    {
        RtnFromSet = CFE_SB_SetCmdCode(SBCmdPtr, CmdCodeSet);
        
        ExpRtnFrmSet = CFE_SUCCESS;
        CmdCodeReturned = CFE_SB_GetCmdCode(SBCmdPtr);
        ActualCmdCodeField = UT_GetActualCmdCodeField(SBCmdPtr);

        /* GSFC CmdCode is the 7 LSBs of the 1st byte of cmd sec hdr */
        /* Note that in EDS a full 8 bits of storage are here, it is not masked */
        ExpCmdCode = CmdCodeSet;

        if (CmdCodeReturned != ExpCmdCode ||
            ActualCmdCodeField != ExpCmdCode ||
            RtnFromSet != ExpRtnFrmSet)
        {
            snprintf(cMsg, UT_MAX_MESSAGE_LENGTH,
                     "CCRet=%d, CCSet=%d, ActCC=%d, ExpCC=%d, "
                       "RtnFrmSet=0x%lx, ExpRtFrmSet=0x%lx",
                     CmdCodeReturned, CmdCodeSet, ActualCmdCodeField,
                     ExpCmdCode, (unsigned long) RtnFromSet,
                     (unsigned long) ExpRtnFrmSet);
            UT_Text(cMsg);
            UT_DisplayPkt(SBCmdPtr, sizeof(SBCmd));
            TestStat = CFE_FAIL;
            break;
        }
    }

    UT_Report(__FILE__, __LINE__,
              TestStat, "Test_CFE_SB_SetGetCmdCode",
              "Command packet with secondary header test");

    /* Loop through all cmd code values (plus a few invalid) for cmd
     * pkts wo/sec hdr
     */
    SB_ResetUnitTest();
    TestStat = CFE_PASS;

    /* Set MsgId to all f's */
    memset(SBNoSecHdrPktPtr, 0xff, sizeof(SB_UT_TstPktWoSecHdr_t));

    /* Set MsgId */
    CFE_SB_SetMsgId(SBNoSecHdrPktPtr, SB_UT_TLM_MID);
    
    PktPtr = (CCSDS_PriHdr_t*)SBNoSecHdrPktPtr;
    
    CCSDS_WR_SHDR(*PktPtr,0);
    
    for (CmdCodeSet = 0; CmdCodeSet < 0x100; CmdCodeSet++)
    {
        RtnFromSet = CFE_SB_SetCmdCode(SBNoSecHdrPktPtr, CmdCodeSet);
        ExpRtnFrmSet = CFE_SB_WRONG_MSG_TYPE;
        CmdCodeReturned = CFE_SB_GetCmdCode(SBNoSecHdrPktPtr);
        ActualCmdCodeField = UT_GetActualCmdCodeField(SBNoSecHdrPktPtr);

        /* GSFC CmdCode is the 7 LSBs of the 1st byte of cmd Sec hdr */
        ExpCmdCode = CmdCodeSet & 0x007f;

        if (RtnFromSet != ExpRtnFrmSet)
        {
            snprintf(cMsg, UT_MAX_MESSAGE_LENGTH,
                     "CCRet=%d, CCSet=%d, ActCC=%d, ExpCC=%d, "
                       "RtnFrmSet=0x%lx, ExpRtFrmSet=0x%lx",
                     CmdCodeReturned, CmdCodeSet, ActualCmdCodeField,
                     ExpCmdCode, (unsigned long) RtnFromSet,
                     (unsigned long) ExpRtnFrmSet);
            UT_Text(cMsg);
            UT_DisplayPkt(SBNoSecHdrPktPtr, sizeof(SBNoSecHdrPkt));
            TestStat = CFE_FAIL;
            break;
        }
    }

    UT_Report(__FILE__, __LINE__,
              TestStat, "Test_CFE_SB_SetGetCmdCode",
              "Command packet without secondary header test");

    /* Loop through all cmd code values (plus a few invalid) for tlm
     * pkts w/sec hdr
     */
    SB_ResetUnitTest();
    TestStat = CFE_PASS;

    /* Set MsgId to all f's */
    memset(SBTlmPtr, 0xff, sizeof(SBTlm));

    /* Set MsgId to 0x0805 */
    CFE_SB_SetMsgId(SBTlmPtr, SB_UT_TLM_MID);

    PktPtr = (CCSDS_PriHdr_t*)SBTlmPtr;
    
    CCSDS_WR_SHDR(*PktPtr,1);
    
    for (CmdCodeSet = 0; CmdCodeSet < 0x100; CmdCodeSet++)
    {
        RtnFromSet = CFE_SB_SetCmdCode(SBTlmPtr, CmdCodeSet);
        ExpRtnFrmSet = CFE_SB_WRONG_MSG_TYPE;
        CmdCodeReturned = CFE_SB_GetCmdCode(SBTlmPtr);
        ActualCmdCodeField = UT_GetActualCmdCodeField(SBTlmPtr);

        /* GSFC CmdCode is the 7 LSBs of the 1st byte of cmd Sec hdr */
        ExpCmdCode = CmdCodeSet & 0x007f;

        if (RtnFromSet != ExpRtnFrmSet)
        {
            snprintf(cMsg, UT_MAX_MESSAGE_LENGTH,
                     "CCRet=%d, CCSet=%d, ActCC=%d, ExpCC=%d, "
                       "RtnFrmSet=0x%lx, ExpRtFrmSet=0x%lx",
                     CmdCodeReturned, CmdCodeSet, ActualCmdCodeField,
                     ExpCmdCode, (unsigned long) RtnFromSet,
                     (unsigned long) ExpRtnFrmSet);
            UT_Text(cMsg);
            UT_DisplayPkt(SBTlmPtr, sizeof(SBTlm));
            TestStat = CFE_FAIL;
            break;
        }
    }

    UT_Report(__FILE__, __LINE__,
              TestStat, "Test_CFE_SB_SetGetCmdCode",
              "Telemetry packet with secondary header test");

    /* Loop through all cmd code values (plus a few invalid) for tlm
     * pkts wo/sec hdr
     */
    SB_ResetUnitTest();
    TestStat = CFE_PASS;

    /* Set pkt to all f's */
    memset(SBNoSecHdrPktPtr, 0xff, sizeof(SBNoSecHdrPkt));

    /* Set MsgId to 0x0005 */
    CFE_SB_SetMsgId(SBNoSecHdrPktPtr, SB_UT_TLM_MID);

    PktPtr = (CCSDS_PriHdr_t*)SBNoSecHdrPktPtr;
    
    CCSDS_WR_SHDR(*PktPtr,0);
    
    for (CmdCodeSet = 0; CmdCodeSet < 0x100; CmdCodeSet++)
    {
        RtnFromSet = CFE_SB_SetCmdCode(SBNoSecHdrPktPtr, CmdCodeSet);
        ExpRtnFrmSet = CFE_SB_WRONG_MSG_TYPE;
        CmdCodeReturned = CFE_SB_GetCmdCode(SBNoSecHdrPktPtr);
        ActualCmdCodeField = UT_GetActualCmdCodeField(SBNoSecHdrPktPtr);

        /* GSFC CmdCode is the 7 LSBs of the 1st byte of cmd sec hdr */
        ExpCmdCode = CmdCodeSet & 0x007f;

        if (RtnFromSet != ExpRtnFrmSet)
        {
            snprintf(cMsg, UT_MAX_MESSAGE_LENGTH,
                     "CCRet=%d, CCSet=%d, ActCC=%d, ExpCC=%d, "
                       "RtnFrmSet=0x%lx, ExpRtFrmSet=0x%lx",
                     CmdCodeReturned, CmdCodeSet, ActualCmdCodeField,
                     ExpCmdCode, (unsigned long) RtnFromSet,
                     (unsigned long) ExpRtnFrmSet);
            UT_Text(cMsg);
            UT_DisplayPkt(SBNoSecHdrPktPtr, sizeof(SBNoSecHdrPkt));
            TestStat = CFE_FAIL;
            break;
        }
    }

    UT_Report(__FILE__, __LINE__,
              TestStat, "Test_CFE_SB_SetGetCmdCode",
              "Telemetry packet without secondary header test");
} /* end Test_CFE_SB_SetGetCmdCode */

/*
** Test generating, setting, getting, and validating a checksum field
** for a message
*/
void Test_CFE_SB_ChecksumUtils(void)
{
    SB_UT_Test_Cmd_t       SBCmd;
    CFE_SB_MsgPtr_t        SBCmdPtr = (CFE_SB_MsgPtr_t) &SBCmd;
    SB_UT_Test_Tlm_t       SBTlm;
    CFE_SB_MsgPtr_t        SBTlmPtr = (CFE_SB_MsgPtr_t) &SBTlm;
    SB_UT_TstPktWoSecHdr_t SBNoSecHdrPkt;
    CFE_SB_MsgPtr_t        SBNoSecHdrPktPtr = (CFE_SB_MsgPtr_t) &SBNoSecHdrPkt;
    uint16                 RtnFrmGet, ExpRtnFrmGet;
    bool                RtnFrmValidate, ExpRtnFrmVal;
    int32                  TestStat;

#ifdef UT_VERBOSE
    UT_Text("Begin Test_CFE_SB_ChecksumUtils");
#endif

    /* Begin test for cmd pkts w/sec hdr */
    SB_ResetUnitTest();
    TestStat = CFE_PASS;

    /* Initialize pkt, setting data to zero */
    CFE_SB_InitMsg(SBCmdPtr, SB_UT_CMD_MID, sizeof(SBCmd), true);
    
    /* Set checksum field */
    
    CFE_SB_GenerateChecksum(SBCmdPtr);
    
    RtnFrmGet = CFE_SB_GetChecksum(SBCmdPtr);
    /* Note in an EDS build the sizeof() the native struct is different, which
     * means a different length field value, which means a different checksum */
    ExpRtnFrmGet = 0xe6;

    /* Validation expected to return true */
    RtnFrmValidate = CFE_SB_ValidateChecksum(SBCmdPtr);
    ExpRtnFrmVal = true;

    if (RtnFrmGet != ExpRtnFrmGet || RtnFrmValidate != ExpRtnFrmVal)
    {
        snprintf(cMsg, UT_MAX_MESSAGE_LENGTH,
                 "Unexpected results in 1st check, RtnFrmValidate=%d, "
                   "ExpRtnFrmVal=%d, RtnFrmGet=0x%x, ExpRtnFrmGet=0x%x",
                 RtnFrmValidate, ExpRtnFrmVal, RtnFrmGet, ExpRtnFrmGet);
        UT_Text(cMsg);
        UT_DisplayPkt(SBCmdPtr, sizeof(SBCmd));
        TestStat = CFE_FAIL;
    }

    /* Change 1 byte in pkt and verify checksum is no longer valid.
     * Set length field to something else.  Validation expected to
     * return false
     */
    CCSDS_WR_LEN(SBCmdPtr->Hdr, sizeof(SBTlm) - 1);
    
    RtnFrmValidate = CFE_SB_ValidateChecksum(SBCmdPtr);
    ExpRtnFrmVal = false;

    if (TestStat == CFE_FAIL || RtnFrmValidate != ExpRtnFrmVal)
    {
        snprintf(cMsg, UT_MAX_MESSAGE_LENGTH,
                 "Second validate...RtnFrmValidate=%d, ExpRtnFrmVal=%d",
                 RtnFrmValidate, ExpRtnFrmVal);
        UT_Text(cMsg);
        UT_DisplayPkt(SBCmdPtr, sizeof(SBCmd));
        TestStat = CFE_FAIL;
    }

    UT_Report(__FILE__, __LINE__,
              TestStat, "Test_CFE_SB_ChecksumUtils",
              "Command packet with secondary header test");

    /* Begin test for cmd pkts wo/sec hdr */
    SB_ResetUnitTest();
    TestStat = CFE_PASS;

    /* Initialize pkt, setting data to zero */
    CFE_SB_InitMsg(SBNoSecHdrPktPtr, CFE_SB_ValueToMsgId(0x1005),
                   sizeof(SBNoSecHdrPkt), true);

    
    CCSDS_WR_SHDR( SBNoSecHdrPktPtr->Hdr, 0 );
    
    /* Set checksum field */
    CFE_SB_GenerateChecksum(SBNoSecHdrPktPtr);
    RtnFrmGet = CFE_SB_GetChecksum(SBNoSecHdrPktPtr);
    ExpRtnFrmGet = 0;

    /* Validation expected to return false */
    RtnFrmValidate = CFE_SB_ValidateChecksum(SBNoSecHdrPktPtr);
    ExpRtnFrmVal = false;

    if (RtnFrmGet != ExpRtnFrmGet || RtnFrmValidate != ExpRtnFrmVal)
    {
        snprintf(cMsg, UT_MAX_MESSAGE_LENGTH,
                 "Unexpected results in 1st check, RtnFrmValidate=%d, "
                   "ExpRtnFrmVal=%d, RtnFrmGet=0x%x, ExpRtnFrmGet=0x%x",
                 RtnFrmValidate, ExpRtnFrmVal, RtnFrmGet, ExpRtnFrmGet);
        UT_Text(cMsg);
        UT_DisplayPkt(SBNoSecHdrPktPtr, sizeof(SBNoSecHdrPkt));
        TestStat = CFE_FAIL;
    }

    /* Change 1 byte in pkt and verify checksum is no longer valid.
     * Increment MsgId by 1 to 0x1006.  Validation expected to
     * return false
     */
    CFE_SB_SetMsgId(SBNoSecHdrPktPtr, SB_UT_TLM_MID);
    
    CCSDS_WR_SHDR( SBCmdPtr->Hdr, 0 );
    RtnFrmValidate = CFE_SB_ValidateChecksum(SBNoSecHdrPktPtr);
    ExpRtnFrmVal = false;

    if (TestStat == CFE_FAIL || RtnFrmValidate != ExpRtnFrmVal)
    {
        snprintf(cMsg, UT_MAX_MESSAGE_LENGTH,
                 "Second validate...RtnFrmValidate=%d, ExpRtnFrmVal=%d",
                 RtnFrmValidate, ExpRtnFrmVal);
        UT_Text(cMsg);
        UT_DisplayPkt(SBNoSecHdrPktPtr, sizeof(SBNoSecHdrPkt));
        TestStat = CFE_FAIL;
    }

    UT_Report(__FILE__, __LINE__,
              TestStat, "Test_CFE_SB_ChecksumUtils",
              "Command packet without secondary header test");

    /* Begin test for tlm pkts w/sec hdr */
    SB_ResetUnitTest();
    TestStat = CFE_PASS;

    /* Initialize pkt, setting data to zero */
    CFE_SB_InitMsg(SBTlmPtr, CFE_SB_ValueToMsgId(0x0805), sizeof(SBTlm), true);

    /* Set checksum field */
    CFE_SB_GenerateChecksum(SBTlmPtr);
    RtnFrmGet = CFE_SB_GetChecksum(SBTlmPtr);
    ExpRtnFrmGet = 0;

    /* Validation expected to return false */
    RtnFrmValidate = CFE_SB_ValidateChecksum(SBTlmPtr);
    ExpRtnFrmVal = false;

    if (RtnFrmGet != ExpRtnFrmGet || RtnFrmValidate != ExpRtnFrmVal)
    {
        snprintf(cMsg, UT_MAX_MESSAGE_LENGTH,
                 "Unexpected results in 1st check, RtnFrmValidate=%d, "
                   "ExpRtnFrmVal=%d, RtnFrmGet=0x%x, ExpRtnFrmGet=0x%x",
                 RtnFrmValidate, ExpRtnFrmVal, RtnFrmGet, ExpRtnFrmGet);
        UT_Text(cMsg);
        UT_DisplayPkt(SBTlmPtr, sizeof(SBTlm));
        TestStat = CFE_FAIL;
    }

    /* Change 1 byte in pkt and verify checksum is no longer valid.
     * Increment MsgId by 1 to 0x0806.  Validation expected to return false
     */
    CFE_SB_SetMsgId(SBTlmPtr, CFE_SB_ValueToMsgId(0x1806));
    RtnFrmValidate = CFE_SB_ValidateChecksum(SBTlmPtr);
    ExpRtnFrmVal = false;

    if (TestStat == CFE_FAIL || RtnFrmValidate != ExpRtnFrmVal)
    {
        snprintf(cMsg, UT_MAX_MESSAGE_LENGTH,
                 "Second validate...RtnFrmValidate=%d, ExpRtnFrmVal=%d",
                 RtnFrmValidate, ExpRtnFrmVal);
        UT_Text(cMsg);
        UT_DisplayPkt(SBTlmPtr, sizeof(SBTlm));
        TestStat = CFE_FAIL;
    }

    UT_Report(__FILE__, __LINE__,
              TestStat, "Test_CFE_SB_ChecksumUtils",
              "Telemetry packet with secondary header test");

    /* Begin test for tlm pkts wo/sec hdr */
    SB_ResetUnitTest();
    TestStat = CFE_PASS;

    /* Initialize pkt, setting data to zero */
    CFE_SB_InitMsg(SBNoSecHdrPktPtr, CFE_SB_ValueToMsgId(0x0005),
                   sizeof(SBNoSecHdrPkt), true);

    /* Setting checksum field */
    CFE_SB_GenerateChecksum(SBNoSecHdrPktPtr);
    RtnFrmGet = CFE_SB_GetChecksum(SBNoSecHdrPktPtr);
    ExpRtnFrmGet = 0;

    /* Validation expected to return false */
    RtnFrmValidate = CFE_SB_ValidateChecksum(SBNoSecHdrPktPtr);
    ExpRtnFrmVal = false;

    if (RtnFrmGet != ExpRtnFrmGet || RtnFrmValidate != ExpRtnFrmVal)
    {
        snprintf(cMsg, UT_MAX_MESSAGE_LENGTH,
                 "Unexpected results in 1st check, RtnFrmValidate=%d, "
                   "ExpRtnFrmVal=%d, RtnFrmGet=0x%x, ExpRtnFrmGet=0x%x",
                 RtnFrmValidate, ExpRtnFrmVal, RtnFrmGet, ExpRtnFrmGet);
        UT_Text(cMsg);
        UT_DisplayPkt(SBNoSecHdrPktPtr, sizeof(SBNoSecHdrPkt));
        TestStat = CFE_FAIL;
    }

    /* Change 1 byte in pkt and verify checksum is no longer valid.
     * Increment MsgId by 1 to 0x0006.  Validation expected to
     * return false
     */
    CFE_SB_SetMsgId(SBNoSecHdrPktPtr, CFE_SB_ValueToMsgId(0x0006));
    RtnFrmValidate = CFE_SB_ValidateChecksum(SBNoSecHdrPktPtr);
    ExpRtnFrmVal = false;

    if (TestStat == CFE_FAIL || RtnFrmValidate != ExpRtnFrmVal)
    {
        snprintf(cMsg, UT_MAX_MESSAGE_LENGTH,
                 "Second validate...RtnFrmValidate=%d, ExpRtnFrmVal=%d",
                 RtnFrmValidate, ExpRtnFrmVal);
        UT_Text(cMsg);
        UT_DisplayPkt(SBNoSecHdrPktPtr, sizeof(SBNoSecHdrPkt));
        TestStat = CFE_FAIL;
    }

    UT_Report(__FILE__, __LINE__,
              TestStat, "Test_CFE_SB_ChecksumUtils",
              "Telemetry packet without secondary header test");
} /* end Test_CFE_SB_ChecksumUtils */


/*
** Test validating a msg id
*/
void Test_CFE_SB_ValidateMsgId(void)
{
    
    CFE_SB_MsgId_t        MsgId;
    uint32                ActualReturn;

    SB_ResetUnitTest();
    
    /* Validate Msg Id */
    MsgId = SB_UT_LAST_VALID_MID;
    ActualReturn = CFE_SB_ValidateMsgId(MsgId);

    UT_Report(__FILE__, __LINE__,
              ActualReturn == CFE_SUCCESS,
              "CFE_SB_ValidateMsgId",
              "Testing validation for a valid MsgId");
    
    /* Test for invalid msg id */
    MsgId = SB_UT_ALTERNATE_INVALID_MID;
    ActualReturn = CFE_SB_ValidateMsgId(MsgId);
    
    UT_Report(__FILE__, __LINE__,
              ActualReturn == CFE_SB_FAILED,
              "CFE_SB_ValidateMsgId",
              "Testing validation for an invalid MsgId");
}

/*
** Function for calling SB special test cases functions
*/
void Test_SB_SpecialCases(void)
{
    Test_OS_MutSem_ErrLogic();
    Test_ReqToSendEvent_ErrLogic();
    Test_PutDestBlk_ErrLogic();
    Test_CFE_SB_GetPipeIdx();
    Test_CFE_SB_Buffers();
    Test_CFE_SB_BadPipeInfo();
    Test_SB_SendMsgPaths();
    Test_RcvMsg_UnsubResubPath();
    Test_MessageString();
    Test_SB_IdxPushPop();
} /* end Test_SB_SpecialCases */


/*
** Test msg key idx push pop
*/
void Test_SB_IdxPushPop()
{
    int32           i;
    int32           ExpRtn;
    int32           ActRtn;
    CFE_SB_MsgRouteIdx_t Idx;
    int32           TestStat = CFE_PASS;
    
#ifdef UT_VERBOSE
    UT_Text("Begin Test Test_SB_IdxPushPop");
#endif    
    
    SB_ResetUnitTest();

    CFE_SB_InitIdxStack();
    
    for (i = 0; i < CFE_PLATFORM_SB_MAX_MSG_IDS; i++)
    {
        /* Subscribe to maximum number of messages */
        Idx = CFE_SB_RouteIdxPop_Unsync();
        ActRtn = CFE_SB_RouteIdxToValue(Idx);
        ExpRtn = i;
        if (ExpRtn != ActRtn)
        {
            snprintf(cMsg, UT_MAX_MESSAGE_LENGTH,
                     "Pop ExpRtn (%d) != ActRtn(%d)",
                     (int)ExpRtn, (int)ActRtn);
            UT_Text(cMsg);
            TestStat = CFE_FAIL;
        }
    }

    
    Idx = CFE_SB_RouteIdxPop_Unsync();
    ActRtn = CFE_SB_RouteIdxToValue(Idx);
    ExpRtn = CFE_SB_RouteIdxToValue(CFE_SB_INVALID_ROUTE_IDX);
    
    if (ExpRtn != ActRtn)
    {
        snprintf(cMsg, UT_MAX_MESSAGE_LENGTH,
                 "Pop ExpRtn (%d) != ActRtn(%d)",
                 (int)ExpRtn, (int)ActRtn);
        UT_Text(cMsg);
        TestStat = CFE_FAIL;
    }
    
    UT_Report(__FILE__, __LINE__,
              TestStat, "CFE_SB_IdxPop_Unsync",
              "Popped all subscription indexes");
    /*
     *  This sub-unit test is dependent upon the previous 
     *  Maybe do a
     * 
    SB_ResetUnitTest();

    CFE_SB_InitIdxStack();
     * again here 
     */
    for (i = 0; i < CFE_PLATFORM_SB_MAX_MSG_IDS; i++)
    {
        /* Un-subscribe from all messages */
        CFE_SB_RouteIdxPush_Unsync(CFE_SB_ValueToRouteIdx(i));
        ActRtn = CFE_SUCCESS;
        ExpRtn = CFE_SUCCESS;
        if (ExpRtn != ActRtn)
        {
            snprintf(cMsg, UT_MAX_MESSAGE_LENGTH,
                     "Push ExpRtn (%d) != ActRtn(%d)",
                     (int)ExpRtn, (int)ActRtn);
            UT_Text(cMsg);
            TestStat = CFE_FAIL;
        }
    }
    
    CFE_SB_RouteIdxPush_Unsync(CFE_SB_ValueToRouteIdx(i));
    ActRtn = CFE_SUCCESS;
    ExpRtn = CFE_SUCCESS;
    
    if (ExpRtn != ActRtn)
    {
        snprintf(cMsg, UT_MAX_MESSAGE_LENGTH,
                 "Push ExpRtn (%d) != ActRtn(%d)",
                 (int)ExpRtn, (int)ActRtn);
        UT_Text(cMsg);
        TestStat = CFE_FAIL;
    }
    
    UT_Report(__FILE__, __LINE__,
              TestStat, "CFE_SB_IdxPush_Unsync",
              "Pushed all un-subscription indexes");

} /* end Test_SB_IdxPushPop */

/*
** Test pipe creation with semaphore take and give failures
*/
void Test_OS_MutSem_ErrLogic(void)
{
    CFE_SB_PipeId_t PipeId;
    CFE_SB_MsgId_t  MsgId = SB_UT_CMD_MID;
    uint16          PipeDepth = 50;
    int32           ExpRtn;
    int32           ActRtn;
    int32           TestStat = CFE_PASS;

#ifdef UT_VERBOSE
    UT_Text("Begin Test Shared Semaphore Give/Take Failure");
#endif

    SB_ResetUnitTest();
    UT_SetDeferredRetcode(UT_KEY(OS_MutSemTake), 1, OS_SEM_FAILURE);
    UT_SetDeferredRetcode(UT_KEY(OS_MutSemGive), 2, OS_SEM_FAILURE);
    CFE_SB_CreatePipe(&PipeId, PipeDepth, "TestPipe");
    CFE_SB_Subscribe(MsgId, PipeId);
    ExpRtn = 3;
    ActRtn = UT_GetNumEventsSent();

    if (ActRtn != ExpRtn)
    {
        snprintf(cMsg, UT_MAX_MESSAGE_LENGTH,
                 "Unexpected rtn from UT_GetNumEventsSent, exp=%lx, act=%lx",
                 (unsigned long) ExpRtn, (unsigned long) ActRtn);
        UT_Text(cMsg);
        TestStat = CFE_FAIL;
    }

    if (UT_EventIsInHistory(CFE_SB_PIPE_ADDED_EID) == false)
    {
        UT_Text("CFE_SB_PIPE_ADDED_EID not sent");
        TestStat = CFE_FAIL;
    }

    if (UT_EventIsInHistory(CFE_SB_SUBSCRIPTION_RCVD_EID) == false)
    {
        UT_Text("CFE_SB_SUBSCRIPTION_RCVD_EID not sent");
        TestStat = CFE_FAIL;
    }

    CFE_SB_DeletePipe(PipeId);
    UT_Report(__FILE__, __LINE__,
              TestStat, "CFE_SB_(Un)LockSharedData",
              "Semaphore give/take failure test");
} /* end Test_OS_MutSemTake_ErrLogic */

/*
** Test successful recursive event prevention
*/
void Test_ReqToSendEvent_ErrLogic(void)
{
    uint32 TaskId = 13;
    uint32 Bit = 5;
    int32  ExpRtn;
    int32  ActRtn;
    int32  TestStat = CFE_PASS;

#ifdef UT_VERBOSE
    UT_Text("Begin Test ReqToSendEvent Error");
#endif

    SB_ResetUnitTest();

    /* Clear task bits, then call function, which should set the bit for
     * the specified task
     */
    CFE_SB.StopRecurseFlags[TaskId] = 0x0000;
    ExpRtn = CFE_SB_GRANTED;
    ActRtn = CFE_SB_RequestToSendEvent(TaskId, Bit);

    if (ActRtn != ExpRtn)
    {
        snprintf(cMsg, UT_MAX_MESSAGE_LENGTH,
                 "Unexpected rtn when bit not set, exp=%ld, act=%ld",
                 (long) ExpRtn, (long) ActRtn);
        UT_Text(cMsg);
        TestStat = CFE_FAIL;
    }

    /* Call the function a second time; the result should indicate that the
     * bit is already set
     */
    ExpRtn = CFE_SB_DENIED;
    ActRtn = CFE_SB_RequestToSendEvent(TaskId, Bit);

    if (ActRtn != ExpRtn)
    {
        snprintf(cMsg, UT_MAX_MESSAGE_LENGTH,
                 "Unexpected rtn when bit set, exp=%lx, act=%lx",
                (unsigned long) ExpRtn, (unsigned long) ActRtn);
        UT_Text(cMsg);
        TestStat = CFE_FAIL;
    }

    ExpRtn = 0;
    ActRtn = UT_GetNumEventsSent();

    if (ActRtn != ExpRtn)
    {
        snprintf(cMsg, UT_MAX_MESSAGE_LENGTH,
                 "Unexpected rtn from UT_GetNumEventsSent, exp=%lx, act=%lx",
                (unsigned long) ExpRtn, (unsigned long) ActRtn);
        UT_Text(cMsg);
        TestStat = CFE_FAIL;
    }

    UT_Report(__FILE__, __LINE__,
              TestStat, "CFE_SB_RequestToSendEvent",
              "Request to send event error test");
} /* end Test_ReqToSendEvent_ErrLogic */

/*
** Test getting a destination descriptor to the SB memory pool using a null
** destination pointer
*/
void Test_PutDestBlk_ErrLogic(void)
{
    int32 ExpRtn;
    int32 ActRtn;
    int32 TestStat = CFE_PASS;

#ifdef UT_VERBOSE
    UT_Text("Begin Test PutDestBlk Error");
#endif

    SB_ResetUnitTest();
    ExpRtn = CFE_SB_BAD_ARGUMENT;
    ActRtn = CFE_SB_PutDestinationBlk(NULL);

    if (ActRtn != ExpRtn)
    {
        snprintf(cMsg, UT_MAX_MESSAGE_LENGTH,
                 "Unexpected rtn, exp=%lx, act=%lx",
                (unsigned long) ExpRtn, (unsigned long) ActRtn);
        UT_Text(cMsg);
        TestStat = CFE_FAIL;
    }

    ExpRtn = 0;
    ActRtn = UT_GetNumEventsSent();

    if (ActRtn != ExpRtn)
    {
        snprintf(cMsg, UT_MAX_MESSAGE_LENGTH,
                 "Unexpected rtn from UT_GetNumEventsSent, exp=%lx, act=%lx",
                (unsigned long) ExpRtn, (unsigned long) ActRtn);
        UT_Text(cMsg);
        TestStat = CFE_FAIL;
    }

    UT_Report(__FILE__, __LINE__,
              TestStat, "CFE_SB_PutDestinationBlk",
              "PutDestBlk error test");
} /* end Test_PutDestBlk_ErrLogic */

/*
** Test internal function to get the pipe table index for the given pipe ID
*/
void Test_CFE_SB_GetPipeIdx(void)
{
    int32 ExpRtn;
    int32 ActRtn;
    int32 TestStat = CFE_PASS;

#ifdef UT_VERBOSE
    UT_Text("Begin Test GetPipeIdx");
#endif

    SB_ResetUnitTest();
    CFE_SB.PipeTbl[0].PipeId = 0;
    CFE_SB.PipeTbl[0].InUse = CFE_SB_NOT_IN_USE;
    ExpRtn = CFE_SB_INVALID_PIPE;
    ActRtn = CFE_SB_GetPipeIdx(0);

    if (ActRtn != ExpRtn)
    {
        snprintf(cMsg, UT_MAX_MESSAGE_LENGTH,
                 "Unexpected rtn, exp=%lx, act=%lx",
                (unsigned long) ExpRtn, (unsigned long) ActRtn);
        UT_Text(cMsg);
        TestStat = CFE_FAIL;
    }

    ExpRtn = 0;
    ActRtn = UT_GetNumEventsSent();

    if (ActRtn != ExpRtn)
    {
        snprintf(cMsg, UT_MAX_MESSAGE_LENGTH,
                 "Unexpected rtn from UT_GetNumEventsSent, exp=%lx, act=%lx",
                (unsigned long) ExpRtn, (unsigned long) ActRtn);
        UT_Text(cMsg);
        TestStat = CFE_FAIL;
    }

    UT_Report(__FILE__, __LINE__,
              TestStat, "CFE_SB_GetPipeIdx",
              "GetPipeIdx branch path coverage test");
} /* end Test_CFE_SB_GetPipeIdx */

/*
** Test functions that involve a buffer in the SB buffer pool
*/
void Test_CFE_SB_Buffers(void)
{
    int32 ExpRtn = sizeof(CFE_SB_BufferD_t) * 4;
    int32 ActRtn;
    int32 TestStat = CFE_PASS;
    CFE_SB_BufferD_t *bd;

#ifdef UT_VERBOSE
    UT_Text("Begin Test GetBufferFromPool");
#endif

    SB_ResetUnitTest();
    CFE_SB.StatTlmMsg.Payload.MemInUse = 0;
    CFE_SB.StatTlmMsg.Payload.PeakMemInUse = ExpRtn;
    bd = CFE_SB_GetBufferFromPool(SB_UT_FIRST_VALID_MID, 0);
    ActRtn = CFE_SB.StatTlmMsg.Payload.PeakMemInUse;

    if (ActRtn != ExpRtn)
    {
        snprintf(cMsg, UT_MAX_MESSAGE_LENGTH,
                 "Unexpected PeakmemInUse value, exp=%lx, act=%lx",
                (unsigned long) ExpRtn, (unsigned long) ActRtn);
        UT_Text(cMsg);
        TestStat = CFE_FAIL;
    }

    ExpRtn = 0;
    ActRtn = UT_GetNumEventsSent();

    if (ActRtn != ExpRtn)
    {
        snprintf(cMsg, UT_MAX_MESSAGE_LENGTH,
                 "Unexpected rtn from UT_GetNumEventsSent, exp=%lx, act=%lx",
                (unsigned long) ExpRtn, (unsigned long) ActRtn);
        UT_Text(cMsg);
        TestStat = CFE_FAIL;
    }

    UT_Report(__FILE__, __LINE__,
              TestStat, "CFE_SB_GetBufferFromPool",
              "GetBufferFromPool branch path coverage test");

    TestStat = CFE_PASS;
    ExpRtn = CFE_SB.StatTlmMsg.Payload.SBBuffersInUse;
    UT_SetDeferredRetcode(UT_KEY(CFE_ES_PutPoolBuf), 1, -1);
    CFE_SB_ReturnBufferToPool(bd);
    ActRtn = CFE_SB.StatTlmMsg.Payload.SBBuffersInUse;

    if (ActRtn != ExpRtn)
    {
        snprintf(cMsg, UT_MAX_MESSAGE_LENGTH,
                 "Unexpected SBBuffersInUse value, exp=%lx, act=%lx",
                (unsigned long) ExpRtn, (unsigned long) ActRtn);
        UT_Text(cMsg);
        TestStat = CFE_FAIL;
    }

    ExpRtn = 0;
    ActRtn = UT_GetNumEventsSent();

    if (ActRtn != ExpRtn)
    {
        snprintf(cMsg, UT_MAX_MESSAGE_LENGTH,
                 "Unexpected rtn from UT_GetNumEventsSent, exp=%lx, act=%lx",
                (unsigned long) ExpRtn, (unsigned long) ActRtn);
        UT_Text(cMsg);
        TestStat = CFE_FAIL;
    }

    UT_Report(__FILE__, __LINE__,
              TestStat, "CFE_SB_ReturnBufferToPool",
              "ReturnBufferToPool branch path coverage test");

    TestStat = CFE_PASS;
    ExpRtn = 0;
    bd->UseCount = 0;
    CFE_SB_DecrBufUseCnt(bd);
    ActRtn = bd->UseCount;

    if (ActRtn != ExpRtn)
    {
        snprintf(cMsg, UT_MAX_MESSAGE_LENGTH,
                 "Unexpected UseCount value, exp=%lx, act=%lx",
                (unsigned long) ExpRtn, (unsigned long) ActRtn);
        UT_Text(cMsg);
        TestStat = CFE_FAIL;
    }

    ExpRtn = 0;
    ActRtn = UT_GetNumEventsSent();

    if (ActRtn != ExpRtn)
    {
        snprintf(cMsg, UT_MAX_MESSAGE_LENGTH,
                 "Unexpected rtn from UT_GetNumEventsSent, exp=%lx, act=%lx",
                (unsigned long) ExpRtn, (unsigned long) ActRtn);
        UT_Text(cMsg);
        TestStat = CFE_FAIL;
    }

    UT_Report(__FILE__, __LINE__,
              TestStat, "CFE_SB_DecrBufUseCnt",
              "DecrBufUseCnt branch path coverage test");

    TestStat = CFE_PASS;
    ExpRtn = 0;
    UT_SetDeferredRetcode(UT_KEY(CFE_ES_PutPoolBuf), 1, -1);
    CFE_SB.StatTlmMsg.Payload.MemInUse = 0;
    CFE_SB_PutDestinationBlk((CFE_SB_DestinationD_t *) bd);
    ActRtn = CFE_SB.StatTlmMsg.Payload.MemInUse;

    if (ActRtn != ExpRtn)
    {
        snprintf(cMsg, UT_MAX_MESSAGE_LENGTH,
                 "Unexpected MemInUse value, exp=%lx, act=%lx",
                (unsigned long) ExpRtn, (unsigned long) ActRtn);
        UT_Text(cMsg);
        TestStat = CFE_FAIL;
    }

    ExpRtn = 0;
    ActRtn = UT_GetNumEventsSent();

    if (ActRtn != ExpRtn)
    {
        snprintf(cMsg, UT_MAX_MESSAGE_LENGTH,
                 "Unexpected rtn from UT_GetNumEventsSent, exp=%lx, act=%lx",
                (unsigned long) ExpRtn, (unsigned long) ActRtn);
        UT_Text(cMsg);
        TestStat = CFE_FAIL;
    }

    UT_Report(__FILE__, __LINE__,
              TestStat, "CFE_SB_PutDestinationBlk",
              "PutDestinationBlk branch path coverage test");
} /* end Test_CFE_SB_Buffers */

/*
** Test internal function to get the pipe table index for the given pipe ID
*/
void Test_CFE_SB_BadPipeInfo(void)
{
    CFE_SB_PipeId_t PipeId;
    uint16          PipeDepth = 10;
    int32           ExpRtn;
    int32           ActRtn;
    int32           TestStat = CFE_PASS;
    CFE_SB_Qos_t    CFE_SB_Default_Qos;

#ifdef UT_VERBOSE
    UT_Text("Begin Test BadPipeInfo");
#endif

    SB_ResetUnitTest();
    CFE_SB_CreatePipe(&PipeId, PipeDepth, "TestPipe1");

    /* Set the pipe ID to an erroneous value and attempt to delete the pipe */
    CFE_SB.PipeTbl[0].PipeId = 1;
    CFE_SB.PipeTbl[0].InUse = 1;
    ExpRtn = CFE_SB_BAD_ARGUMENT;
    ActRtn = CFE_SB_DeletePipeFull(0, 0);

    if (ActRtn != ExpRtn)
    {
        snprintf(cMsg, UT_MAX_MESSAGE_LENGTH,
                 "Unexpected rtn, exp=%lx, act=%lx",
                (unsigned long) ExpRtn, (unsigned long) ActRtn);
        UT_Text(cMsg);
        TestStat = CFE_FAIL;
    }

    ExpRtn = 2;
    ActRtn = UT_GetNumEventsSent();

    if (ActRtn != ExpRtn)
    {
        snprintf(cMsg, UT_MAX_MESSAGE_LENGTH,
                 "Unexpected rtn from UT_GetNumEventsSent, exp=%lx, act=%lx",
                (unsigned long) ExpRtn, (unsigned long) ActRtn);
        UT_Text(cMsg);
        TestStat = CFE_FAIL;
    }

    UT_Report(__FILE__, __LINE__,
              TestStat, "CFE_SB_DeletePipeFull",
              "DeletePipeFull bad pipe information branch path coverage test");

    /* Reset the pipe ID and delete the pipe */
    CFE_SB.PipeTbl[0].PipeId = 0;

    TestStat = CFE_PASS;
    ExpRtn = CFE_SB_BAD_ARGUMENT;
    ActRtn = CFE_SB_SubscribeFull(SB_UT_FIRST_VALID_MID ,0, CFE_SB_Default_Qos,
                                  CFE_PLATFORM_SB_DEFAULT_MSG_LIMIT, 2);

    if (ActRtn != ExpRtn)
    {
        snprintf(cMsg, UT_MAX_MESSAGE_LENGTH,
                 "Unexpected rtn, exp=%lx, act=%lx",
                (unsigned long) ExpRtn, (unsigned long) ActRtn);
        UT_Text(cMsg);
        TestStat = CFE_FAIL;
    }

    ExpRtn = 4;
    ActRtn = UT_GetNumEventsSent();

    if (ActRtn != ExpRtn)
    {
        snprintf(cMsg, UT_MAX_MESSAGE_LENGTH,
                 "Unexpected rtn from UT_GetNumEventsSent, exp=%lx, act=%lx",
                (unsigned long) ExpRtn, (unsigned long) ActRtn);
        UT_Text(cMsg);
        TestStat = CFE_FAIL;
    }

    CFE_SB_DeletePipe(PipeId);

    UT_Report(__FILE__, __LINE__,
              TestStat, "CFE_SB_SubscribeFull",
              "SubscribeFull bad pipe information branch path coverage test");

} /* end Test_CFE_SB_BadPipeInfo */
/*
** Test send housekeeping information command
*/

void Test_SB_SendMsgPaths(void)
{
    CFE_SB_CmdHdr_t  NoParamCmd;
    CFE_SB_MsgId_t   MsgId;
    CFE_SB_PipeId_t  PipeId;
    SB_UT_Test_Tlm_t TlmPkt;
    CFE_SB_MsgPtr_t  TlmPktPtr = (CFE_SB_MsgPtr_t) &TlmPkt;
    int32            PipeDepth = 2;
    int32            ExpRtn;
    int32            ActRtn;
    int32            TestStat = CFE_PASS;

#ifdef UT_VERBOSE
    UT_Text("Begin Test for SendMsgFull paths");
#endif

    /* Test inhibiting sending a "no subscriptions for a message ID" message */
    SB_ResetUnitTest();
    CFE_SB_InitMsg(&NoParamCmd, CFE_SB_MsgId_From_TopicId(CFE_MISSION_SB_SEND_HK_TOPICID),
                   sizeof(NoParamCmd), true);
    CFE_SB.CmdPipePktPtr = (CFE_SB_MsgPtr_t) &NoParamCmd;
    CFE_SB.StopRecurseFlags[1] |= CFE_BIT(CFE_SB_SEND_NO_SUBS_EID_BIT);
    CFE_SB_SendHKTlmCmd(NULL);

    if (UT_EventIsInHistory(CFE_SB_SEND_NO_SUBS_EID) == true)
    {
        UT_Text("CFE_SB_SEND_NO_SUBS_EID sent");
        TestStat = CFE_FAIL;
    }

    CFE_SB.HKTlmMsg.Payload.MsgSendErrorCounter = 0;
    CFE_SB.StopRecurseFlags[1] |= CFE_BIT(CFE_SB_GET_BUF_ERR_EID_BIT);
    MsgId = CFE_SB_GetMsgId((CFE_SB_MsgPtr_t) &CFE_SB.HKTlmMsg);
    CFE_SB.MsgMap[CFE_SB_MsgKeyToValue(CFE_SB_ConvertMsgIdtoMsgKey(MsgId))] = CFE_SB_INVALID_ROUTE_IDX;
    UT_SetDeferredRetcode(UT_KEY(CFE_ES_GetPoolBuf), 1, CFE_ES_ERR_MEM_BLOCK_SIZE);
    CFE_SB_SendHKTlmCmd(NULL);
    ExpRtn = 0;
    ActRtn = CFE_SB.HKTlmMsg.Payload.MsgSendErrorCounter;

    if (ActRtn != ExpRtn)
    {
        snprintf(cMsg, UT_MAX_MESSAGE_LENGTH,
                 "Unexpected MsgSendErrorCounter in send no subs test, "
                   "exp=%lx, act=%lx",
                (unsigned long) ExpRtn, (unsigned long) ActRtn);
        UT_Text(cMsg);
        TestStat = CFE_FAIL;
    }

    if (UT_EventIsInHistory(CFE_SB_GET_BUF_ERR_EID) == true)
    {
        UT_Text("CFE_SB_GET_BUF_ERR_EID sent");
        TestStat = CFE_FAIL;
    }

    ExpRtn = 0;
    ActRtn = UT_GetNumEventsSent();

    if (ActRtn != ExpRtn)
    {
        snprintf(cMsg, UT_MAX_MESSAGE_LENGTH,
                 "Unexpected rtn from UT_GetNumEventsSent (send no subs), "
                   "exp=%lx, act=%lx",
                (unsigned long) ExpRtn, (unsigned long) ActRtn);
        UT_Text(cMsg);
        TestStat = CFE_FAIL;
    }

    CFE_SB.StopRecurseFlags[1] = 0;

    /* Create a message ID with the command bit set and disable reporting */
    MsgId = SB_UT_CMD_MID;
    SB_ResetUnitTest();
    CFE_SB.SenderReporting = 0;
    CFE_SB_CreatePipe(&PipeId, PipeDepth, "TestPipe");
    CFE_SB_Subscribe(MsgId, PipeId);
    CFE_SB_InitMsg(&TlmPkt, MsgId, sizeof(TlmPkt), true);
    ActRtn = CFE_SB_SendMsg(TlmPktPtr);
    ExpRtn = CFE_SUCCESS;

    if (ActRtn != ExpRtn)
    {
        snprintf(cMsg, UT_MAX_MESSAGE_LENGTH,
                 "Unexpected return in cmd as tlm test, "
                   "exp=0x%lx, act=0x%lx",
                (unsigned long) ExpRtn, (unsigned long) ActRtn);
        UT_Text(cMsg);
        TestStat = CFE_FAIL;
    }

    ExpRtn = 3;
    ActRtn = UT_GetNumEventsSent();

    if (ActRtn != ExpRtn)
    {
        snprintf(cMsg, UT_MAX_MESSAGE_LENGTH,
                 "Unexpected rtn from UT_GetNumEventsSent (cmd as tlm), "
                   "exp=%lx, act=%lx",
                (unsigned long) ExpRtn, (unsigned long) ActRtn);
        UT_Text(cMsg);
        TestStat = CFE_FAIL;
    }

    CFE_SB_DeletePipe(PipeId);

    /* Test inhibiting sending a "message ID limit error" message */
    SB_ResetUnitTest();
    MsgId = SB_UT_TLM_MID;
    CFE_SB_InitMsg(&TlmPkt, MsgId, sizeof(TlmPkt), false);
    CFE_SB_CreatePipe(&PipeId, PipeDepth, "MsgLimTestPipe");

    /* Set maximum allowed messages on the pipe at one time to 1 */
    CFE_SB_SubscribeEx(MsgId, PipeId, CFE_SB_Default_Qos, 1);

    /* First send should pass */
    ActRtn = CFE_SB_SendMsg(TlmPktPtr);
    ExpRtn = CFE_SUCCESS;

    if (ActRtn != ExpRtn)
    {
        snprintf(cMsg, UT_MAX_MESSAGE_LENGTH,
                 "Unexpected return in pipe message limit test 1, "
                   "exp=0x%lx, act=0x%lx",
                (unsigned long) ExpRtn, (unsigned long) ActRtn);
        UT_Text(cMsg);
        TestStat = CFE_FAIL;
    }

    CFE_SB.StopRecurseFlags[1] |= CFE_BIT(CFE_SB_MSGID_LIM_ERR_EID_BIT);
    ActRtn = CFE_SB_SendMsg(TlmPktPtr);
    ExpRtn = CFE_SUCCESS;
    CFE_SB.StopRecurseFlags[1] = 0;

    if (ActRtn != ExpRtn)
    {
        snprintf(cMsg, UT_MAX_MESSAGE_LENGTH,
                 "Unexpected return in pipe message limit test 2, "
                   "exp=0x%lx, act=0x%lx",
                (unsigned long) ExpRtn, (unsigned long) ActRtn);
        UT_Text(cMsg);
        TestStat = CFE_FAIL;
    }

    if (UT_EventIsInHistory(CFE_SB_MSGID_LIM_ERR_EID) == true)
    {
        UT_Text("CFE_SB_MSGID_LIM_ERR_EID sent");
        TestStat = CFE_FAIL;
    }

    CFE_SB_DeletePipe(PipeId);

    /* Test inhibiting sending a "pipe full" message */
    SB_ResetUnitTest();
    CFE_SB_InitMsg(&TlmPkt, MsgId, sizeof(TlmPkt), true);
    CFE_SB_CreatePipe(&PipeId, PipeDepth, "PipeFullTestPipe");
    CFE_SB_Subscribe(MsgId, PipeId);

    /* This send should pass */
    ActRtn = CFE_SB_SendMsg(TlmPktPtr);
    ExpRtn = CFE_SUCCESS;

    if (ActRtn != ExpRtn)
    {
        snprintf(cMsg, UT_MAX_MESSAGE_LENGTH,
                 "Unexpected return1 in pipe full test, "
                   "exp=0x%lx, act=0x%lx",
                (unsigned long) ExpRtn, (unsigned long) ActRtn);
        UT_Text(cMsg);
        TestStat = CFE_FAIL;
    }

    /* Tell the QueuePut stub to return OS_QUEUE_FULL on its next call */
    UT_SetDeferredRetcode(UT_KEY(OS_QueuePut), 1, OS_QUEUE_FULL);
    CFE_SB.StopRecurseFlags[1] |= CFE_BIT(CFE_SB_Q_FULL_ERR_EID_BIT);
    ActRtn = CFE_SB_SendMsg(TlmPktPtr);
    CFE_SB.StopRecurseFlags[1] = 0;
    ExpRtn = CFE_SUCCESS;

    if (ActRtn != ExpRtn)
    {
        snprintf(cMsg, UT_MAX_MESSAGE_LENGTH,
                 "Unexpected return2 in pipe full test, "
                   "exp=0x%lx, act=0x%lx",
                (unsigned long) ExpRtn, (unsigned long) ActRtn);
        UT_Text(cMsg);
        TestStat = CFE_FAIL;
    }

    if (UT_EventIsInHistory(CFE_SB_Q_FULL_ERR_EID_BIT) == true)
    {
        UT_Text("CFE_SB_Q_FULL_ERR_EID_BIT sent");
        TestStat = CFE_FAIL;
    }

    ExpRtn = 3;
    ActRtn = UT_GetNumEventsSent();

    if (ActRtn != ExpRtn)
    {
        snprintf(cMsg, UT_MAX_MESSAGE_LENGTH,
                 "Unexpected rtn from UT_GetNumEventsSent (pipe full), "
                   "exp=%lx, act=%lx",
                (unsigned long) ExpRtn, (unsigned long) ActRtn);
        UT_Text(cMsg);
        TestStat = CFE_FAIL;
    }

    CFE_SB_DeletePipe(PipeId);

    /* Test inhibiting sending a "pipe write error" message */
    SB_ResetUnitTest();
    CFE_SB_CreatePipe(&PipeId, PipeDepth, "TestPipe");
    CFE_SB_Subscribe(MsgId, PipeId);
    CFE_SB_InitMsg(&TlmPkt, MsgId, sizeof(TlmPkt), false);
    UT_SetDeferredRetcode(UT_KEY(OS_QueuePut), 1, OS_ERROR);
    CFE_SB.StopRecurseFlags[1] |= CFE_BIT(CFE_SB_Q_WR_ERR_EID_BIT);
    ActRtn = CFE_SB_SendMsg(TlmPktPtr);
    CFE_SB.StopRecurseFlags[1] = 0;
    ActRtn = CFE_SB_SendMsg(TlmPktPtr);
    ExpRtn = CFE_SUCCESS;

    if (ActRtn != ExpRtn)
    {
        snprintf(cMsg, UT_MAX_MESSAGE_LENGTH,
                 "Unexpected return in n pipe write error error test, "
                   "exp=0x%lx, act=0x%lx",
                 (unsigned long) ExpRtn, (unsigned long) ActRtn);
        UT_Text(cMsg);
        TestStat = CFE_FAIL;
    }

    ExpRtn = 3;
    ActRtn = UT_GetNumEventsSent();

    if (ActRtn != ExpRtn)
    {
        snprintf(cMsg, UT_MAX_MESSAGE_LENGTH,
                 "Unexpected rtn from UT_GetNumEventsSent (pipe write "
                   "error), exp=%ld, act=%ld",
                 (long) ExpRtn, (long) ActRtn);
        UT_Text(cMsg);
        TestStat = CFE_FAIL;
    }

    if (UT_EventIsInHistory(CFE_SB_Q_WR_ERR_EID) == true)
    {
        UT_Text("CFE_SB_Q_WR_ERR_EID sent");
        TestStat = CFE_FAIL;
    }

    CFE_SB_DeletePipe(PipeId);
    

    /* Setup Test skipping sending to a pipe when the pipe option is set to ignore */
    SB_ResetUnitTest();
    CFE_SB_InitMsg(&TlmPkt, MsgId, sizeof(TlmPkt), true);
    CFE_SB_CreatePipe(&PipeId, PipeDepth, "SkipPipe");
    CFE_SB_Subscribe(MsgId, PipeId);
    CFE_SB_SetPipeOpts(PipeId, CFE_SB_PIPEOPTS_IGNOREMINE);
    
    /* Test skipping this pipe and the send should pass */
    ActRtn = CFE_SB_SendMsg(TlmPktPtr);
    ExpRtn = CFE_SUCCESS;

    if (ActRtn != ExpRtn)
    {
        snprintf(cMsg, UT_MAX_MESSAGE_LENGTH,
                 "Unexpected return1 in pipe ignore test, "
                   "exp=0x%lx, act=0x%lx",
                (unsigned long) ExpRtn, (unsigned long) ActRtn);
        UT_Text(cMsg);
        TestStat = CFE_FAIL;
    }
    
    CFE_SB_SetPipeOpts(PipeId, 0);
    CFE_SB_DeletePipe(PipeId);
    
    UT_Report(__FILE__, __LINE__,
              TestStat, "CFE_SB_SendMsgFull",
              "Send message paths test");
} /* end Test_SB_SendMsgPaths */

/*
** Test receiving a message response to a unsubscribing to message, then
** resubscribing to it while it's in the pipe
*/
void Test_RcvMsg_UnsubResubPath(void)
{
    CFE_SB_MsgPtr_t  PtrToMsg;
    CFE_SB_MsgId_t   MsgId = SB_UT_TLM_MID;
    CFE_SB_PipeId_t  PipeId;
    SB_UT_Test_Tlm_t TlmPkt;
    CFE_SB_MsgPtr_t  TlmPktPtr = (CFE_SB_MsgPtr_t) &TlmPkt;
    uint32           PipeDepth = 10;
    int32            ExpRtn;
    int32            ActRtn;
    int32            TestStat = CFE_PASS;

#ifdef UT_VERBOSE
    UT_Text("Begin Test for Unsubscribe/Resubscribe Path");
#endif

    SB_ResetUnitTest();
    CFE_SB_CreatePipe(&PipeId, PipeDepth, "RcvMsgTestPipe");
    CFE_SB_InitMsg(&TlmPkt, MsgId, sizeof(TlmPkt), true);
    CFE_SB_Subscribe(MsgId, PipeId);
    ActRtn = CFE_SB_SendMsg(TlmPktPtr);
    ExpRtn = CFE_SUCCESS;

    if (ActRtn != ExpRtn)
    {
        snprintf(cMsg, UT_MAX_MESSAGE_LENGTH,
                 "Unexpected return from send in unsub/resub path test, "
                   "exp=0x%lx, act=0x%lx",
                (unsigned long) ExpRtn, (unsigned long) ActRtn);
        UT_Text(cMsg);
        TestStat = CFE_FAIL;
    }

    CFE_SB_Unsubscribe(MsgId, PipeId);
    CFE_SB_Subscribe(MsgId, PipeId);
    ActRtn = CFE_SB_RcvMsg(&PtrToMsg, PipeId, CFE_SB_PEND_FOREVER);
    ExpRtn = CFE_SUCCESS;

    if (ActRtn != ExpRtn)
    {
        snprintf(cMsg, UT_MAX_MESSAGE_LENGTH,
                 "Unexpected return from receive in unsub/resub path test, "
                   "exp=0x%lx, act=0x%lx",
                (unsigned long) ExpRtn, (unsigned long) ActRtn);
        UT_Text(cMsg);
        TestStat = CFE_FAIL;
    }

    if (PtrToMsg != NULL)
    {
        snprintf(cMsg, UT_MAX_MESSAGE_LENGTH,
                 "Received Msg 0x%x",
                 (unsigned int) CFE_SB_MsgIdToValue(CFE_SB_GetMsgId(PtrToMsg)));
#ifdef UT_VERBOSE
        UT_Text(cMsg);
#endif
    }

    ExpRtn = 6;
    ActRtn = UT_GetNumEventsSent();

    if (ActRtn != ExpRtn)
    {
        snprintf(cMsg, UT_MAX_MESSAGE_LENGTH,
                 "Unexpected rtn from UT_GetNumEventsSent, exp=%lx, act=%lx",
                (unsigned long) ExpRtn, (unsigned long) ActRtn);
        UT_Text(cMsg);
        TestStat = CFE_FAIL;
    }

    if (UT_EventIsInHistory(CFE_SB_SUBSCRIPTION_RCVD_EID) == false)
    {
        UT_Text("CFE_SB_SUBSCRIPTION_RCVD_EID not sent");
        TestStat = CFE_FAIL;
    }

    CFE_SB_DeletePipe(PipeId);
    UT_Report(__FILE__, __LINE__,
              TestStat, "CFE_SB_RcvMsg", "Unsubscribe/resubscribe path test");
} /* end Test_RcvMsg_UnsubResubPath */

/*
** Test the paths through the MessageStringSet and MessageStringGet functions
*/
void Test_MessageString(void)
{
	const char *SrcString = "abcdefg";
	char DestString[20];
	char *DestStringPtr = DestString;
	const char *DefString = "default";

    SB_ResetUnitTest();

    /* Test setting string where the destination size > source string size */
	CFE_SB_MessageStringSet(DestStringPtr, SrcString, sizeof(DestString),
			                strlen(SrcString));
    UT_Report(__FILE__, __LINE__,
              strcmp(DestString, SrcString) == 0, "CFE_SB_MessageStringSet",
              "Destination size > source string size");

	/* Test setting string where the source string is empty */
	CFE_SB_MessageStringSet(DestStringPtr, "", sizeof(DestString),
			                strlen(SrcString));
    UT_Report(__FILE__, __LINE__,
    		  strcmp(DestString, SrcString) != 0, "CFE_SB_MessageStringSet",
              "Empty source string");

	/* Test setting string where the destination size < source string size */
	CFE_SB_MessageStringSet(DestStringPtr, SrcString, strlen(SrcString) - 1,
			                strlen(SrcString));
    UT_Report(__FILE__, __LINE__,
    		  strncmp(DestString, SrcString, strlen(SrcString) - 1) == 0,
    		  "CFE_SB_MessageStringSet",
              "Destination size < source string size");

	/* Test getting string where the destination size > source string size */
	CFE_SB_MessageStringGet(DestStringPtr, SrcString, DefString,
			                sizeof(DestString), strlen(SrcString));
    UT_Report(__FILE__, __LINE__,
    		  strcmp(DestString, SrcString) == 0, "CFE_SB_MessageStringGet",
              "Destination size > source string size");

	/* Test getting string where the destination size is zero */
    DestString[0] = '\0';
	CFE_SB_MessageStringGet(DestStringPtr, SrcString, DefString, 0,
			                strlen(SrcString));
    UT_Report(__FILE__, __LINE__,
            strcmp(DestString, SrcString) != 0, "CFE_SB_MessageStringGet",
              "Destination size = 0");

	/* Test getting string where the default string is NULL */
	CFE_SB_MessageStringGet(DestStringPtr, SrcString, NULL,
			                sizeof(DestString), 0);
    UT_Report(__FILE__, __LINE__,
    		  strcmp(DefString, SrcString) != 0, "CFE_SB_MessageStringGet",
              "Default string = NULL");

	/* Test getting string where the source string size is zero */
	CFE_SB_MessageStringGet(DestStringPtr, SrcString, DefString,
			                sizeof(DestString), 0);
    UT_Report(__FILE__, __LINE__,
    		strcmp(DestString, SrcString) != 0, "CFE_SB_MessageStringGet",
              "Source string size = 0");

	/* Test getting string where the destination size < source string size */
    DestString[0] = '\0';
	CFE_SB_MessageStringGet(DestStringPtr, SrcString, DefString,
			                strlen(SrcString) - 1, strlen(SrcString));
    UT_Report(__FILE__, __LINE__,
    		  strncmp(DestString, SrcString, strlen(DestString)) == 0,
    		  "CFE_SB_MessageStringGet",
              "Destination size < source string size");
} /* end Test_MessageString */

<|MERGE_RESOLUTION|>--- conflicted
+++ resolved
@@ -1130,11 +1130,7 @@
 
     CFE_SB_SendMapInfoCmd(&WriteFileCmd);
 
-<<<<<<< HEAD
-    ExpRtn = 7;
-=======
-    ExpRtn = 12;
->>>>>>> 95f34d25
+    ExpRtn = 9;
     ActRtn = UT_GetNumEventsSent();
 
     if (ActRtn != ExpRtn)
@@ -2148,7 +2144,7 @@
                    sizeof(EnDisRouteCmd), true);
     CFE_SB_SetCmdCode((CFE_SB_MsgPtr_t) &EnDisRouteCmd,
                       CFE_SB_ENABLE_ROUTE_CC);
-    EnDisRouteCmd.Payload.MsgId = SB_UT_LAST_VALID_MID;
+    EnDisRouteCmd.Payload.MsgId = CFE_SB_MsgIdToValue(SB_UT_LAST_VALID_MID);
     EnDisRouteCmd.Payload.Pipe = 3;
     CFE_SB_EnableRouteCmd(&EnDisRouteCmd);
     ExpRtn = 1;
@@ -2239,7 +2235,7 @@
                    sizeof(EnDisRouteCmd), true);
     CFE_SB_SetCmdCode((CFE_SB_MsgPtr_t) &EnDisRouteCmd,
                       CFE_SB_ENABLE_ROUTE_CC);
-    EnDisRouteCmd.Payload.MsgId = SB_UT_ALTERNATE_INVALID_MID;
+    EnDisRouteCmd.Payload.MsgId = CFE_SB_MsgIdToValue(SB_UT_ALTERNATE_INVALID_MID);
     EnDisRouteCmd.Payload.Pipe = 0;
     CFE_SB_EnableRouteCmd(&EnDisRouteCmd);
     ExpRtn = 1;
@@ -2413,7 +2409,7 @@
                    sizeof(EnDisRouteCmd), true);
     CFE_SB_SetCmdCode((CFE_SB_MsgPtr_t) &EnDisRouteCmd,
                       CFE_SB_DISABLE_ROUTE_CC);
-    EnDisRouteCmd.Payload.MsgId = SB_UT_LAST_VALID_MID;
+    EnDisRouteCmd.Payload.MsgId = CFE_SB_MsgIdToValue(SB_UT_LAST_VALID_MID);
     EnDisRouteCmd.Payload.Pipe = 3;
     CFE_SB_DisableRouteCmd(&EnDisRouteCmd);
     ExpRtn = 1;
@@ -2504,7 +2500,7 @@
                    sizeof(EnDisRouteCmd), true);
     CFE_SB_SetCmdCode((CFE_SB_MsgPtr_t) &EnDisRouteCmd,
                       CFE_SB_DISABLE_ROUTE_CC);
-    EnDisRouteCmd.Payload.MsgId = SB_UT_ALTERNATE_INVALID_MID;
+    EnDisRouteCmd.Payload.MsgId = CFE_SB_MsgIdToValue(SB_UT_ALTERNATE_INVALID_MID);
     EnDisRouteCmd.Payload.Pipe = 0;
 
     CFE_SB_DisableRouteCmd(&EnDisRouteCmd);
@@ -2591,12 +2587,6 @@
 #endif
 
     SB_ResetUnitTest();
-<<<<<<< HEAD
-=======
-    CFE_SB_InitMsg(&NoParamCmd, CFE_SB_ValueToMsgId(CFE_SB_SUB_RPT_CTRL_MID), sizeof(CFE_SB_SendPrevSubs_t), true);
-    CFE_SB_SetCmdCode((CFE_SB_MsgPtr_t) &NoParamCmd, CFE_SB_SEND_PREV_SUBS_CC);
-    CFE_SB.CmdPipePktPtr = (CFE_SB_MsgPtr_t) &NoParamCmd;
->>>>>>> 95f34d25
     CFE_SB_CreatePipe(&PipeId1, PipeDepth, "TestPipe1");
     CFE_SB_CreatePipe(&PipeId2, PipeDepth, "TestPipe2");
     NumEvts = 2; /* one for each pipe create */
@@ -2727,16 +2717,7 @@
 #endif
 
     SB_ResetUnitTest();
-<<<<<<< HEAD
     CFE_SB_EnableSubReportingCmd(NULL);
-=======
-    CFE_SB_InitMsg(&NoParamCmd, CFE_SB_ValueToMsgId(CFE_SB_SUB_RPT_CTRL_MID),
-                   sizeof(NoParamCmd), true);
-    CFE_SB_SetCmdCode((CFE_SB_MsgPtr_t) &NoParamCmd,
-                      CFE_SB_ENABLE_SUB_REPORTING_CC);
-    CFE_SB.CmdPipePktPtr = (CFE_SB_MsgPtr_t) &NoParamCmd;
-    CFE_SB_ProcessCmdPipePkt();
->>>>>>> 95f34d25
     ExpRtn = 0;
     ActRtn = UT_GetNumEventsSent();
 
@@ -2768,16 +2749,7 @@
 #endif
 
     SB_ResetUnitTest();
-<<<<<<< HEAD
     CFE_SB_DisableSubReportingCmd(NULL);
-=======
-    CFE_SB_InitMsg(&NoParamCmd, CFE_SB_ValueToMsgId(CFE_SB_SUB_RPT_CTRL_MID),
-                   sizeof(NoParamCmd), true);
-    CFE_SB_SetCmdCode((CFE_SB_MsgPtr_t) &NoParamCmd,
-                      CFE_SB_DISABLE_SUB_REPORTING_CC);
-    CFE_SB.CmdPipePktPtr = (CFE_SB_MsgPtr_t) &NoParamCmd;
-    CFE_SB_ProcessCmdPipePkt();
->>>>>>> 95f34d25
     ExpRtn = 0;
     ActRtn = UT_GetNumEventsSent();
 
@@ -2815,7 +2787,7 @@
 
     SB_ResetUnitTest();
     memset(&MsgBuf, 0, sizeof(MsgBuf));
-    CFE_SB.CmdPipePktPtr = (CFE_SB_Msg_t *)&MsgBuf.SpacePacket;
+    CFE_SB.CmdPipePktPtr = &MsgBuf.BaseMsg;
     UT_SetDataBuffer(UT_KEY(CFE_MissionLib_GetTopicInfo), &TopicInfo, sizeof(TopicInfo), false);
     UT_SetForceFail(UT_KEY(CFE_MissionLib_GetSubcommandOffset), -1);
     CFE_SB_ProcessCmdPipePkt();
@@ -2837,6 +2809,7 @@
         TestStat = CFE_FAIL;
     }
 
+#ifdef jphfix
     /* Same test for subscription reporting control MID */
     SB_ResetUnitTest();
     CFE_SB_InitMsg(&NoParamCmd, CFE_SB_ValueToMsgId(CFE_SB_SUB_RPT_CTRL_MID), sizeof(NoParamCmd), true);
@@ -2862,6 +2835,7 @@
         UT_Text("CFE_SB_BAD_CMD_CODE_EID not sent");
         TestStat = CFE_FAIL;
     }
+#endif
 
     UT_Report(__FILE__, __LINE__,
               TestStat, "CFE_SB_ProcessCmdPipePkt",
@@ -9291,7 +9265,7 @@
     
     CCSDS_WR_SHDR(*PktPtr,1);
     
-    for (CmdCodeSet = 0; CmdCodeSet < 0x100; CmdCodeSet++)
+    for (CmdCodeSet = 0; CmdCodeSet < 0x80; CmdCodeSet++)
     {
         RtnFromSet = CFE_SB_SetCmdCode(SBCmdPtr, CmdCodeSet);
         
@@ -9300,7 +9274,6 @@
         ActualCmdCodeField = UT_GetActualCmdCodeField(SBCmdPtr);
 
         /* GSFC CmdCode is the 7 LSBs of the 1st byte of cmd sec hdr */
-        /* Note that in EDS a full 8 bits of storage are here, it is not masked */
         ExpCmdCode = CmdCodeSet;
 
         if (CmdCodeReturned != ExpCmdCode ||
@@ -9494,7 +9467,7 @@
     RtnFrmGet = CFE_SB_GetChecksum(SBCmdPtr);
     /* Note in an EDS build the sizeof() the native struct is different, which
      * means a different length field value, which means a different checksum */
-    ExpRtnFrmGet = 0xe6;
+    ExpRtnFrmGet = 0xe4;
 
     /* Validation expected to return true */
     RtnFrmValidate = CFE_SB_ValidateChecksum(SBCmdPtr);
