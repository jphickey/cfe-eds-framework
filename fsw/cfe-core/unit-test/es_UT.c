/*
**  GSC-18128-1, "Core Flight Executive Version 6.7"
**
**  Copyright (c) 2006-2019 United States Government as represented by
**  the Administrator of the National Aeronautics and Space Administration.
**  All Rights Reserved.
**
**  Licensed under the Apache License, Version 2.0 (the "License");
**  you may not use this file except in compliance with the License.
**  You may obtain a copy of the License at
**
**    http://www.apache.org/licenses/LICENSE-2.0
**
**  Unless required by applicable law or agreed to in writing, software
**  distributed under the License is distributed on an "AS IS" BASIS,
**  WITHOUT WARRANTIES OR CONDITIONS OF ANY KIND, either express or implied.
**  See the License for the specific language governing permissions and
**  limitations under the License.
*/

/*
** File:
**    es_UT.c
**
** Purpose:
**    Executive Services unit test
**
** References:
**    1. cFE Application Developers Guide
**    2. unit test standard 092503
**    3. C Coding Standard 102904
**
** Notes:
**    1. This is unit test code only, not for use in flight
**
*/

/*
** Includes
*/
#include "es_UT.h"

extern CFE_ES_PerfData_t     *Perf;
extern CFE_ES_Global_t       CFE_ES_Global;
extern CFE_ES_CDSBlockDesc_t CFE_ES_CDSBlockDesc;
extern CFE_ES_TaskData_t     CFE_ES_TaskData;
extern CFE_ES_CDSPool_t      CFE_ES_CDSMemPool;

#ifdef CFE_ARINC653
extern CFE_ES_StaticStartupTable_t CFE_ES_StaticStartupTable[];
#endif

extern int32 dummy_function(void);

/*
** Global variables
*/
/* Create a startup script buffer for a maximum of 5 lines * 80 chars/line */
char StartupScript[MAX_STARTUP_SCRIPT];

/*
 * Stub object for EDS registration call
 */
const struct EdsLib_App_DataTypeDB { uint32 Data; } CFE_ES_DATATYPE_DB = { 0 };

/*
 * Macro to convert UT OSAL IDs to array index
 * This should work for both the opaque and non-opaque IDs as
 * provided by UT stub libraries (not for real code, though!)
 */
#define ES_UT_OSALID_TO_ARRAYIDX(x)         (x & 0xFF)


static const UT_TaskPipeDispatchId_t  UT_TPID_CFE_ES_CMD_NOOP_CC =
{
<<<<<<< HEAD
        .DispatchOffset = offsetof(CFE_ES_Application_Component_Telecommand_DispatchTable_t, CMD.Noop_indication)
=======
        .MsgId = CFE_SB_MSGID_WRAP_VALUE(CFE_ES_CMD_MID),
        .CommandCode = CFE_ES_NOOP_CC
>>>>>>> 8365a0c6
};

static const UT_TaskPipeDispatchId_t  UT_TPID_CFE_ES_CMD_RESET_COUNTERS_CC =
{
<<<<<<< HEAD
        .DispatchOffset = offsetof(CFE_ES_Application_Component_Telecommand_DispatchTable_t, CMD.ResetCounters_indication)
=======
        .MsgId = CFE_SB_MSGID_WRAP_VALUE(CFE_ES_CMD_MID),
        .CommandCode = CFE_ES_RESET_COUNTERS_CC
>>>>>>> 8365a0c6
};

static const UT_TaskPipeDispatchId_t  UT_TPID_CFE_ES_CMD_RESTART_CC =
{
<<<<<<< HEAD
        .DispatchOffset = offsetof(CFE_ES_Application_Component_Telecommand_DispatchTable_t, CMD.Restart_indication)
=======
        .MsgId = CFE_SB_MSGID_WRAP_VALUE(CFE_ES_CMD_MID),
        .CommandCode = CFE_ES_RESTART_CC
>>>>>>> 8365a0c6
};

static const UT_TaskPipeDispatchId_t  UT_TPID_CFE_ES_CMD_SHELL_CC =
{
<<<<<<< HEAD
        .DispatchOffset = offsetof(CFE_ES_Application_Component_Telecommand_DispatchTable_t, CMD.Shell_indication)
};
static const UT_TaskPipeDispatchId_t  UT_TPID_CFE_ES_CMD_START_APP_CC =
{
        .DispatchOffset = offsetof(CFE_ES_Application_Component_Telecommand_DispatchTable_t, CMD.StartApp_indication)
};
static const UT_TaskPipeDispatchId_t  UT_TPID_CFE_ES_CMD_STOP_APP_CC =
{
        .DispatchOffset = offsetof(CFE_ES_Application_Component_Telecommand_DispatchTable_t, CMD.StopApp_indication)
};
static const UT_TaskPipeDispatchId_t  UT_TPID_CFE_ES_CMD_RESTART_APP_CC =
{
        .DispatchOffset = offsetof(CFE_ES_Application_Component_Telecommand_DispatchTable_t, CMD.RestartApp_indication)
};
static const UT_TaskPipeDispatchId_t  UT_TPID_CFE_ES_CMD_RELOAD_APP_CC =
{
        .DispatchOffset = offsetof(CFE_ES_Application_Component_Telecommand_DispatchTable_t, CMD.ReloadApp_indication)
};
static const UT_TaskPipeDispatchId_t  UT_TPID_CFE_ES_CMD_QUERY_ONE_CC =
{
        .DispatchOffset = offsetof(CFE_ES_Application_Component_Telecommand_DispatchTable_t, CMD.QueryOne_indication)
};
static const UT_TaskPipeDispatchId_t  UT_TPID_CFE_ES_CMD_QUERY_ALL_CC =
{
        .DispatchOffset = offsetof(CFE_ES_Application_Component_Telecommand_DispatchTable_t, CMD.QueryAll_indication)
};
static const UT_TaskPipeDispatchId_t  UT_TPID_CFE_ES_CMD_QUERY_ALL_TASKS_CC =
{
        .DispatchOffset = offsetof(CFE_ES_Application_Component_Telecommand_DispatchTable_t, CMD.QueryAllTasks_indication)
=======
        .MsgId = CFE_SB_MSGID_WRAP_VALUE(CFE_ES_CMD_MID),
        .CommandCode = CFE_ES_SHELL_CC
};
static const UT_TaskPipeDispatchId_t  UT_TPID_CFE_ES_CMD_START_APP_CC =
{
        .MsgId = CFE_SB_MSGID_WRAP_VALUE(CFE_ES_CMD_MID),
        .CommandCode = CFE_ES_START_APP_CC
};
static const UT_TaskPipeDispatchId_t  UT_TPID_CFE_ES_CMD_STOP_APP_CC =
{
        .MsgId = CFE_SB_MSGID_WRAP_VALUE(CFE_ES_CMD_MID),
        .CommandCode = CFE_ES_STOP_APP_CC
};
static const UT_TaskPipeDispatchId_t  UT_TPID_CFE_ES_CMD_RESTART_APP_CC =
{
        .MsgId = CFE_SB_MSGID_WRAP_VALUE(CFE_ES_CMD_MID),
        .CommandCode = CFE_ES_RESTART_APP_CC
};
static const UT_TaskPipeDispatchId_t  UT_TPID_CFE_ES_CMD_RELOAD_APP_CC =
{
        .MsgId = CFE_SB_MSGID_WRAP_VALUE(CFE_ES_CMD_MID),
        .CommandCode = CFE_ES_RELOAD_APP_CC
};
static const UT_TaskPipeDispatchId_t  UT_TPID_CFE_ES_CMD_QUERY_ONE_CC =
{
        .MsgId = CFE_SB_MSGID_WRAP_VALUE(CFE_ES_CMD_MID),
        .CommandCode = CFE_ES_QUERY_ONE_CC 
};
static const UT_TaskPipeDispatchId_t  UT_TPID_CFE_ES_CMD_QUERY_ALL_CC =
{
        .MsgId = CFE_SB_MSGID_WRAP_VALUE(CFE_ES_CMD_MID),
        .CommandCode = CFE_ES_QUERY_ALL_CC
};
static const UT_TaskPipeDispatchId_t  UT_TPID_CFE_ES_CMD_QUERY_ALL_TASKS_CC =
{
        .MsgId = CFE_SB_MSGID_WRAP_VALUE(CFE_ES_CMD_MID),
        .CommandCode = CFE_ES_QUERY_ALL_TASKS_CC
>>>>>>> 8365a0c6
};

static const UT_TaskPipeDispatchId_t  UT_TPID_CFE_ES_CMD_CLEAR_SYSLOG_CC =
{
<<<<<<< HEAD
        .DispatchOffset = offsetof(CFE_ES_Application_Component_Telecommand_DispatchTable_t, CMD.ClearSyslog_indication)
};
static const UT_TaskPipeDispatchId_t  UT_TPID_CFE_ES_CMD_WRITE_SYSLOG_CC =
{
        .DispatchOffset = offsetof(CFE_ES_Application_Component_Telecommand_DispatchTable_t, CMD.WriteSyslog_indication)
};
static const UT_TaskPipeDispatchId_t  UT_TPID_CFE_ES_CMD_OVER_WRITE_SYSLOG_CC =
{
        .DispatchOffset = offsetof(CFE_ES_Application_Component_Telecommand_DispatchTable_t, CMD.OverWriteSyslog_indication)
};
static const UT_TaskPipeDispatchId_t  UT_TPID_CFE_ES_CMD_CLEAR_ER_LOG_CC =
{
        .DispatchOffset = offsetof(CFE_ES_Application_Component_Telecommand_DispatchTable_t, CMD.ClearERLog_indication)
};
static const UT_TaskPipeDispatchId_t  UT_TPID_CFE_ES_CMD_WRITE_ER_LOG_CC =
{
        .DispatchOffset = offsetof(CFE_ES_Application_Component_Telecommand_DispatchTable_t, CMD.WriteERLog_indication)
};
static const UT_TaskPipeDispatchId_t  UT_TPID_CFE_ES_CMD_START_PERF_DATA_CC =
{
        .DispatchOffset = offsetof(CFE_ES_Application_Component_Telecommand_DispatchTable_t, CMD.StartPerfData_indication)
};
static const UT_TaskPipeDispatchId_t  UT_TPID_CFE_ES_CMD_STOP_PERF_DATA_CC =
{
        .DispatchOffset = offsetof(CFE_ES_Application_Component_Telecommand_DispatchTable_t, CMD.StopPerfData_indication)
};
static const UT_TaskPipeDispatchId_t  UT_TPID_CFE_ES_CMD_SET_PERF_FILTER_MASK_CC =
{
        .DispatchOffset = offsetof(CFE_ES_Application_Component_Telecommand_DispatchTable_t, CMD.SetPerfFilterMask_indication)
};
static const UT_TaskPipeDispatchId_t  UT_TPID_CFE_ES_CMD_SET_PERF_TRIGGER_MASK_CC =
{
        .DispatchOffset = offsetof(CFE_ES_Application_Component_Telecommand_DispatchTable_t, CMD.SetPerfTriggerMask_indication)
};
static const UT_TaskPipeDispatchId_t  UT_TPID_CFE_ES_CMD_RESET_PR_COUNT_CC =
{
        .DispatchOffset = offsetof(CFE_ES_Application_Component_Telecommand_DispatchTable_t, CMD.ResetPRCount_indication)
};
static const UT_TaskPipeDispatchId_t  UT_TPID_CFE_ES_CMD_SET_MAX_PR_COUNT_CC =
{
        .DispatchOffset = offsetof(CFE_ES_Application_Component_Telecommand_DispatchTable_t, CMD.SetMaxPRCount_indication)
};
static const UT_TaskPipeDispatchId_t  UT_TPID_CFE_ES_CMD_DELETE_CDS_CC =
{
        .DispatchOffset = offsetof(CFE_ES_Application_Component_Telecommand_DispatchTable_t, CMD.DeleteCDS_indication)
};
static const UT_TaskPipeDispatchId_t  UT_TPID_CFE_ES_CMD_SEND_MEM_POOL_STATS_CC =
{
        .DispatchOffset = offsetof(CFE_ES_Application_Component_Telecommand_DispatchTable_t, CMD.SendMemPoolStats_indication)
};
static const UT_TaskPipeDispatchId_t  UT_TPID_CFE_ES_CMD_DUMP_CDS_REGISTRY_CC =
{
        .DispatchOffset = offsetof(CFE_ES_Application_Component_Telecommand_DispatchTable_t, CMD.DumpCDSRegistry_indication)
=======
        .MsgId = CFE_SB_MSGID_WRAP_VALUE(CFE_ES_CMD_MID),
        .CommandCode = CFE_ES_CLEAR_SYSLOG_CC
};
static const UT_TaskPipeDispatchId_t  UT_TPID_CFE_ES_CMD_WRITE_SYSLOG_CC =
{
        .MsgId = CFE_SB_MSGID_WRAP_VALUE(CFE_ES_CMD_MID),
        .CommandCode = CFE_ES_WRITE_SYSLOG_CC
};
static const UT_TaskPipeDispatchId_t  UT_TPID_CFE_ES_CMD_OVER_WRITE_SYSLOG_CC =
{
        .MsgId = CFE_SB_MSGID_WRAP_VALUE(CFE_ES_CMD_MID),
        .CommandCode = CFE_ES_OVER_WRITE_SYSLOG_CC
};
static const UT_TaskPipeDispatchId_t  UT_TPID_CFE_ES_CMD_CLEAR_ER_LOG_CC =
{
        .MsgId = CFE_SB_MSGID_WRAP_VALUE(CFE_ES_CMD_MID),
        .CommandCode = CFE_ES_CLEAR_ER_LOG_CC
};
static const UT_TaskPipeDispatchId_t  UT_TPID_CFE_ES_CMD_WRITE_ER_LOG_CC =
{
        .MsgId = CFE_SB_MSGID_WRAP_VALUE(CFE_ES_CMD_MID),
        .CommandCode = CFE_ES_WRITE_ER_LOG_CC
};
static const UT_TaskPipeDispatchId_t  UT_TPID_CFE_ES_CMD_START_PERF_DATA_CC =
{
        .MsgId = CFE_SB_MSGID_WRAP_VALUE(CFE_ES_CMD_MID),
        .CommandCode = CFE_ES_START_PERF_DATA_CC
};
static const UT_TaskPipeDispatchId_t  UT_TPID_CFE_ES_CMD_STOP_PERF_DATA_CC =
{
        .MsgId = CFE_SB_MSGID_WRAP_VALUE(CFE_ES_CMD_MID),
        .CommandCode = CFE_ES_STOP_PERF_DATA_CC
};
static const UT_TaskPipeDispatchId_t  UT_TPID_CFE_ES_CMD_SET_PERF_FILTER_MASK_CC =
{
        .MsgId = CFE_SB_MSGID_WRAP_VALUE(CFE_ES_CMD_MID),
        .CommandCode = CFE_ES_SET_PERF_FILTER_MASK_CC
};
static const UT_TaskPipeDispatchId_t  UT_TPID_CFE_ES_CMD_SET_PERF_TRIGGER_MASK_CC =
{
        .MsgId = CFE_SB_MSGID_WRAP_VALUE(CFE_ES_CMD_MID),
        .CommandCode = CFE_ES_SET_PERF_TRIGGER_MASK_CC
};
static const UT_TaskPipeDispatchId_t  UT_TPID_CFE_ES_CMD_RESET_PR_COUNT_CC =
{
        .MsgId = CFE_SB_MSGID_WRAP_VALUE(CFE_ES_CMD_MID),
        .CommandCode = CFE_ES_RESET_PR_COUNT_CC
};
static const UT_TaskPipeDispatchId_t  UT_TPID_CFE_ES_CMD_SET_MAX_PR_COUNT_CC =
{
        .MsgId = CFE_SB_MSGID_WRAP_VALUE(CFE_ES_CMD_MID),
        .CommandCode = CFE_ES_SET_MAX_PR_COUNT_CC
};
static const UT_TaskPipeDispatchId_t  UT_TPID_CFE_ES_CMD_DELETE_CDS_CC =
{
        .MsgId = CFE_SB_MSGID_WRAP_VALUE(CFE_ES_CMD_MID),
        .CommandCode = CFE_ES_DELETE_CDS_CC
};
static const UT_TaskPipeDispatchId_t  UT_TPID_CFE_ES_CMD_SEND_MEM_POOL_STATS_CC =
{
        .MsgId = CFE_SB_MSGID_WRAP_VALUE(CFE_ES_CMD_MID),
        .CommandCode = CFE_ES_SEND_MEM_POOL_STATS_CC
};
static const UT_TaskPipeDispatchId_t  UT_TPID_CFE_ES_CMD_DUMP_CDS_REGISTRY_CC =
{
        .MsgId = CFE_SB_MSGID_WRAP_VALUE(CFE_ES_CMD_MID),
        .CommandCode = CFE_ES_DUMP_CDS_REGISTRY_CC
>>>>>>> 8365a0c6
};
static const UT_TaskPipeDispatchId_t  UT_TPID_CFE_ES_CMD_INVALID_CC =
{
<<<<<<< HEAD
        .DispatchOffset = -1,
        .DispatchError = CFE_STATUS_BAD_COMMAND_CODE
};
static const UT_TaskPipeDispatchId_t  UT_TPID_CFE_ES_CMD_INVALID_LENGTH =
{
        .DispatchOffset = -1,
        .DispatchError = CFE_STATUS_WRONG_MSG_LENGTH
=======
        .MsgId = CFE_SB_MSGID_WRAP_VALUE(CFE_ES_CMD_MID),
        .CommandCode = CFE_ES_DUMP_CDS_REGISTRY_CC + 2
>>>>>>> 8365a0c6
};
static const UT_TaskPipeDispatchId_t  UT_TPID_CFE_ES_SEND_HK =
{
<<<<<<< HEAD
        .DispatchOffset = offsetof(CFE_ES_Application_Component_Telecommand_DispatchTable_t, SEND_HK.indication)
=======
        .MsgId = CFE_SB_MSGID_WRAP_VALUE(CFE_ES_SEND_HK_MID)
>>>>>>> 8365a0c6
};


/*
** Functions
*/
int32 ES_UT_SetupOSCleanupHook(void *UserObj, int32 StubRetcode,
                               uint32 CallCount,
                               const UT_StubContext_t *Context)
{
    uint32 ObjList[7];

    /* On the first call, Use the stub functions to generate one object of
     * each type
     */
    if (CallCount == 0)
    {
        OS_TaskCreate(&ObjList[0], NULL, NULL, NULL, 0, 0, 0);
        OS_QueueCreate(&ObjList[1], NULL, 0, 0, 0);
        OS_MutSemCreate(&ObjList[2], NULL, 0);
        OS_BinSemCreate(&ObjList[3], NULL, 0, 0);
        OS_CountSemCreate(&ObjList[4], NULL, 0, 0);
        OS_TimerCreate(&ObjList[5], NULL, NULL, NULL);
        ObjList[6] = OS_open(NULL, 0, 0);

        UT_SetDataBuffer((UT_EntryKey_t)&OS_ForEachObject, ObjList,
                          sizeof(ObjList), true);
    }

    return StubRetcode;
}

static void ES_UT_SetupForOSCleanup(void)
{
    UT_SetHookFunction(UT_KEY(OS_ForEachObject), ES_UT_SetupOSCleanupHook,
                       NULL);
}

typedef struct
{
    uint32 AppType;
    uint32 AppState;
} ES_UT_SetAppStateHook_t;

static int32 ES_UT_SetAppStateHook(void *UserObj, int32 StubRetcode,
                                           uint32 CallCount,
                                           const UT_StubContext_t *Context)
{
    ES_UT_SetAppStateHook_t *StateHook = UserObj;
    uint32 i;

    for (i=0; i < CFE_PLATFORM_ES_MAX_APPLICATIONS; ++i)
    {
        if (CFE_ES_Global.AppTable[i].AppState != CFE_ES_AppState_UNDEFINED)
        {
            /* If no filter object supplied, set all apps to RUNNING */
            if (StateHook == NULL)
            {
                CFE_ES_Global.AppTable[i].AppState = CFE_ES_AppState_RUNNING;
            }
            else if (StateHook->AppType == 0 || CFE_ES_Global.AppTable[i].Type == StateHook->AppType)
            {
                CFE_ES_Global.AppTable[i].AppState = StateHook->AppState;
            }
        }
    }

    return StubRetcode;
}

void UtTest_Setup(void)
{
    UT_Init("es");
    UT_Text("cFE ES Unit Test Output File\n\n");

    /* Set up the performance logging variable */
    Perf = (CFE_ES_PerfData_t *) &CFE_ES_ResetDataPtr->Perf;

    UT_ADD_TEST(TestInit);
    UT_ADD_TEST(TestStartupErrorPaths);
    UT_ADD_TEST(TestApps);
    UT_ADD_TEST(TestERLog);
    UT_ADD_TEST(TestShell);
    UT_ADD_TEST(TestTask);
    UT_ADD_TEST(TestPerf);
    UT_ADD_TEST(TestAPI);
    UT_ADD_TEST(TestCDS);
    UT_ADD_TEST(TestCDSMempool);
    UT_ADD_TEST(TestESMempool);
    UT_ADD_TEST(TestSysLog);
    UT_ADD_TEST(TestBackground);

#ifdef CFE_ARINC653
    UT_ADD_TEST(TestStaticApp);
#endif
}

/*
** Reset variable values prior to a test
*/
void ES_ResetUnitTest(void)
{
    int j;

    UT_InitData();

    for (j = 0; j < CFE_PLATFORM_ES_MAX_APPLICATIONS; j++)
    {
        CFE_ES_Global.AppTable[j].AppState = CFE_ES_AppState_UNDEFINED;
    }

    for (j = 0; j < OS_MAX_TASKS; j++)
    {
        CFE_ES_Global.TaskTable[j].RecordUsed = false;
    }

    for (j = 0; j < CFE_PLATFORM_ES_MAX_LIBRARIES; j++)
    {
        CFE_ES_Global.LibTable[j].RecordUsed = false;
    }
} /* end ES_ResetUnitTest() */

void TestInit(void)
{
#ifdef UT_VERBOSE
    UT_Text("Begin Test Init\n");
#endif

    UT_SetCDSSize(128 * 1024);
    UT_SetSizeofESResetArea(sizeof(CFE_ES_ResetData_t));

    /* Set up the reset area */
    UT_SetStatusBSPResetArea(OS_SUCCESS, CFE_TIME_RESET_SIGNATURE,
                             CFE_TIME_ToneSignalSelect_PRIMARY);

    /* Set up the startup script for reading */
    strncpy(StartupScript,
            "CFE_LIB, /cf/apps/tst_lib.bundle, TST_LIB_Init, TST_LIB, 0, 0, 0x0, 1; "
            "CFE_APP, /cf/apps/ci.bundle, CI_task_main, CI_APP, 70, 4096, 0x0, 1; "
            "CFE_APP, /cf/apps/sch.bundle, SCH_TaskMain, SCH_APP, 120, 4096, 0x0, 1; "
            "CFE_APP, /cf/apps/to.bundle, TO_task_main, TO_APP, 74, 4096, 0x0, 1; !",
            MAX_STARTUP_SCRIPT);
    StartupScript[MAX_STARTUP_SCRIPT - 1] = '\0';
    UT_SetReadBuffer(StartupScript, strlen(StartupScript));

    /* Go through ES_Main and cover normal paths */
    UT_SetDummyFuncRtn(OS_SUCCESS);
    UT_SetHookFunction(UT_KEY(OS_TaskCreate), ES_UT_SetAppStateHook, NULL);
    CFE_ES_Main(CFE_PSP_RST_TYPE_POWERON, CFE_PSP_RST_SUBTYPE_POWER_CYCLE, 1,
                CFE_PLATFORM_ES_NONVOL_STARTUP_FILE);
    UT_Report(__FILE__, __LINE__,
              UT_GetStubCount(UT_KEY(CFE_PSP_Panic)) == 0,
              "CFE_ES_Main",
              "Normal startup");
}

void TestStartupErrorPaths(void)
{
    int j;
    ES_UT_SetAppStateHook_t StateHook;
    uint32 PanicStatus;
    uint32 ResetType;
    uint32 Id;
    uint32 TestObjId;

#ifdef UT_VERBOSE
    UT_Text("Begin Test Startup Error Paths\n");
#endif

    /* Set up the startup script for reading */
    strncpy(StartupScript,
            "CFE_LIB, /cf/apps/tst_lib.bundle, TST_LIB_Init, TST_LIB, 0, 0, 0x0, 1; "
            "CFE_APP, /cf/apps/ci.bundle, CI_task_main, CI_APP, 70, 4096, 0x0, 1; "
            "CFE_APP, /cf/apps/sch.bundle, SCH_TaskMain, SCH_APP, 120, 4096, 0x0, 1; "
            "CFE_APP, /cf/apps/to.bundle, TO_task_main, TO_APP, 74, 4096, 0x0, 1; !",
            MAX_STARTUP_SCRIPT);
    StartupScript[MAX_STARTUP_SCRIPT - 1] = '\0';

    /* Perform ES main startup with a mutex creation failure */
    ES_ResetUnitTest();
    UT_SetForceFail(UT_KEY(OS_MutSemCreate), OS_ERROR);
    UT_SetReadBuffer(StartupScript, strlen(StartupScript));
    UT_SetDataBuffer(UT_KEY(CFE_PSP_Panic), &PanicStatus, sizeof(PanicStatus), false);
    CFE_ES_Main(CFE_PSP_RST_TYPE_POWERON, 1, 1,
                CFE_PLATFORM_ES_NONVOL_STARTUP_FILE);
    UT_Report(__FILE__, __LINE__,
              PanicStatus == CFE_PSP_PANIC_STARTUP_SEM &&
              UT_GetStubCount(UT_KEY(CFE_PSP_Panic)) == 1,
              "CFE_ES_Main",
              "Mutex create failure");

    /* Perform ES main startup with a file open failure */
    ES_ResetUnitTest();
    UT_SetDummyFuncRtn(OS_SUCCESS);
    UT_SetForceFail(UT_KEY(OS_open), OS_ERROR);
    UT_SetHookFunction(UT_KEY(OS_TaskCreate), ES_UT_SetAppStateHook, NULL);
    CFE_ES_Main(CFE_PSP_RST_TYPE_POWERON, 1, 1,
                (char *) CFE_PLATFORM_ES_NONVOL_STARTUP_FILE);
    UT_Report(__FILE__, __LINE__,
              UT_PrintfIsInHistory(UT_OSP_MESSAGES[UT_OSP_CANNOT_OPEN_ES_APP_STARTUP]),
              "CFE_ES_Main",
              "File open failure");

    /* Perform ES main startup with a startup sync failure */
    ES_ResetUnitTest();
    StateHook.AppState = CFE_ES_AppState_RUNNING;
    StateHook.AppType = CFE_ES_AppType_CORE;    /* by only setting core apps, it will appear as if external apps did not start */
    UT_SetHookFunction(UT_KEY(OS_TaskCreate), ES_UT_SetAppStateHook, &StateHook);
    UT_SetReadBuffer(StartupScript, strlen(StartupScript));
    CFE_ES_Main(CFE_PSP_RST_TYPE_POWERON, 1, 1,
                (char *) CFE_PLATFORM_ES_NONVOL_STARTUP_FILE);
    UT_Report(__FILE__, __LINE__,
              UT_PrintfIsInHistory(UT_OSP_MESSAGES[UT_OSP_STARTUP_SYNC_FAIL_1]) &&
              UT_PrintfIsInHistory(UT_OSP_MESSAGES[UT_OSP_STARTUP_SYNC_FAIL_2]),
              "CFE_ES_Main",
              "Startup sync failure");

    /* Perform a power on reset with a hardware special sub-type */
    ES_ResetUnitTest();
    CFE_ES_SetupResetVariables(CFE_PSP_RST_TYPE_POWERON,
                               CFE_PSP_RST_SUBTYPE_HW_SPECIAL_COMMAND, 1);
    UT_Report(__FILE__, __LINE__,
              UT_PrintfIsInHistory(UT_OSP_MESSAGES[UT_OSP_POR_HW_SPECIAL]),
              "CFE_ES_SetupResetVariables",
              "Power on reset - Hardware special command");

    /* Perform a processor reset with a hardware special sub-type */
    ES_ResetUnitTest();
    CFE_ES_SetupResetVariables(CFE_PSP_RST_TYPE_PROCESSOR,
                               CFE_PSP_RST_SUBTYPE_HW_SPECIAL_COMMAND, 1);
    UT_Report(__FILE__, __LINE__,
              UT_PrintfIsInHistory(UT_OSP_MESSAGES[UT_OSP_PROC_RESET_MAX_HW_SPECIAL]),
              "CFE_ES_SetupResetVariables",
              "Processor reset - hardware special command");

    /* Perform a power on reset with an "other cause" sub-type */
    ES_ResetUnitTest();
    CFE_ES_SetupResetVariables(CFE_PSP_RST_TYPE_POWERON, -1, 1);
    UT_Report(__FILE__, __LINE__,
              UT_PrintfIsInHistory(UT_OSP_MESSAGES[UT_OSP_POR_OTHER]),
              "CFE_ES_SetupResetVariables",
              "Other cause reset");

    /* Perform the maximum number of processor resets */
    ES_ResetUnitTest();
    CFE_ES_ResetDataPtr->ResetVars.ProcessorResetCount = 0;
    CFE_ES_ResetDataPtr->ResetVars.ES_CausedReset = false;

    for (j = 0; j < CFE_PLATFORM_ES_MAX_PROCESSOR_RESETS; j++)
    {
        CFE_ES_SetupResetVariables(CFE_PSP_RST_TYPE_PROCESSOR,
                                   CFE_PSP_RST_SUBTYPE_POWER_CYCLE, 1);
    }

    UT_Report(__FILE__, __LINE__,
              CFE_ES_ResetDataPtr->ResetVars.ProcessorResetCount ==
                  CFE_PLATFORM_ES_MAX_PROCESSOR_RESETS,
              "CFE_ES_SetupResetVariables",
              "Maximum processor resets");

    /* Attempt another processor reset after the maximum have occurred */
    ES_ResetUnitTest();
    UT_SetDataBuffer(UT_KEY(CFE_PSP_Restart), &ResetType, sizeof(ResetType), false);
    CFE_ES_SetupResetVariables(CFE_PSP_RST_TYPE_PROCESSOR,
                               CFE_PSP_RST_SUBTYPE_POWER_CYCLE, 1);
    UT_Report(__FILE__, __LINE__,
              CFE_ES_ResetDataPtr->ResetVars.ProcessorResetCount ==
                  CFE_PLATFORM_ES_MAX_PROCESSOR_RESETS + 1 &&
              ResetType == CFE_PSP_RST_TYPE_POWERON &&
              UT_GetStubCount(UT_KEY(CFE_PSP_Restart)) == 1,
              "CFE_ES_SetupResetVariables",
              "Processor reset - power cycle; exceeded maximum "
                  "processor resets");

    /* Perform a power on reset with a hardware special sub-type */
    ES_ResetUnitTest();
    CFE_ES_SetupResetVariables(CFE_PSP_RST_TYPE_PROCESSOR,
                               CFE_PSP_RST_SUBTYPE_HW_SPECIAL_COMMAND, 1);
    UT_Report(__FILE__, __LINE__,
              UT_PrintfIsInHistory(UT_OSP_MESSAGES[UT_OSP_POR_MAX_HW_SPECIAL]),
              "CFE_ES_SetupResetVariables",
              "Processor reset - hardware special command; exceeded maximum "
                  "processor resets");

    /* Perform a processor reset with an reset area failure */
    ES_ResetUnitTest();
    UT_SetStatusBSPResetArea(OS_ERROR, 0, CFE_TIME_ToneSignalSelect_PRIMARY);
    UT_SetDataBuffer(UT_KEY(CFE_PSP_Panic), &PanicStatus, sizeof(PanicStatus), false);
    CFE_ES_ResetDataPtr->ResetVars.ES_CausedReset = true;
    CFE_ES_SetupResetVariables(CFE_PSP_RST_TYPE_PROCESSOR,
                               CFE_PSP_RST_SUBTYPE_POWER_CYCLE, 1);
    UT_Report(__FILE__, __LINE__,
              PanicStatus == CFE_PSP_PANIC_MEMORY_ALLOC &&
              UT_GetStubCount(UT_KEY(CFE_PSP_Panic)) == 1,
              "CFE_ES_SetupResetVariables",
              "Get reset area error");

    /* Perform a processor reset triggered by ES */
    /* Added for coverage, as the "panic" case will should not cover this one */
    ES_ResetUnitTest();
    CFE_ES_ResetDataPtr->ResetVars.ES_CausedReset = true;
    CFE_ES_SetupResetVariables(CFE_PSP_RST_TYPE_PROCESSOR,
                               CFE_PSP_RST_SUBTYPE_POWER_CYCLE, 1);
    UT_Report(__FILE__, __LINE__,
              UT_GetStubCount(UT_KEY(CFE_PSP_Panic)) == 0,
              "CFE_ES_SetupResetVariables",
              "Processor Reset caused by ES");

    /* Perform a processor reset with the size of the reset area too small */
    ES_ResetUnitTest();
    UT_SetSizeofESResetArea(0);
    UT_SetDataBuffer(UT_KEY(CFE_PSP_Panic), &PanicStatus, sizeof(PanicStatus), false);
    UT_SetStatusBSPResetArea(OS_SUCCESS, 0, CFE_TIME_ToneSignalSelect_PRIMARY);
    CFE_ES_SetupResetVariables(CFE_PSP_RST_TYPE_PROCESSOR,
                               CFE_PSP_RST_SUBTYPE_POWER_CYCLE, 1);
    UT_Report(__FILE__, __LINE__,
              PanicStatus == CFE_PSP_PANIC_MEMORY_ALLOC &&
              UT_GetStubCount(UT_KEY(CFE_PSP_Panic)) == 1,
              "CFE_ES_SetupResetVariables",
              "Reset area too small");

    /* Test initialization of the file systems specifying a power on reset
     * following a failure to create the RAM volume
     */
    ES_ResetUnitTest();
    UT_SetForceFail(UT_KEY(OS_initfs), OS_ERROR);
    UT_SetForceFail(UT_KEY(OS_mount), OS_ERROR);
    UT_SetForceFail(UT_KEY(OS_mkfs), OS_ERROR);
    CFE_ES_InitializeFileSystems(CFE_PSP_RST_TYPE_POWERON);
    UT_Report(__FILE__, __LINE__,
              UT_PrintfIsInHistory(UT_OSP_MESSAGES[UT_OSP_CREATE_VOLATILE]) &&
              UT_PrintfIsInHistory(UT_OSP_MESSAGES[UT_OSP_MOUNT_VOLATILE]) && 
              UT_GetStubCount(UT_KEY(OS_printf)) == 2,
              "CFE_ES_InitializeFileSystems",
              "Power on reset; error creating volatile (RAM) volume");

    /* Test initialization of the file systems specifying a processor reset
     * following a failure to reformat the RAM volume
     */
    ES_ResetUnitTest();
    UT_SetForceFail(UT_KEY(OS_initfs), OS_ERROR);
    UT_SetForceFail(UT_KEY(OS_mount), OS_ERROR);
    UT_SetForceFail(UT_KEY(OS_mkfs), OS_ERROR);
    CFE_ES_InitializeFileSystems(CFE_PSP_RST_TYPE_PROCESSOR);
    UT_Report(__FILE__, __LINE__,
              UT_PrintfIsInHistory(UT_OSP_MESSAGES[UT_OSP_INSUFF_FREE_SPACE]) &&
              UT_PrintfIsInHistory(UT_OSP_MESSAGES[UT_OSP_CREATE_VOLATILE]) && 
              UT_PrintfIsInHistory(UT_OSP_MESSAGES[UT_OSP_INIT_VOLATILE]) &&
              UT_PrintfIsInHistory(UT_OSP_MESSAGES[UT_OSP_MOUNT_VOLATILE]) &&
              UT_PrintfIsInHistory(UT_OSP_MESSAGES[UT_OSP_REFORMAT_VOLATILE]) &&
              UT_GetStubCount(UT_KEY(OS_printf)) == 7,
              "CFE_ES_InitializeFileSystems",
              "Processor reset; error reformatting volatile (RAM) volume");

    /* Test initialization of the file systems specifying a processor reset
     * following failure to get the volatile disk memory
     */
    ES_ResetUnitTest();
    UT_SetForceFail(UT_KEY(CFE_PSP_GetVolatileDiskMem), CFE_PSP_ERROR);
    CFE_ES_InitializeFileSystems(CFE_PSP_RST_TYPE_PROCESSOR);
    UT_Report(__FILE__, __LINE__,
              UT_PrintfIsInHistory(UT_OSP_MESSAGES[UT_OSP_INSUFF_FREE_SPACE]) &&
              UT_GetStubCount(UT_KEY(OS_printf)) == 3,
              "CFE_ES_InitializeFileSystems",
              "Processor reset; cannot get memory for volatile disk");

    /* Test initialization of the file systems where the number of free blocks
     * reported is greater than the number of RAM disk sectors
     */
    ES_ResetUnitTest();
    UT_SetForceFail(UT_KEY(OS_mount), OS_ERROR);
    UT_SetDeferredRetcode(UT_KEY(OS_fsBlocksFree), 1, CFE_PLATFORM_ES_RAM_DISK_NUM_SECTORS + 1);
    CFE_ES_InitializeFileSystems(CFE_PSP_RST_TYPE_PROCESSOR);
    UT_Report(__FILE__, __LINE__,
              UT_PrintfIsInHistory(UT_OSP_MESSAGES[UT_OSP_MOUNT_VOLATILE]) &&
                UT_GetStubCount(UT_KEY(OS_printf)) == 2,
              "CFE_ES_InitializeFileSystems",
              "Processor reset; truncate free block count");

    /* Test initialization of the file systems specifying a processor reset
     * following a failure to remove the RAM volume
     */
    ES_ResetUnitTest();
    UT_SetForceFail(UT_KEY(OS_rmfs), OS_ERROR);
    CFE_ES_InitializeFileSystems(CFE_PSP_RST_TYPE_PROCESSOR);
    UT_Report(__FILE__, __LINE__,
              UT_PrintfIsInHistory(UT_OSP_MESSAGES[UT_OSP_INSUFF_FREE_SPACE]) &&
               UT_PrintfIsInHistory(UT_OSP_MESSAGES[UT_OSP_REMOVE_VOLATILE]) && 
               UT_GetStubCount(UT_KEY(OS_printf)) == 3,
              "CFE_ES_InitializeFileSystems",
              "Processor reset; error removing volatile (RAM) volume");

    /* Test initialization of the file systems specifying a processor reset
     * following a failure to unmount the RAM volume
     */
    ES_ResetUnitTest();
    UT_SetDeferredRetcode(UT_KEY(OS_unmount), 1, -1);
    CFE_ES_InitializeFileSystems(CFE_PSP_RST_TYPE_PROCESSOR);
    UT_Report(__FILE__, __LINE__,
              UT_PrintfIsInHistory(UT_OSP_MESSAGES[UT_OSP_INSUFF_FREE_SPACE]) &&
              UT_PrintfIsInHistory(UT_OSP_MESSAGES[UT_OSP_UNMOUNT_VOLATILE]) && 
              UT_GetStubCount(UT_KEY(OS_printf)) == 3,
              "CFE_ES_InitializeFileSystems",
              "Processor reset; error unmounting volatile (RAM) volume");

    /* Test successful initialization of the file systems */
    ES_ResetUnitTest();
    CFE_ES_InitializeFileSystems(4564564);
    UT_Report(__FILE__, __LINE__,
              UT_GetStubCount(UT_KEY(OS_printf)) == 0,
              "CFE_ES_InitializeFileSystems",
              "Initialize file systems; successful");

    /* Test initialization of the file systems specifying a processor reset
     * following a failure to remount the RAM volume
     */
    ES_ResetUnitTest();
    UT_SetForceFail(UT_KEY(OS_mount), OS_ERROR);
    CFE_ES_InitializeFileSystems(CFE_PSP_RST_TYPE_PROCESSOR);
    UT_Report(__FILE__, __LINE__,
              UT_PrintfIsInHistory(UT_OSP_MESSAGES[UT_OSP_INSUFF_FREE_SPACE]) &&
              UT_PrintfIsInHistory(UT_OSP_MESSAGES[UT_OSP_MOUNT_VOLATILE]) && 
              UT_PrintfIsInHistory(UT_OSP_MESSAGES[UT_OSP_REMOUNT_VOLATILE]) &&
              UT_GetStubCount(UT_KEY(OS_printf)) == 4,
              "CFE_ES_InitializeFileSystems",
              "Processor reset; error remounting volatile (RAM) volume");

    /* Test initialization of the file systems with an error determining the
     * number of blocks that are free on the volume
     */
    ES_ResetUnitTest();
    UT_SetDeferredRetcode(UT_KEY(OS_fsBlocksFree), 1, -1);
    CFE_ES_InitializeFileSystems(CFE_PSP_RST_TYPE_PROCESSOR);
    UT_Report(__FILE__, __LINE__,
              UT_PrintfIsInHistory(UT_OSP_MESSAGES[UT_OSP_DETERMINE_BLOCKS]) &&
                  UT_GetStubCount(UT_KEY(OS_printf)) == 1,
              "CFE_ES_InitializeFileSystems",
              "Processor reset; error determining blocks free on volume");

    /* Test reading the object table where a record used error occurs */
    ES_ResetUnitTest();
    for (j = 0; j < OS_MAX_TASKS; j++)
    {
        /* Mark all entries as "used" to ensure that the log message gets
         * output
         */
        CFE_ES_Global.TaskTable[j].RecordUsed = true;
    }

    CFE_ES_CreateObjects();
    UT_Report(__FILE__, __LINE__,
              UT_PrintfIsInHistory(UT_OSP_MESSAGES[UT_OSP_RECORD_USED]) &&
                  UT_GetStubCount(UT_KEY(OS_printf)) == 23,
              "CFE_ES_CreateObjects",
              "Record used error");

    /* Test reading the object table where an error occurs when
     * calling a function
     */
    ES_ResetUnitTest();

    for (j = 0; j < OS_MAX_TASKS; j++)
    {
        /* Mark all entries as "used" to ensure that the log message gets
         * output
         */
        CFE_ES_Global.TaskTable[j].RecordUsed = true;
    }

    UT_SetDeferredRetcode(UT_KEY(CFE_TBL_EarlyInit), 1, -1);
    CFE_ES_CreateObjects();
    UT_Report(__FILE__, __LINE__,
              UT_PrintfIsInHistory(UT_OSP_MESSAGES[UT_OSP_RECORD_USED]) && 
              UT_PrintfIsInHistory(UT_OSP_MESSAGES[UT_OSP_EARLYINIT]) &&
              UT_GetStubCount(UT_KEY(OS_printf)) == 24,
              "CFE_ES_CreateObjects",
              "Error returned when calling function");

    /* Test reading the object table where an error occurs when
     * creating a core app
     */
    ES_ResetUnitTest();
    UT_SetForceFail(UT_KEY(OS_TaskCreate), OS_ERROR);
    UT_SetForceFail(UT_KEY(OS_BinSemCreate), OS_ERROR);
    CFE_ES_CreateObjects();
    UT_Report(__FILE__, __LINE__,
              UT_PrintfIsInHistory(UT_OSP_MESSAGES[UT_OSP_CORE_APP_CREATE]) &&
                  UT_GetStubCount(UT_KEY(OS_printf)) == 13,
              "CFE_ES_CreateObjects",
              "Error creating core application");

    /* Test reading the object table where all app slots are taken */
    ES_ResetUnitTest();

    for (j = 0; j < CFE_PLATFORM_ES_MAX_APPLICATIONS; j++)
    {
       CFE_ES_Global.AppTable[j].AppState = CFE_ES_AppState_RUNNING;
    }

    CFE_ES_CreateObjects();
    UT_Report(__FILE__, __LINE__,
              UT_PrintfIsInHistory(UT_OSP_MESSAGES[UT_OSP_NO_FREE_CORE_APP_SLOTS]) == 5 &&
              UT_GetStubCount(UT_KEY(OS_printf)) == 13,
              "CFE_ES_CreateObjects",
              "No free application slots available");

    /* Test reading the object table with a NULL function pointer */
    ES_ResetUnitTest();

    for (j = 0; j < CFE_PLATFORM_ES_MAX_APPLICATIONS; j++)
    {
       CFE_ES_Global.AppTable[j].AppState = CFE_ES_AppState_RUNNING;
    }

    CFE_ES_ObjectTable[1].ObjectType = CFE_ES_FUNCTION_CALL;
    CFE_ES_CreateObjects();
    UT_Report(__FILE__, __LINE__,
              UT_PrintfIsInHistory(UT_OSP_MESSAGES[UT_OSP_NO_FREE_CORE_APP_SLOTS]) == 5 &&
              UT_PrintfIsInHistory(UT_OSP_MESSAGES[UT_OSP_FUNCTION_POINTER]) && 
              UT_GetStubCount(UT_KEY(OS_printf)) == 14,
              "CFE_ES_CreateObjects",
              "Bad function pointer");

    /* Test response to an invalid startup type */
    ES_ResetUnitTest();
    CFE_ES_Global.DebugVars.DebugFlag = 1;
    CFE_ES_SetupResetVariables(-1, CFE_PSP_RST_SUBTYPE_HW_SPECIAL_COMMAND, 1);
    UT_Report(__FILE__, __LINE__,
              CFE_ES_Global.DebugVars.DebugFlag == 1,
              "CFE_ES_SetupResetVariables",
              "Invalid startup type");
    CFE_ES_Global.DebugVars.DebugFlag = 0;

    /* Test initialization of the file systems specifying a processor reset
     * following a failure to initialize and mount the RAM volume
     */
    ES_ResetUnitTest();
    UT_SetForceFail(UT_KEY(OS_initfs), OS_ERROR);
    UT_SetForceFail(UT_KEY(OS_mount), OS_ERROR);
    CFE_ES_InitializeFileSystems(CFE_PSP_RST_TYPE_PROCESSOR);
    UT_Report(__FILE__, __LINE__,
              UT_PrintfIsInHistory(UT_OSP_MESSAGES[UT_OSP_INSUFF_FREE_SPACE]) &&
              UT_PrintfIsInHistory(UT_OSP_MESSAGES[UT_OSP_INIT_VOLATILE]) && 
              UT_PrintfIsInHistory(UT_OSP_MESSAGES[UT_OSP_MOUNT_VOLATILE]) &&
              UT_PrintfIsInHistory(UT_OSP_MESSAGES[UT_OSP_REMOUNT_VOLATILE]) &&
              UT_GetStubCount(UT_KEY(OS_printf)) == 6,
              "CFE_ES_InitializeFileSystems",
              "Processor reset; error initializing and mounting volatile "
                "(RAM) volume");

    /* Test application sync delay where the operation times out */
    ES_ResetUnitTest();
    /* This prep is necessary so GetAppId works */
    CFE_ES_Global.TaskTable[1].RecordUsed = true;
    CFE_ES_Global.TaskTable[1].AppId = 1;
    CFE_ES_Global.SystemState = CFE_ES_SystemState_CORE_READY;
    UT_Report(__FILE__, __LINE__,
            CFE_ES_WaitForSystemState(CFE_ES_SystemState_OPERATIONAL,
                                        CFE_PLATFORM_ES_STARTUP_SCRIPT_TIMEOUT_MSEC) ==
                                          CFE_ES_OPERATION_TIMED_OUT,
              "CFE_ES_ApplicationSyncDelay",
              "Operation timed out");
    
    
    /* Test startup sync with alternate minimum system state
     * of CFE_ES_SystemState_SHUTDOWN
     */
    ES_ResetUnitTest();
    OS_TaskCreate(&TestObjId, "UT", NULL, NULL, 0, 0, 0);
    Id = ES_UT_OSALID_TO_ARRAYIDX(TestObjId);
    CFE_ES_Global.TaskTable[Id].RecordUsed = true;
    CFE_ES_Global.TaskTable[Id].AppId = Id;
    CFE_ES_Global.AppTable[Id].AppState =
        CFE_ES_AppState_EARLY_INIT;
    /* This prep is necessary so GetAppId works */
    CFE_ES_Global.AppTable[Id].Type = CFE_ES_AppType_EXTERNAL;
    CFE_ES_Global.SystemState = CFE_ES_SystemState_CORE_READY;
    
    UT_Report(__FILE__, __LINE__, CFE_ES_WaitForSystemState(CFE_ES_SystemState_SHUTDOWN,
                                       CFE_PLATFORM_ES_STARTUP_SCRIPT_TIMEOUT_MSEC) ==
                                          CFE_ES_OPERATION_TIMED_OUT &&
                                    CFE_ES_Global.AppTable[Id].AppState ==
                                    CFE_ES_AppState_STOPPED,
              "CFE_ES_WaitForSystemState",
              "Min System State is CFE_ES_SystemState_SHUTDOWN");
    

    /* Test startup sync with alternate minimum system state
     * of CFE_ES_SystemState_APPS_INIT
     */
    ES_ResetUnitTest();
    OS_TaskCreate(&TestObjId, "UT", NULL, NULL, 0, 0, 0);
    Id = ES_UT_OSALID_TO_ARRAYIDX(TestObjId);
    CFE_ES_Global.TaskTable[Id].RecordUsed = true;
    CFE_ES_Global.TaskTable[Id].AppId = Id;
    CFE_ES_Global.AppTable[Id].AppState =
        CFE_ES_AppState_EARLY_INIT;
    /* This prep is necessary so GetAppId works */
    CFE_ES_Global.AppTable[Id].Type = CFE_ES_AppType_EXTERNAL;
    CFE_ES_Global.SystemState = CFE_ES_SystemState_CORE_READY;
    
    UT_Report(__FILE__, __LINE__,
            CFE_ES_WaitForSystemState(CFE_ES_SystemState_APPS_INIT,
                                        CFE_PLATFORM_ES_STARTUP_SCRIPT_TIMEOUT_MSEC) ==
                                          CFE_ES_OPERATION_TIMED_OUT && 
                                        CFE_ES_Global.AppTable[Id].AppState ==
                                        CFE_ES_AppState_LATE_INIT,
              "CFE_ES_WaitForSystemState",
              "Min System State is CFE_ES_SystemState_APPS_INIT");
}

void TestApps(void)
{
    int NumBytes;
    int Return;
    int j;
    CFE_ES_AppInfo_t AppInfo;
    char LongFileName[OS_MAX_PATH_LEN + 9];
    char LongLibraryName[sizeof(CFE_ES_Global.LibTable[0].LibName)+1];
    uint32 Id, Id2, Id3, Id4;
    uint32 TestObjId, TestObjId2, TestObjId3, TestObjId4;

#ifdef UT_VERBOSE
    UT_Text("Begin Test Apps\n");
#endif

    /* Test starting an application where the startup script is too long */
    ES_ResetUnitTest();
    strncpy(StartupScript,
            "CFE_LIB, /cf/apps/tst_lib.bundle, TST_LIB_Init, TST_fghfghfghfghfg"
            "hfghfghfghfghfghfghfghfghfghfghfghfghfghfghfghfghfghfghfghfghLIB, "
            "0, 0, 0x0, 1; CFE_APP, /cf/apps/ci.bundle, CI_task_main, CI_APP, "
            "70, 4096, 0x0, 1; CFE_APP, /cf/apps/sch.bundle, SCH_TaskMain, "
            "SCH_APP, 120, 4096, 0x0, 1; CFE_APP, /cf/apps/to.bundle, "
            "TO_task_main, TO_APP, 74, 4096, 0x0, 1; !",
            MAX_STARTUP_SCRIPT);
    StartupScript[MAX_STARTUP_SCRIPT - 1] = '\0';
    NumBytes = strlen(StartupScript);
    UT_SetReadBuffer(StartupScript, NumBytes);
    CFE_ES_StartApplications(CFE_PSP_RST_TYPE_PROCESSOR,
                             CFE_PLATFORM_ES_NONVOL_STARTUP_FILE);
    UT_Report(__FILE__, __LINE__,
              UT_PrintfIsInHistory(UT_OSP_MESSAGES[UT_OSP_FILE_LINE_TOO_LONG]) &&
              UT_PrintfIsInHistory(UT_OSP_MESSAGES[UT_OSP_ES_APP_STARTUP_OPEN]) && 
              UT_GetStubCount(UT_KEY(OS_printf)) == 8,
              "CFE_ES_StartApplications",
              "Line too long");

    /* Create a valid startup script for subsequent tests */
    strncpy(StartupScript,
            "CFE_LIB, /cf/apps/tst_lib.bundle, TST_LIB_Init, TST_LIB, 0, 0, 0x0, 1; "
            "CFE_APP, /cf/apps/ci.bundle, CI_task_main, CI_APP, 70, 4096, 0x0, 1; "
            "CFE_APP, /cf/apps/sch.bundle, SCH_TaskMain, SCH_APP, 120, 4096, 0x0, 1; "
            "CFE_APP, /cf/apps/to.bundle, TO_task_main, TO_APP, 74, 4096, 0x0, 1; !",
            MAX_STARTUP_SCRIPT);
    StartupScript[MAX_STARTUP_SCRIPT - 1] = '\0';
    NumBytes = strlen(StartupScript);
    UT_SetReadBuffer(StartupScript, NumBytes);

    /* Test starting an application with an error reading the startup file */
    ES_ResetUnitTest();
    UT_SetDeferredRetcode(UT_KEY(OS_read), 1, -1);
    CFE_ES_StartApplications(CFE_PSP_RST_TYPE_PROCESSOR,
                             CFE_PLATFORM_ES_NONVOL_STARTUP_FILE);
    UT_Report(__FILE__, __LINE__,
              UT_PrintfIsInHistory(UT_OSP_MESSAGES[UT_OSP_STARTUP_READ]) &&
              UT_PrintfIsInHistory(UT_OSP_MESSAGES[UT_OSP_ES_APP_STARTUP_OPEN]) && 
              UT_GetStubCount(UT_KEY(OS_printf)) == 2,
              "CFE_ES_StartApplications",
              "Error reading startup file");

    /* Test starting an application with an end-of-file returned by the
     * OS read
     */
    ES_ResetUnitTest();
    UT_SetDeferredRetcode(UT_KEY(OS_read), 1, 0);
    CFE_ES_StartApplications(CFE_PSP_RST_TYPE_PROCESSOR,
                             CFE_PLATFORM_ES_NONVOL_STARTUP_FILE);
    UT_Report(__FILE__, __LINE__,
              UT_PrintfIsInHistory(UT_OSP_MESSAGES[UT_OSP_ES_APP_STARTUP_OPEN]) &&
              UT_GetStubCount(UT_KEY(OS_printf)) == 1,
              "CFE_ES_StartApplications",
              "End of file reached");

    /* Test starting an application with an open failure */
    ES_ResetUnitTest();
    UT_SetForceFail(UT_KEY(OS_open), OS_ERROR);
    CFE_ES_StartApplications(CFE_PSP_RST_TYPE_PROCESSOR,
                             CFE_PLATFORM_ES_NONVOL_STARTUP_FILE);
    UT_Report(__FILE__, __LINE__,
              UT_PrintfIsInHistory(UT_OSP_MESSAGES[UT_OSP_CANNOT_OPEN_ES_APP_STARTUP]) &&
                 UT_GetStubCount(UT_KEY(OS_printf)) == 2,
              "CFE_ES_StartApplications",
              "Can't open ES application startup file");

    /* Test successfully starting an application */
    ES_ResetUnitTest();
    UT_SetReadBuffer(StartupScript, NumBytes);
    CFE_ES_StartApplications(CFE_PSP_RST_TYPE_PROCESSOR,
                             CFE_PLATFORM_ES_NONVOL_STARTUP_FILE);
    UT_Report(__FILE__, __LINE__,
              UT_PrintfIsInHistory(UT_OSP_MESSAGES[UT_OSP_ES_APP_STARTUP_OPEN]) &&
                 UT_GetStubCount(UT_KEY(OS_printf)) == 8,
              "CFE_ES_StartApplications",
              "Start application; successful");

    /* Test parsing the startup script with an unknown entry type */
    ES_ResetUnitTest();
    {
        const char *TokenList[] =
        {
                "UNKNOWN",
                "/cf/apps/tst_lib.bundle",
                "TST_LIB_Init",
                "TST_LIB",
                "0",
                "0",
                "0x0",
                "1"
        };
        UT_Report(__FILE__, __LINE__,
                CFE_ES_ParseFileEntry(TokenList, 8) == CFE_ES_ERR_APP_CREATE,
                "CFE_ES_ParseFileEntry",
                "Unknown entry type");
    }

    /* Test parsing the startup script with an invalid file entry */
    ES_ResetUnitTest();
    UT_Report(__FILE__, __LINE__,
              CFE_ES_ParseFileEntry(NULL, 0) == CFE_ES_ERR_APP_CREATE,
              "CFE_ES_ParseFileEntry",
              "Invalid file entry");

    /* Test application loading and creation with a task creation failure */
    ES_ResetUnitTest();
    UT_SetForceFail(UT_KEY(OS_TaskCreate), OS_ERROR);
    Return = CFE_ES_AppCreate(&Id,
                              "ut/filename",
                              "EntryPoint",
                              "AppName",
                              170,
                              4096,
                              1);
    UT_Report(__FILE__, __LINE__,
              Return == CFE_ES_ERR_APP_CREATE &&
              UT_PrintfIsInHistory(UT_OSP_MESSAGES[UT_OSP_APP_CREATE]),
              "CFE_ES_AppCreate",
              "Task create failure");
    
    /* Test application creation with NULL file name */
    ES_ResetUnitTest();
    Return = CFE_ES_AppCreate(&Id,
                              NULL,
                              "EntryPoint",
                              "AppName",
                              170,
                              4096,
                              1);
    UT_Report(__FILE__, __LINE__,
              Return == CFE_ES_ERR_APP_CREATE,
              "CFE_ES_AppCreate",
              "NULL file name");
    
    /* Test successful application loading and creation  */
    ES_ResetUnitTest();
    Return = CFE_ES_AppCreate(&Id,
                              "ut/filename.x",
                              "EntryPoint",
                              "AppName",
                              170,
                              8192,
                              1);
    UT_Report(__FILE__, __LINE__,
              Return == CFE_SUCCESS,
              "CFE_ES_AppCreate",
              "Application load/create; successful");

    /* Test application loading and creation with a file
     * decompression failure
     */
    UT_InitData();
    UT_SetDeferredRetcode(UT_KEY(CFE_FS_IsGzFile), 1, true);
    UT_SetDeferredRetcode(UT_KEY(CFE_FS_Decompress), 1, -1);
    Return = CFE_ES_AppCreate(&Id,
                              "ut/filename.gz",
                              "EntryPoint",
                              "AppName",
                              170,
                              8192,
                              1);
    UT_Report(__FILE__, __LINE__,
              Return == CFE_ES_ERR_APP_CREATE &&
              UT_PrintfIsInHistory(UT_OSP_MESSAGES[UT_OSP_DECOMPRESS_APP]),
              "CFE_ES_AppCreate",
              "Decompression failure");

    /* Test application loading, creation and decompression */
    UT_InitData();
    UT_SetDeferredRetcode(UT_KEY(CFE_FS_IsGzFile), 1, true);
    UT_SetDeferredRetcode(UT_KEY(CFE_FS_Decompress), 1, 0);
    Return = CFE_ES_AppCreate(&Id,
                              "ut/filename.gz",
                              "EntryPoint",
                              "AppName",
                              170,
                              8192,
                              1);
    UT_Report(__FILE__, __LINE__,
              Return == CFE_SUCCESS &&
              UT_PrintfIsInHistory(UT_OSP_MESSAGES[UT_OSP_TABLE_SLOT_IN_USE]),
              "CFE_ES_AppCreate",
              "Decompression; successful");

    /* Test application loading and creation where the file name cannot be
     * extracted from the path
     */
    UT_InitData();
    UT_SetDeferredRetcode(UT_KEY(CFE_FS_IsGzFile), 1, true);
    UT_SetDeferredRetcode(UT_KEY(CFE_FS_ExtractFilenameFromPath), 1, -1);
    Return = CFE_ES_AppCreate(&Id,
                              "ut/filename.gz",
                              "EntryPoint",
                              "AppName",
                              170,
                              8192,
                              1);
    UT_Report(__FILE__, __LINE__,
              Return == CFE_ES_ERR_APP_CREATE &&
                UT_PrintfIsInHistory(UT_OSP_MESSAGES[UT_OSP_EXTRACT_FILENAME_UT]),
              "CFE_ES_AppCreate",
              "File name extraction failure");

    /* Test application loading and creation where the file cannot be loaded */
    UT_InitData();
    UT_SetDeferredRetcode(UT_KEY(OS_ModuleLoad), 1, -1);
    Return = CFE_ES_AppCreate(&Id,
                              "ut/filename.x",
                              "EntryPoint",
                              "AppName",
                              170,
                              8192,
                              1);
    UT_Report(__FILE__, __LINE__,
              Return == CFE_ES_ERR_APP_CREATE &&
                UT_PrintfIsInHistory(UT_OSP_MESSAGES[UT_OSP_EXTRACT_FILENAME_UT55]),
              "CFE_ES_AppCreate",
              "File load failure");

    /* Test application loading and creation where all app slots are taken */
    ES_ResetUnitTest();

    for (j = 0; j < CFE_PLATFORM_ES_MAX_APPLICATIONS; j++)
    {
       CFE_ES_Global.AppTable[j].AppState = CFE_ES_AppState_RUNNING;
    }

    Return = CFE_ES_AppCreate(&Id,
                              "ut/filename.x",
                              "EntryPoint",
                              "AppName",
                              170,
                              8192,
                              1);
    UT_Report(__FILE__, __LINE__,
              Return == CFE_ES_ERR_APP_CREATE &&
                UT_PrintfIsInHistory(UT_OSP_MESSAGES[UT_OSP_NO_FREE_APP_SLOTS]),
              "CFE_ES_AppCreate",
              "No free application slots available");

    /* Test application loading and creation where the entry point symbol
     * cannot be found
     */
    ES_ResetUnitTest();
    UT_SetDeferredRetcode(UT_KEY(OS_SymbolLookup), 1, -1);
    Return = CFE_ES_AppCreate(&Id,
                              "ut/filename.x",
                              "EntryPoint",
                              "AppName",
                              170,
                              8192,
                              1);
    UT_Report(__FILE__, __LINE__,
              Return == CFE_ES_ERR_APP_CREATE &&
              UT_PrintfIsInHistory(UT_OSP_MESSAGES[UT_OSP_CANNOT_FIND_SYMBOL]),
              "CFE_ES_AppCreate",
              "Entry point symbol lookup failure");


    /* Test application loading and creation where the entry point symbol
     * cannot be found and module unload fails
     */
    ES_ResetUnitTest();
    UT_SetDeferredRetcode(UT_KEY(OS_SymbolLookup), 1, -1);
    UT_SetDeferredRetcode(UT_KEY(OS_ModuleUnload), 1, -1);
    Return = CFE_ES_AppCreate(&Id,
                              "ut/filename.x",
                              "EntryPoint",
                              "AppName",
                              170,
                              8192,
                              1);
    UT_Report(__FILE__, __LINE__,
              Return == CFE_ES_ERR_APP_CREATE &&
              UT_PrintfIsInHistory(UT_OSP_MESSAGES[UT_OSP_CANNOT_FIND_SYMBOL]) &&
              UT_PrintfIsInHistory(UT_OSP_MESSAGES[UT_OSP_MODULE_UNLOAD_FAILED]),
              "CFE_ES_AppCreate",
              "Module unload failure after entry point lookup failure");

    /* Test application loading and creation where the application file name
     * is too long
     */
    UT_InitData();
    strcpy(LongFileName, "ut57/");

    for (j = 0; j < OS_MAX_PATH_LEN; j++)
    {
        strcat(LongFileName, "a");
    }

    strcat(LongFileName, ".gz");

    UT_SetDeferredRetcode(UT_KEY(CFE_FS_IsGzFile), 1, true);
    Return = CFE_ES_AppCreate(&Id,
                              LongFileName,
                              "EntryPoint",
                              "AppName",
                              170,
                              8192,
                              1);
    UT_Report(__FILE__, __LINE__,
              Return == CFE_ES_ERR_APP_CREATE &&
              UT_PrintfIsInHistory(UT_OSP_MESSAGES[UT_OSP_EXTRACT_FILENAME_UT57]),
              "CFE_ES_AppCreate",
              "Application file name too long");

    /* Test application loading and creation where the application path + file
     * name is too long
     */
    UT_InitData();
    strcpy(LongFileName, "ut58/");

    for (j = 0; j < OS_MAX_PATH_LEN - 6; j++)
    {
        strcat(LongFileName, "a");
    }

    strcat(LongFileName, ".gz");

    UT_SetDeferredRetcode(UT_KEY(CFE_FS_IsGzFile), 1, true);
    Return = CFE_ES_AppCreate(&Id,
                              LongFileName,
                              "EntryPoint",
                              "AppName",
                              170,
                              8192,
                              1);
    UT_Report(__FILE__, __LINE__,
              Return == CFE_ES_ERR_APP_CREATE &&
              UT_PrintfIsInHistory(UT_OSP_MESSAGES[UT_OSP_APP_PATH_FILE_TOO_LONG]),
              "CFE_ES_AppCreate",
              "Application file name + path too long");

    /* Test shared library loading and initialization where the initialization
     * routine returns an error
     */
    UT_InitData();

    for (j = 0; j < CFE_PLATFORM_ES_MAX_LIBRARIES; j++)
    {
        CFE_ES_Global.LibTable[j].RecordUsed = false;
    }

    UT_SetDummyFuncRtn(-444);
    Return = CFE_ES_LoadLibrary(&Id,
                                "filename",
                                "EntryPoint",
                                "LibName");
    UT_Report(__FILE__, __LINE__,
              Return == -444 &&
              UT_PrintfIsInHistory(UT_OSP_MESSAGES[UT_OSP_SHARED_LIBRARY_INIT]),
              "CFE_ES_LoadLibrary",
              "Load shared library initialization failure");

    
    /* Test Load library returning an error on a too long library name */
    memset(&LongLibraryName[0], 'a', sizeof(CFE_ES_Global.LibTable[0].LibName));
    LongLibraryName[sizeof(CFE_ES_Global.LibTable[0].LibName)] = '\0';
    Return = CFE_ES_LoadLibrary(&Id,
                                "filename",
                                "EntryPoint",
                                &LongLibraryName[0]);
    UT_Report(__FILE__, __LINE__,
              Return == CFE_ES_BAD_ARGUMENT,
              "CFE_ES_LoadLibrary",
              "Load shared library bad argument (library name too long)");
    
    /* Test successful shared library loading and initialization with a
     * gzip'd library
     */
    UT_InitData();
    UT_SetDeferredRetcode(UT_KEY(CFE_FS_IsGzFile), 1, true);
    UT_SetDummyFuncRtn(OS_SUCCESS);
    Id = CFE_PLATFORM_ES_MAX_LIBRARIES;
    Return = CFE_ES_LoadLibrary(&Id,
                                "/cf/apps/tst_lib.bundle.gz",
                                "TST_LIB_Init",
                                "TST_LIB");
    UT_Report(__FILE__, __LINE__,
              Return == CFE_SUCCESS &&
              Id < CFE_PLATFORM_ES_MAX_LIBRARIES &&
              CFE_ES_Global.LibTable[Id].RecordUsed == true,
              "CFE_ES_LoadLibrary",
              "Decompress library; successful");

    /* Try loading same library again, should return the DUPLICATE code */
    Id = CFE_PLATFORM_ES_MAX_LIBRARIES;
    Return = CFE_ES_LoadLibrary(&Id,
                                "/cf/apps/tst_lib.bundle.gz",
                                "TST_LIB_Init",
                                "TST_LIB");
    UT_Report(__FILE__, __LINE__,
              Return == CFE_ES_LIB_ALREADY_LOADED &&
              Id < CFE_PLATFORM_ES_MAX_LIBRARIES &&
              CFE_ES_Global.LibTable[Id].RecordUsed == true,
              "CFE_ES_LoadLibrary",
              "Unable to decompress library");


    /* Test shared library loading and initialization with a gzip'd library
     * where the decompression fails.
     * Only one test case is needed here now, since the CFE_FS_GetUncompressedFile
     * is moved into FS and is individually tested in that module
     */
    UT_InitData();
    memset(&CFE_ES_Global.LibTable, 0, sizeof(CFE_ES_Global.LibTable));
    UT_SetDeferredRetcode(UT_KEY(CFE_FS_IsGzFile), 1, true);
    UT_SetForceFail(UT_KEY(CFE_FS_GetUncompressedFile), CFE_FS_BAD_ARGUMENT);
    Return = CFE_ES_LoadLibrary(&Id,
                                "/cf/apps/tst_lib.bundle.gz",
                                "TST_LIB_Init",
                                "TST_LIB");
    UT_Report(__FILE__, __LINE__,
              Return == CFE_FS_BAD_ARGUMENT,
              "CFE_ES_LoadLibrary",
              "Unable to decompress library");

    /* Test shared library loading and initialization where the library
     * fails to load
     */
    UT_InitData();
    UT_SetDeferredRetcode(UT_KEY(OS_ModuleLoad), 1, -1);
    Return = CFE_ES_LoadLibrary(&Id,
                                "/cf/apps/tst_lib.bundle.gz",
                                "TST_LIB_Init",
                                "TST_LIB");
    UT_Report(__FILE__, __LINE__,
              Return == CFE_ES_ERR_LOAD_LIB &&
              UT_PrintfIsInHistory(UT_OSP_MESSAGES[UT_OSP_LOAD_SHARED_LIBRARY]),
              "CFE_ES_LoadLibrary",
              "Load shared library failure");

    /* Test shared library loading and initialization where the library
     * entry point symbol cannot be found
     */
    UT_InitData();
    UT_SetDeferredRetcode(UT_KEY(OS_SymbolLookup), 1, -1);
    Return = CFE_ES_LoadLibrary(&Id,
                                "/cf/apps/tst_lib.bundle.gz",
                                "TST_LIB_Init",
                                "TST_LIB");
    UT_Report(__FILE__, __LINE__,
              Return == CFE_ES_ERR_LOAD_LIB &&
              UT_PrintfIsInHistory(UT_OSP_MESSAGES[UT_OSP_FIND_LIBRARY]),
              "CFE_ES_LoadLibrary",
              "Could not find library initialization symbol");

    /* Test shared library loading and initialization where the library
     * initialization function fails and then must be cleaned up
     */
    UT_InitData();
    UT_SetDeferredRetcode(UT_KEY(CFE_FS_IsGzFile), 1, true);
    UT_SetForceFail(UT_KEY(OS_remove), OS_ERROR); /* for coverage of error path */
    UT_SetForceFail(UT_KEY(dummy_function), -555);
    Return = CFE_ES_LoadLibrary(&Id,
                                "/cf/apps/tst_lib.bundle.gz",
                                "dummy_function",
                            "TST_LIB");
    UT_Report(__FILE__, __LINE__,
              Return == -555,
              "CFE_ES_LoadLibrary",
              "Library initialization function failure");

    /* Test shared library loading and initialization where there are no
     * library slots available
     */
    UT_InitData();

    for (j = 0; j < CFE_PLATFORM_ES_MAX_LIBRARIES; j++)
    {
        CFE_ES_Global.LibTable[j].RecordUsed = true;
    }

    Return = CFE_ES_LoadLibrary(&Id,
                                "filename",
                                "EntryPoint",
                                "LibName");
    UT_Report(__FILE__, __LINE__,
              Return == CFE_ES_ERR_LOAD_LIB &&
              UT_PrintfIsInHistory(UT_OSP_MESSAGES[UT_OSP_LIBRARY_SLOTS]),
              "CFE_ES_LoadLibrary",
              "No free library slots");

    /* Test scanning and acting on the application table where the timer
     * expires for a waiting application
     */
    ES_ResetUnitTest();
    OS_TaskCreate(&TestObjId, "UT", NULL, NULL, 0, 0, 0);
    Id = ES_UT_OSALID_TO_ARRAYIDX(TestObjId);
    CFE_ES_Global.AppTable[Id].Type = CFE_ES_AppType_EXTERNAL;
    CFE_ES_Global.AppTable[Id].AppState = CFE_ES_AppState_WAITING;
    CFE_ES_Global.AppTable[Id].ControlReq.AppControlRequest = CFE_ES_RunStatus_APP_RUN;
    CFE_ES_Global.AppTable[Id].ControlReq.AppTimerMsec = 0;
    memset(&CFE_ES_TaskData.BackgroundAppScanState, 0, sizeof(CFE_ES_TaskData.BackgroundAppScanState));
    CFE_ES_RunAppTableScan(0, &CFE_ES_TaskData.BackgroundAppScanState);
    UT_Report(__FILE__, __LINE__,
              UT_EventIsInHistory(CFE_ES_PCR_ERR2_EID) &&
              CFE_ES_Global.AppTable[Id].ControlReq.AppTimerMsec == 0 &&
              CFE_ES_Global.AppTable[Id].ControlReq.AppControlRequest == CFE_ES_RunStatus_SYS_DELETE,
              "CFE_ES_RunAppTableScan",
              "Waiting; process control request");

    /* Test scanning and acting on the application table where the timer
     * has not expired for a waiting application
     */
    ES_ResetUnitTest();
    OS_TaskCreate(&TestObjId, "UT", NULL, NULL, 0, 0, 0);
    Id = ES_UT_OSALID_TO_ARRAYIDX(TestObjId);
    CFE_ES_Global.AppTable[Id].Type = CFE_ES_AppType_EXTERNAL;
    CFE_ES_Global.AppTable[Id].AppState = CFE_ES_AppState_WAITING;
    CFE_ES_Global.AppTable[Id].ControlReq.AppControlRequest = CFE_ES_RunStatus_APP_EXIT;
    CFE_ES_Global.AppTable[Id].ControlReq.AppTimerMsec = 5000;
    CFE_ES_RunAppTableScan(1000, &CFE_ES_TaskData.BackgroundAppScanState);
    UT_Report(__FILE__, __LINE__,
              CFE_ES_Global.AppTable[Id].ControlReq.AppTimerMsec == 4000 &&
              CFE_ES_Global.AppTable[Id].ControlReq.AppControlRequest == CFE_ES_RunStatus_APP_EXIT,
              "CFE_ES_RunAppTableScan",
              "Decrement timer");

    /* Test scanning and acting on the application table where the application
     * has stopped and is ready to be acted on
     */
    ES_ResetUnitTest();
    OS_TaskCreate(&TestObjId, "UT", NULL, NULL, 0, 0, 0);
    Id = ES_UT_OSALID_TO_ARRAYIDX(TestObjId);
    CFE_ES_Global.AppTable[Id].Type = CFE_ES_AppType_EXTERNAL;
    CFE_ES_Global.AppTable[Id].AppState = CFE_ES_AppState_STOPPED;
    CFE_ES_Global.AppTable[Id].ControlReq.AppControlRequest = CFE_ES_RunStatus_APP_RUN;
    CFE_ES_Global.AppTable[Id].ControlReq.AppTimerMsec = 0;
    CFE_ES_RunAppTableScan(0, &CFE_ES_TaskData.BackgroundAppScanState);
    UT_Report(__FILE__, __LINE__,
              UT_EventIsInHistory(CFE_ES_PCR_ERR2_EID) &&
              CFE_ES_Global.AppTable[Id].ControlReq.AppControlRequest == CFE_ES_RunStatus_SYS_DELETE &&
              CFE_ES_Global.AppTable[Id].ControlReq.AppTimerMsec == 0,
              "CFE_ES_RunAppTableScan",
              "Stopped; process control request");

    /* Test scanning and acting on the application table where the application
     * has stopped and is ready to be acted on
     */
    ES_ResetUnitTest();
    OS_TaskCreate(&TestObjId, "UT", NULL, NULL, 0, 0, 0);
    Id = ES_UT_OSALID_TO_ARRAYIDX(TestObjId);
    CFE_ES_Global.AppTable[Id].Type = CFE_ES_AppType_EXTERNAL;
    CFE_ES_Global.AppTable[Id].AppState = CFE_ES_AppState_EARLY_INIT;
    CFE_ES_Global.AppTable[Id].ControlReq.AppTimerMsec = 5000;

    CFE_ES_RunAppTableScan(0, &CFE_ES_TaskData.BackgroundAppScanState);
    UT_Report(__FILE__, __LINE__,
              UT_GetNumEventsSent() == 0 &&
              CFE_ES_Global.AppTable[Id].ControlReq.AppTimerMsec == 5000,
              "CFE_ES_RunAppTableScan",
              "Initializing; process control request");

   /* Test a control action request on an application with an
     * undefined control request state
     */
    ES_ResetUnitTest();
    OS_TaskCreate(&TestObjId, "UT", NULL, NULL, 0, 0, 0);
    Id = ES_UT_OSALID_TO_ARRAYIDX(TestObjId);
    CFE_ES_Global.AppTable[Id].AppState = CFE_ES_AppState_RUNNING;
    CFE_ES_Global.AppTable[Id].ControlReq.AppControlRequest = 0;
    CFE_ES_ProcessControlRequest(Id);
    UT_Report(__FILE__, __LINE__,
              UT_EventIsInHistory(CFE_ES_PCR_ERR2_EID),
              "CFE_ES_ProcessControlRequest",
              "Unknown state (default)");

    /* Test a successful control action request to exit an application */
    ES_ResetUnitTest();
    OS_TaskCreate(&TestObjId, "UT", NULL, NULL, 0, 0, 0);
    Id = ES_UT_OSALID_TO_ARRAYIDX(TestObjId);
    CFE_ES_Global.AppTable[Id].AppState = CFE_ES_AppState_RUNNING;
    CFE_ES_Global.AppTable[Id].Type = CFE_ES_AppType_EXTERNAL;
    strncpy((char *) CFE_ES_Global.AppTable[Id].StartParams.FileName,
            "/ram/Filename", OS_MAX_PATH_LEN);
    CFE_ES_Global.AppTable[Id].StartParams.FileName[OS_MAX_PATH_LEN - 1] = '\0';
    strncpy((char *) CFE_ES_Global.AppTable[Id].StartParams.EntryPoint,
            "NotNULL", OS_MAX_API_NAME);
    CFE_ES_Global.AppTable[Id].StartParams.EntryPoint[OS_MAX_API_NAME - 1] =
        '\0';
    CFE_ES_Global.AppTable[Id].StartParams.Priority = 255;
    CFE_ES_Global.AppTable[Id].StartParams.StackSize = 8192;
    CFE_ES_Global.AppTable[Id].StartParams.ExceptionAction = 0;
    OS_TaskCreate(&CFE_ES_Global.AppTable[Id].TaskInfo.MainTaskId, "UT",
                  NULL, NULL, 0, 0, 0);
    OS_ModuleLoad(&CFE_ES_Global.AppTable[Id].StartParams.ModuleId, NULL, NULL);
    CFE_ES_Global.AppTable[Id].ControlReq.AppControlRequest =
      CFE_ES_RunStatus_APP_EXIT;
    CFE_ES_ProcessControlRequest(Id);
    UT_Report(__FILE__, __LINE__,
              UT_EventIsInHistory(CFE_ES_EXIT_APP_INF_EID),
              "CFE_ES_ProcessControlRequest",
              "Exit application; successful");

    /* Test a control action request to exit an application where the
     * request fails
     */
    ES_ResetUnitTest();
    OS_TaskCreate(&TestObjId, "UT", NULL, NULL, 0, 0, 0);
    Id = ES_UT_OSALID_TO_ARRAYIDX(TestObjId);
    CFE_ES_Global.AppTable[Id].ControlReq.AppControlRequest = CFE_ES_RunStatus_APP_EXIT;
    UT_SetDeferredRetcode(UT_KEY(CFE_EVS_CleanUpApp), 1, -1);
    OS_TaskCreate(&CFE_ES_Global.AppTable[Id].TaskInfo.MainTaskId, "UT",
                  NULL, NULL, 0, 0, 0);
    OS_ModuleLoad(&CFE_ES_Global.AppTable[Id].StartParams.ModuleId, NULL, NULL);
    CFE_ES_ProcessControlRequest(Id);
    UT_Report(__FILE__, __LINE__,
              UT_EventIsInHistory(CFE_ES_EXIT_APP_ERR_EID),
              "CFE_ES_ProcessControlRequest",
              "Exit application failure");

    /* Test a control action request to stop an application where the
     * request fails
     */
    ES_ResetUnitTest();
    OS_TaskCreate(&TestObjId, "UT", NULL, NULL, 0, 0, 0);
    Id = ES_UT_OSALID_TO_ARRAYIDX(TestObjId);
    CFE_ES_Global.AppTable[Id].ControlReq.AppControlRequest =
        CFE_ES_RunStatus_SYS_DELETE;
    UT_SetDeferredRetcode(UT_KEY(CFE_EVS_CleanUpApp), 1, -1);
    OS_TaskCreate(&CFE_ES_Global.AppTable[Id].TaskInfo.MainTaskId, "UT",
                  NULL, NULL, 0, 0, 0);
    OS_ModuleLoad(&CFE_ES_Global.AppTable[Id].StartParams.ModuleId, NULL, NULL);
    CFE_ES_ProcessControlRequest(Id);
    UT_Report(__FILE__, __LINE__,
              UT_EventIsInHistory(CFE_ES_STOP_ERR3_EID),
              "CFE_ES_ProcessControlRequest",
              "Stop application failure");

    /* Test a control action request to restart an application where the
     * request fails due to a CleanUpApp error
     */
    ES_ResetUnitTest();
    OS_TaskCreate(&TestObjId, "UT", NULL, NULL, 0, 0, 0);
    Id = ES_UT_OSALID_TO_ARRAYIDX(TestObjId);
    CFE_ES_Global.AppTable[Id].ControlReq.AppControlRequest =
        CFE_ES_RunStatus_SYS_RESTART;
    UT_SetDeferredRetcode(UT_KEY(CFE_EVS_CleanUpApp), 1, -1);
    OS_TaskCreate(&CFE_ES_Global.AppTable[Id].TaskInfo.MainTaskId, "UT",
                  NULL, NULL, 0, 0, 0);
    OS_ModuleLoad(&CFE_ES_Global.AppTable[Id].StartParams.ModuleId, NULL, NULL);
    CFE_ES_ProcessControlRequest(Id);
    UT_Report(__FILE__, __LINE__,
              UT_EventIsInHistory(CFE_ES_RESTART_APP_ERR4_EID),
              "CFE_ES_ProcessControlRequest",
              "Restart application failure; CleanUpApp error");

    /* Test a control action request to restart an application where the
     * request fails due to an AppCreate error
     */
    ES_ResetUnitTest();
    OS_TaskCreate(&TestObjId, "UT", NULL, NULL, 0, 0, 0);
    Id = ES_UT_OSALID_TO_ARRAYIDX(TestObjId);
    CFE_ES_Global.AppTable[Id].ControlReq.AppControlRequest =
        CFE_ES_RunStatus_SYS_RESTART;
    OS_TaskCreate(&CFE_ES_Global.AppTable[Id].TaskInfo.MainTaskId, "UT",
                  NULL, NULL, 0, 0, 0);
    OS_ModuleLoad(&CFE_ES_Global.AppTable[Id].StartParams.ModuleId, NULL, NULL);
    UT_SetForceFail(UT_KEY(OS_TaskCreate), OS_ERROR);
    CFE_ES_ProcessControlRequest(Id);
    UT_Report(__FILE__, __LINE__,
              UT_EventIsInHistory(CFE_ES_RESTART_APP_ERR3_EID),
              "CFE_ES_ProcessControlRequest",
              "Restart application failure; AppCreate error");

    /* Test a control action request to reload an application where the
     * request fails due to a CleanUpApp error
     */
    ES_ResetUnitTest();
    OS_TaskCreate(&TestObjId, "UT", NULL, NULL, 0, 0, 0);
    Id = ES_UT_OSALID_TO_ARRAYIDX(TestObjId);
    OS_TaskCreate(&CFE_ES_Global.AppTable[Id].TaskInfo.MainTaskId, "UT",
                  NULL, NULL, 0, 0, 0);
    CFE_ES_Global.AppTable[Id].ControlReq.AppControlRequest =
        CFE_ES_RunStatus_SYS_RELOAD;

    /* Use the OSAL stubs to populate the MainTaskId and ModuleId fields with
     * something valid
     */
    OS_TaskCreate(&CFE_ES_Global.AppTable[Id].TaskInfo.MainTaskId, "UT",
                  NULL, NULL, 0, 0, 0);
    OS_ModuleLoad(&CFE_ES_Global.AppTable[Id].StartParams.ModuleId, NULL, NULL);
    UT_SetDeferredRetcode(UT_KEY(CFE_EVS_CleanUpApp), 1, -1);
    CFE_ES_ProcessControlRequest(Id);
    UT_Report(__FILE__, __LINE__,
              UT_EventIsInHistory(CFE_ES_RELOAD_APP_ERR4_EID),
              "CFE_ES_ProcessControlRequest",
              "Reload application failure; CleanUpApp error");

    /* Test a control action request to reload an application where the
     * request fails due to an AppCreate error
     */
    ES_ResetUnitTest();
    OS_TaskCreate(&TestObjId, "UT", NULL, NULL, 0, 0, 0);
    Id = ES_UT_OSALID_TO_ARRAYIDX(TestObjId);
    CFE_ES_Global.AppTable[Id].ControlReq.AppControlRequest =
        CFE_ES_RunStatus_SYS_RELOAD;
    OS_TaskCreate(&CFE_ES_Global.AppTable[Id].TaskInfo.MainTaskId, "UT",
                  NULL, NULL, 0, 0, 0);
    OS_ModuleLoad(&CFE_ES_Global.AppTable[Id].StartParams.ModuleId, NULL, NULL);
    UT_SetForceFail(UT_KEY(OS_TaskCreate), OS_ERROR);
    CFE_ES_ProcessControlRequest(Id);
    UT_Report(__FILE__, __LINE__,
              UT_EventIsInHistory(CFE_ES_RELOAD_APP_ERR3_EID),
              "CFE_ES_ProcessControlRequest",
              "Reload application failure; AppCreate error");

    /* Test a successful control action request to exit an application that
     * has an error
     */
    ES_ResetUnitTest();
    OS_TaskCreate(&TestObjId, "UT", NULL, NULL, 0, 0, 0);
    Id = ES_UT_OSALID_TO_ARRAYIDX(TestObjId);
    CFE_ES_Global.AppTable[Id].AppState = CFE_ES_AppState_RUNNING;
    CFE_ES_Global.AppTable[Id].Type = CFE_ES_AppType_EXTERNAL;
    OS_TaskCreate(&CFE_ES_Global.AppTable[Id].TaskInfo.MainTaskId, "UT",
                  NULL, NULL, 0, 0, 0);
    strncpy((char *) CFE_ES_Global.AppTable[Id].StartParams.FileName,
            "/ram/FileName", OS_MAX_PATH_LEN);
    CFE_ES_Global.AppTable[Id].StartParams.FileName[OS_MAX_PATH_LEN - 1] = '\0';
    strncpy((char *) CFE_ES_Global.AppTable[Id].StartParams.EntryPoint, "NULL",
            OS_MAX_API_NAME);
    CFE_ES_Global.AppTable[Id].StartParams.EntryPoint[OS_MAX_API_NAME - 1] =
        '\0';
    CFE_ES_Global.AppTable[Id].StartParams.Priority = 255;
    CFE_ES_Global.AppTable[Id].StartParams.StackSize = 8192;
    CFE_ES_Global.AppTable[Id].StartParams.ExceptionAction = 0;
    OS_ModuleLoad(&CFE_ES_Global.AppTable[Id].StartParams.ModuleId, NULL, NULL);
    CFE_ES_Global.AppTable[Id].ControlReq.AppControlRequest =
      CFE_ES_RunStatus_APP_ERROR;
    CFE_ES_ProcessControlRequest(Id);
    UT_Report(__FILE__, __LINE__,
              UT_EventIsInHistory(CFE_ES_ERREXIT_APP_INF_EID),
              "CFE_ES_ProcessControlRequest",
              "Exit application on error; successful");

    /* Test a control action request to exit an application that
     * has an error where the request fails
     */
    ES_ResetUnitTest();
    OS_TaskCreate(&TestObjId, "UT", NULL, NULL, 0, 0, 0);
    Id = ES_UT_OSALID_TO_ARRAYIDX(TestObjId);
    UT_SetDeferredRetcode(UT_KEY(CFE_EVS_CleanUpApp), 1, -1);
    OS_TaskCreate(&CFE_ES_Global.AppTable[Id].TaskInfo.MainTaskId, "UT",
                  NULL, NULL, 0, 0, 0);
    CFE_ES_Global.AppTable[Id].ControlReq.AppControlRequest =
      CFE_ES_RunStatus_APP_ERROR;
    OS_ModuleLoad(&CFE_ES_Global.AppTable[Id].StartParams.ModuleId, NULL, NULL);
    CFE_ES_ProcessControlRequest(Id);
    UT_Report(__FILE__, __LINE__,
              UT_EventIsInHistory(CFE_ES_ERREXIT_APP_ERR_EID),
              "CFE_ES_ProcessControlRequest",
              "Exit application on error failure");

    /* Test a successful control action request to stop an application */
    ES_ResetUnitTest();
    OS_TaskCreate(&TestObjId, "UT", NULL, NULL, 0, 0, 0);
    Id = ES_UT_OSALID_TO_ARRAYIDX(TestObjId);
    CFE_ES_Global.AppTable[Id].AppState = CFE_ES_AppState_RUNNING;
    CFE_ES_Global.AppTable[Id].Type = CFE_ES_AppType_EXTERNAL;
    OS_TaskCreate(&CFE_ES_Global.AppTable[Id].TaskInfo.MainTaskId, "UT",
                  NULL, NULL, 0, 0, 0);
    strncpy((char *) CFE_ES_Global.AppTable[Id].StartParams.FileName,
            "/ram/FileName", OS_MAX_PATH_LEN);
    CFE_ES_Global.AppTable[Id].StartParams.FileName[OS_MAX_PATH_LEN - 1] = '\0';
    strncpy((char *) CFE_ES_Global.AppTable[Id].StartParams.EntryPoint, "NULL",
            OS_MAX_API_NAME);
    CFE_ES_Global.AppTable[Id].StartParams.EntryPoint[OS_MAX_API_NAME - 1] =
        '\0';
    CFE_ES_Global.AppTable[Id].StartParams.Priority = 255;
    CFE_ES_Global.AppTable[Id].StartParams.StackSize = 8192;
    CFE_ES_Global.AppTable[Id].StartParams.ExceptionAction = 0;
    CFE_ES_Global.AppTable[Id].ControlReq.AppControlRequest =
        CFE_ES_RunStatus_SYS_DELETE;
    OS_ModuleLoad(&CFE_ES_Global.AppTable[Id].StartParams.ModuleId, NULL, NULL);
    CFE_ES_ProcessControlRequest(Id);
    UT_Report(__FILE__, __LINE__,
              UT_EventIsInHistory(CFE_ES_STOP_INF_EID),
              "CFE_ES_ProcessControlRequest",
              "Stop application; successful");

    /* Test a successful control action request to restart an application */
    ES_ResetUnitTest();
    OS_TaskCreate(&TestObjId, "UT", NULL, NULL, 0, 0, 0);
    Id = ES_UT_OSALID_TO_ARRAYIDX(TestObjId);
    CFE_ES_Global.AppTable[Id].AppState = CFE_ES_AppState_RUNNING;
    CFE_ES_Global.AppTable[Id].Type = CFE_ES_AppType_EXTERNAL;
    OS_TaskCreate(&CFE_ES_Global.AppTable[Id].TaskInfo.MainTaskId, "UT",
                  NULL, NULL, 0, 0, 0);
    strncpy((char *) CFE_ES_Global.AppTable[Id].StartParams.FileName,
            "/ram/FileName", OS_MAX_PATH_LEN);
    CFE_ES_Global.AppTable[Id].StartParams.FileName[OS_MAX_PATH_LEN - 1] = '\0';
    strncpy((char *) CFE_ES_Global.AppTable[Id].StartParams.EntryPoint, "NULL",
            OS_MAX_API_NAME);
    CFE_ES_Global.AppTable[Id].StartParams.EntryPoint[OS_MAX_API_NAME - 1] =
        '\0';
    CFE_ES_Global.AppTable[Id].StartParams.Priority = 255;
    CFE_ES_Global.AppTable[Id].StartParams.StackSize = 8192;
    CFE_ES_Global.AppTable[Id].StartParams.ExceptionAction = 0;
    CFE_ES_Global.AppTable[Id].ControlReq.AppControlRequest =
        CFE_ES_RunStatus_SYS_RESTART;
    OS_ModuleLoad(&CFE_ES_Global.AppTable[Id].StartParams.ModuleId, NULL, NULL);
    CFE_ES_ProcessControlRequest(Id);
    UT_Report(__FILE__, __LINE__,
              UT_EventIsInHistory(CFE_ES_RESTART_APP_INF_EID),
              "CFE_ES_ProcessControlRequest",
              "Restart application; successful");

    /* Test a successful control action request to reload an application */
    ES_ResetUnitTest();
    OS_TaskCreate(&TestObjId, "UT", NULL, NULL, 0, 0, 0);
    Id = ES_UT_OSALID_TO_ARRAYIDX(TestObjId);
    CFE_ES_Global.AppTable[Id].AppState = CFE_ES_AppState_RUNNING;
    CFE_ES_Global.AppTable[Id].Type = CFE_ES_AppType_EXTERNAL;
    OS_TaskCreate(&CFE_ES_Global.AppTable[Id].TaskInfo.MainTaskId, "UT",
                  NULL, NULL, 0, 0, 0);
    strncpy((char *) CFE_ES_Global.AppTable[Id].StartParams.FileName,
            "/ram/FileName", OS_MAX_PATH_LEN);
    CFE_ES_Global.AppTable[Id].StartParams.FileName[OS_MAX_PATH_LEN - 1] = '\0';
    strncpy((char *) CFE_ES_Global.AppTable[Id].StartParams.EntryPoint, "NULL",
            OS_MAX_API_NAME);
    CFE_ES_Global.AppTable[Id].StartParams.EntryPoint[OS_MAX_API_NAME - 1] =
        '\0';
    CFE_ES_Global.AppTable[Id].StartParams.Priority = 255;
    CFE_ES_Global.AppTable[Id].StartParams.StackSize = 8192;
    CFE_ES_Global.AppTable[Id].StartParams.ExceptionAction = 0;
    CFE_ES_Global.AppTable[Id].ControlReq.AppControlRequest =
        CFE_ES_RunStatus_SYS_RELOAD;
    OS_ModuleLoad(&CFE_ES_Global.AppTable[Id].StartParams.ModuleId, NULL, NULL);
    CFE_ES_ProcessControlRequest(Id);
    UT_Report(__FILE__, __LINE__,
              UT_EventIsInHistory(CFE_ES_RELOAD_APP_INF_EID),
              "CFE_ES_ProcessControlRequest",
              "Reload application; successful");

    /* Test a control action request for an application that has an invalid
     * state (exception)
     */
    ES_ResetUnitTest();
    OS_TaskCreate(&TestObjId, "UT", NULL, NULL, 0, 0, 0);
    Id = ES_UT_OSALID_TO_ARRAYIDX(TestObjId);
    CFE_ES_Global.AppTable[Id].AppState = CFE_ES_AppState_RUNNING;
    CFE_ES_Global.AppTable[Id].Type = CFE_ES_AppType_EXTERNAL;
    OS_TaskCreate(&CFE_ES_Global.AppTable[Id].TaskInfo.MainTaskId, "UT",
                  NULL, NULL, 0, 0, 0);
    strncpy((char *) CFE_ES_Global.AppTable[Id].StartParams.FileName,
            "/ram/FileName", OS_MAX_PATH_LEN);
    CFE_ES_Global.AppTable[Id].StartParams.FileName[OS_MAX_PATH_LEN - 1] = '\0';
    strncpy((char *) CFE_ES_Global.AppTable[Id].StartParams.EntryPoint, "NULL",
            OS_MAX_API_NAME);
    CFE_ES_Global.AppTable[Id].StartParams.EntryPoint[OS_MAX_API_NAME - 1] =
        '\0';
    CFE_ES_Global.AppTable[Id].StartParams.Priority = 255;
    CFE_ES_Global.AppTable[Id].StartParams.StackSize = 8192;
    CFE_ES_Global.AppTable[Id].StartParams.ExceptionAction = 0;
    CFE_ES_Global.AppTable[Id].ControlReq.AppControlRequest =
        CFE_ES_RunStatus_SYS_EXCEPTION;
    OS_ModuleLoad(&CFE_ES_Global.AppTable[Id].StartParams.ModuleId, NULL, NULL);
    CFE_ES_ProcessControlRequest(Id);
    UT_Report(__FILE__, __LINE__,
              UT_EventIsInHistory(CFE_ES_PCR_ERR1_EID),
              "CFE_ES_ProcessControlRequest",
              "Invalid state");

    /* Test listing the OS resources in use */
    ES_ResetUnitTest();

    /* Fail the first time, then succeed on the second in order to test
     * both paths
     */
    UT_SetDeferredRetcode(UT_KEY(OS_TaskGetInfo), 2, OS_ERROR);
    UT_Report(__FILE__, __LINE__,
              CFE_ES_ListResourcesDebug() == CFE_SUCCESS &&
              UT_GetStubCount(UT_KEY(OS_printf)) == 7,
              "CFE_ES_ListResourcesDebug",
              "Get task info failed");

    /* Test populating the application information structure with data */
    ES_ResetUnitTest();
    OS_TaskCreate(&TestObjId, "UT", NULL, NULL, 0, 0, 0);
    Id = ES_UT_OSALID_TO_ARRAYIDX(TestObjId);
    CFE_ES_Global.AppTable[Id].AppState = CFE_ES_AppState_RUNNING;
    UT_Report(__FILE__, __LINE__,
              CFE_ES_GetAppInfo(&AppInfo, Id) == CFE_SUCCESS,
              "CFE_ES_GetAppInfo",
              "Get application information; successful");

    /* Test populating the application information structure with data using
     * a null application information pointer
     */
    ES_ResetUnitTest();
    OS_TaskCreate(&TestObjId, "UT", NULL, NULL, 0, 0, 0);
    Id = ES_UT_OSALID_TO_ARRAYIDX(TestObjId);
    CFE_ES_Global.AppTable[Id].AppState = CFE_ES_AppState_RUNNING;
    UT_Report(__FILE__, __LINE__,
              CFE_ES_GetAppInfo(NULL, Id) == CFE_ES_ERR_BUFFER,
              "CFE_ES_GetAppInfo",
              "Null application information pointer");

    /* Test populating the application information structure using an
     * inactive application ID
     */
    ES_ResetUnitTest();
    OS_TaskCreate(&TestObjId, "UT", NULL, NULL, 0, 0, 0);
    Id = ES_UT_OSALID_TO_ARRAYIDX(TestObjId);
    UT_Report(__FILE__, __LINE__,
              CFE_ES_GetAppInfo(&AppInfo, Id) == CFE_ES_ERR_APPID,
              "CFE_ES_GetAppInfo",
              "Application ID not active");

    /* Test populating the application information structure using an
     * application ID value greater than the maximum allowed
     */
    ES_ResetUnitTest();
    UT_Report(__FILE__, __LINE__,
              CFE_ES_GetAppInfo(&AppInfo,
                                CFE_PLATFORM_ES_MAX_APPLICATIONS) == CFE_ES_ERR_APPID,
              "CFE_ES_GetAppInfo",
              "Application ID exceeds maximum");

    /* Test populating the application information structure using a valid
     * application ID, but with a failure to retrieve the module information
     */
    ES_ResetUnitTest();
    OS_TaskCreate(&TestObjId, "UT", NULL, NULL, 0, 0, 0);
    Id = ES_UT_OSALID_TO_ARRAYIDX(TestObjId);
    CFE_ES_Global.AppTable[Id].AppState = CFE_ES_AppState_RUNNING;

    UT_SetDeferredRetcode(UT_KEY(OS_ModuleInfo), 1, OS_ERROR);
    UT_Report(__FILE__, __LINE__,
              CFE_ES_GetAppInfo(&AppInfo, Id) == CFE_SUCCESS,
              "CFE_ES_GetAppInfo",
              "Module not found");

    /* Test deleting an application and cleaning up its resources with OS
     * delete and close failures
     */
    ES_ResetUnitTest();
    OS_TaskCreate(&TestObjId, "UT", NULL, NULL, 0, 0, 0);
    Id = ES_UT_OSALID_TO_ARRAYIDX(TestObjId);
    CFE_ES_Global.AppTable[Id].AppState = CFE_ES_AppState_RUNNING;
    CFE_ES_Global.TaskTable[Id].AppId = Id;
    ES_UT_SetupForOSCleanup();

    /* Use the "TaskCreate" stub to populate the MainTaskId field with
     * something valid
     */
    OS_TaskCreate(&CFE_ES_Global.AppTable[Id].TaskInfo.MainTaskId, "UT", NULL,
                  NULL, 0, 0, 0);
    OS_ModuleLoad(&CFE_ES_Global.AppTable[Id].StartParams.ModuleId, NULL, NULL);
    UT_SetForceFail(UT_KEY(OS_TaskDelete), OS_ERROR);
    UT_SetForceFail(UT_KEY(OS_close), OS_ERROR);
    UT_Report(__FILE__, __LINE__,
              CFE_ES_CleanUpApp(Id) == CFE_ES_APP_CLEANUP_ERR,
              "CFE_ES_CleanUpApp",
              "Task OS delete and close failure");

    /* Test deleting an application and cleaning up its resources with a
     * mutex delete failure
     */
    ES_ResetUnitTest();
    OS_TaskCreate(&TestObjId, "UT", NULL, NULL, 0, 0, 0);
    Id = ES_UT_OSALID_TO_ARRAYIDX(TestObjId);
    OS_TaskCreate(&TestObjId2, "UT", NULL, NULL, 0, 0, 0);
    Id2 = ES_UT_OSALID_TO_ARRAYIDX(TestObjId2);
    OS_ModuleLoad(&CFE_ES_Global.AppTable[Id].StartParams.ModuleId, NULL, NULL);
    CFE_ES_Global.AppTable[Id].TaskInfo.MainTaskId = TestObjId;
    CFE_ES_Global.TaskTable[Id2].RecordUsed = true;
    CFE_ES_Global.TaskTable[Id2].AppId = Id;
    ES_UT_SetupForOSCleanup();
    UT_SetDeferredRetcode(UT_KEY(OS_MutSemDelete), 1, OS_ERROR);
    UT_Report(__FILE__, __LINE__,
              CFE_ES_CleanUpApp(Id) == CFE_ES_APP_CLEANUP_ERR,
              "CFE_ES_CleanUpApp",
              "Task mutex delete failure");

    /* Test deleting an application and cleaning up its resources with a
     * failure to unload the module
     */
    ES_ResetUnitTest();
    OS_TaskCreate(&TestObjId, "UT", NULL, NULL, 0, 0, 0);
    Id = ES_UT_OSALID_TO_ARRAYIDX(TestObjId);
    OS_TaskCreate(&CFE_ES_Global.AppTable[Id].TaskInfo.MainTaskId, "UT", NULL,
                  NULL, 0, 0, 0);
    OS_ModuleLoad(&CFE_ES_Global.AppTable[Id].StartParams.ModuleId, NULL, NULL);
    UT_SetDeferredRetcode(UT_KEY(OS_ModuleUnload), 1, OS_ERROR);
    UT_Report(__FILE__, __LINE__,
              CFE_ES_CleanUpApp(Id) == CFE_ES_APP_CLEANUP_ERR,
              "CFE_ES_CleanUpApp",
              "Module unload failure");

    /* Test deleting an application and cleaning up its resources where the
     * EVS application cleanup fails
     */
    ES_ResetUnitTest();
    OS_TaskCreate(&CFE_ES_Global.AppTable[0].TaskInfo.MainTaskId, "UT", NULL,
                  NULL, 0, 0, 0);
    OS_ModuleLoad(&CFE_ES_Global.AppTable[0].StartParams.ModuleId, NULL, NULL);
    UT_SetDeferredRetcode(UT_KEY(CFE_EVS_CleanUpApp), 1, -1);
    UT_Report(__FILE__, __LINE__,
              CFE_ES_CleanUpApp(0) == CFE_ES_APP_CLEANUP_ERR,
              "CFE_ES_CleanUpApp",
              "EVS application cleanup failure");

    /* Test cleaning up the OS resources for a task with a failure
     *  deleting mutexes
     */
    ES_ResetUnitTest();
    OS_TaskCreate(&TestObjId, "UT", NULL, NULL, 0, 0, 0);
    ES_UT_SetupForOSCleanup();
    UT_SetDeferredRetcode(UT_KEY(OS_MutSemDelete), 1, OS_ERROR);
    UT_Report(__FILE__, __LINE__,
              CFE_ES_CleanupTaskResources(TestObjId) ==
                CFE_ES_MUT_SEM_DELETE_ERR,
              "CFE_ES_CleanupTaskResources",
              "Mutex delete failure");

    /* Test cleaning up the OS resources for a task with a failure deleting
     * binary semaphores
     */
    ES_ResetUnitTest();
    OS_TaskCreate(&TestObjId, "UT", NULL, NULL, 0, 0, 0);
    ES_UT_SetupForOSCleanup();
    UT_SetDeferredRetcode(UT_KEY(OS_BinSemDelete), 1, OS_ERROR);
    UT_Report(__FILE__, __LINE__,
              CFE_ES_CleanupTaskResources(TestObjId) ==
                CFE_ES_BIN_SEM_DELETE_ERR,
              "CFE_ES_CleanupTaskResources",
              "Binary semaphore delete failure");

    /* Test cleaning up the OS resources for a task with a failure deleting
     * counting semaphores
     */
    ES_ResetUnitTest();
    OS_TaskCreate(&TestObjId, "UT", NULL, NULL, 0, 0, 0);
    ES_UT_SetupForOSCleanup();
    UT_SetDeferredRetcode(UT_KEY(OS_CountSemDelete), 1, OS_ERROR);
    UT_Report(__FILE__, __LINE__,
              CFE_ES_CleanupTaskResources(TestObjId) ==
                CFE_ES_COUNT_SEM_DELETE_ERR,
              "CFE_ES_CleanupTaskResources",
              "Counting semaphore failure");

    /* Test cleaning up the OS resources for a task with a failure
     * deleting queues
     */
    ES_ResetUnitTest();
    OS_TaskCreate(&TestObjId, "UT", NULL, NULL, 0, 0, 0);
    ES_UT_SetupForOSCleanup();
    UT_SetDeferredRetcode(UT_KEY(OS_QueueDelete), 1, OS_ERROR);
    UT_Report(__FILE__, __LINE__,
              CFE_ES_CleanupTaskResources(TestObjId) ==
                CFE_ES_QUEUE_DELETE_ERR,
              "CFE_ES_CleanupTaskResources",
              "Queue delete failure");

    /* Test cleaning up the OS resources for a task with a failure
     * deleting timers
     */
    ES_ResetUnitTest();
    OS_TaskCreate(&TestObjId, "UT", NULL, NULL, 0, 0, 0);
    ES_UT_SetupForOSCleanup();
    /* Just set OS_TimerDelete to fail.  There is no requirement
     * that the code call OS_TimerGetInfo first.
     */
    UT_SetDeferredRetcode(UT_KEY(OS_TimerDelete), 1, OS_ERROR);
    UT_Report(__FILE__, __LINE__,
              CFE_ES_CleanupTaskResources(TestObjId) ==
                CFE_ES_TIMER_DELETE_ERR,
              "CFE_ES_CleanupTaskResources",
              "Timer delete failure");

    /* Test cleaning up the OS resources for a task with a failure
     * closing files
     */
    ES_ResetUnitTest();
    OS_TaskCreate(&TestObjId, "UT", NULL, NULL, 0, 0, 0);
    ES_UT_SetupForOSCleanup();
    UT_SetDeferredRetcode(UT_KEY(OS_TimerGetInfo), 1, OS_ERROR);
    UT_SetForceFail(UT_KEY(OS_close), OS_ERROR);
    UT_Report(__FILE__, __LINE__,
              CFE_ES_CleanupTaskResources(TestObjId) != CFE_SUCCESS,
              "CFE_ES_CleanupTaskResources",
              "File close failure");

    /* Test cleaning up the OS resources for a task with a failure
     * to delete the task
     */
    ES_ResetUnitTest();
    OS_TaskCreate(&TestObjId, "UT", NULL, NULL, 0, 0, 0);
    UT_SetDeferredRetcode(UT_KEY(OS_TimerGetInfo), 1, OS_ERROR);
    UT_SetForceFail(UT_KEY(OS_TaskDelete), OS_ERROR);
    UT_Report(__FILE__, __LINE__,
              CFE_ES_CleanupTaskResources(TestObjId) == CFE_ES_TASK_DELETE_ERR,
              "CFE_ES_CleanupTaskResources",
              "Task delete failure");

    /* Test successfully cleaning up the OS resources for a task */
    ES_ResetUnitTest();
    OS_TaskCreate(&TestObjId, "UT", NULL, NULL, 0, 0, 0);
    UT_SetDeferredRetcode(UT_KEY(OS_TimerGetInfo), 1, OS_ERROR);
    UT_Report(__FILE__, __LINE__,
              CFE_ES_CleanupTaskResources(TestObjId) == CFE_SUCCESS,
              "CFE_ES_CleanupTaskResources",
              "Clean up task OS resources; successful");

    /* Test parsing the startup script for a cFE application and a restart
     * application exception action
     */
    ES_ResetUnitTest();
    {
        const char *TokenList[] =
        {
                "CFE_APP",
                "/cf/apps/tst_lib.bundle",
                "TST_LIB_Init",
                "TST_LIB",
                "0",
                "0",
                "0x0",
                "0"
        };
        UT_Report(__FILE__, __LINE__,
                  CFE_ES_ParseFileEntry(TokenList, 8) == CFE_SUCCESS,
                  "CFE_ES_ParseFileEntry",
                  "CFE application; restart application on exception");
    }

    /* Test scanning and acting on the application table where the timer
     * expires for a waiting application
     */
    ES_ResetUnitTest();
    OS_TaskCreate(&TestObjId, "UT", NULL, NULL, 0, 0, 0);
    Id = ES_UT_OSALID_TO_ARRAYIDX(TestObjId);
    CFE_ES_Global.AppTable[Id].Type = CFE_ES_AppType_CORE;
    CFE_ES_Global.AppTable[Id].AppState = CFE_ES_AppState_WAITING;
    CFE_ES_Global.AppTable[Id].ControlReq.AppTimerMsec = 0;
    CFE_ES_RunAppTableScan(0, &CFE_ES_TaskData.BackgroundAppScanState);
    UT_Report(__FILE__, __LINE__,
              UT_GetNumEventsSent() == 0 &&
              CFE_ES_Global.AppTable[Id].ControlReq.AppTimerMsec == 0,
              "CFE_ES_RunAppTableScan",
              "Waiting; process control request");
    CFE_ES_Global.TaskTable[Id].RecordUsed = false;

    /* Test scanning and acting on the application table where the application
     * is already running
     */
    ES_ResetUnitTest();
    OS_TaskCreate(&TestObjId, "UT", NULL, NULL, 0, 0, 0);
    Id = ES_UT_OSALID_TO_ARRAYIDX(TestObjId);
    CFE_ES_Global.AppTable[Id].Type = CFE_ES_AppType_EXTERNAL;
    CFE_ES_Global.AppTable[Id].AppState = CFE_ES_AppState_RUNNING;
    CFE_ES_Global.AppTable[Id].ControlReq.AppTimerMsec = 0;
    CFE_ES_RunAppTableScan(0, &CFE_ES_TaskData.BackgroundAppScanState);
    UT_Report(__FILE__, __LINE__,
              UT_GetNumEventsSent() == 0 &&
              CFE_ES_Global.AppTable[Id].ControlReq.AppTimerMsec == 0,
              "CFE_ES_RunAppTableScan",
              "Running; process control request");
    CFE_ES_Global.TaskTable[Id].RecordUsed = false;

    /* Test deleting an application and cleaning up its resources where the
     * application ID matches the main task ID
     */
    ES_ResetUnitTest();
    OS_TaskCreate(&TestObjId, "UT", NULL, NULL, 0, 0, 0);
    Id = ES_UT_OSALID_TO_ARRAYIDX(TestObjId);
    OS_TaskCreate(&TestObjId2, "UT", NULL, NULL, 0, 0, 0);
    Id2 = ES_UT_OSALID_TO_ARRAYIDX(TestObjId2);
    OS_TaskCreate(&TestObjId3, "UT", NULL, NULL, 0, 0, 0);
    Id3 = ES_UT_OSALID_TO_ARRAYIDX(TestObjId3);
    CFE_ES_Global.TaskTable[Id2].TaskId = TestObjId3;
    CFE_ES_Global.TaskTable[Id2].RecordUsed = true;
    CFE_ES_Global.TaskTable[Id2].AppId = Id;
    OS_ModuleLoad(&CFE_ES_Global.AppTable[Id].StartParams.ModuleId, NULL, NULL);
    CFE_ES_Global.AppTable[Id].TaskInfo.MainTaskId = TestObjId3;
    UT_Report(__FILE__, __LINE__,
              CFE_ES_CleanUpApp(Id) == CFE_SUCCESS &&
              CFE_ES_Global.TaskTable[Id2].RecordUsed == true,
              "CFE_ES_CleanUpApp",
              "Main task ID matches task ID");
    CFE_ES_Global.TaskTable[Id].RecordUsed = false;

    /* Test deleting an application and cleaning up its resources where the
     * application ID doesn't match the main task ID
     */
    ES_ResetUnitTest();
    OS_TaskCreate(&TestObjId, "UT", NULL, NULL, 0, 0, 0);
    Id = ES_UT_OSALID_TO_ARRAYIDX(TestObjId);
    OS_TaskCreate(&TestObjId2, "UT", NULL, NULL, 0, 0, 0);
    Id2 = ES_UT_OSALID_TO_ARRAYIDX(TestObjId2);
    OS_TaskCreate(&TestObjId3, "UT", NULL, NULL, 0, 0, 0);
    Id3 = ES_UT_OSALID_TO_ARRAYIDX(TestObjId3);
    OS_TaskCreate(&TestObjId4, "UT", NULL, NULL, 0, 0, 0);
    Id4 = ES_UT_OSALID_TO_ARRAYIDX(TestObjId4);
    CFE_ES_Global.TaskTable[Id2].TaskId = Id3;
    CFE_ES_Global.TaskTable[Id2].RecordUsed = true;
    CFE_ES_Global.TaskTable[Id2].AppId = Id4;
    CFE_ES_Global.AppTable[Id].TaskInfo.MainTaskId = Id2;
    UT_SetForceFail(UT_KEY(OS_TaskDelete), OS_ERROR);
    UT_Report(__FILE__, __LINE__,
              CFE_ES_CleanUpApp(Id4) == CFE_ES_APP_CLEANUP_ERR &&
              CFE_ES_Global.TaskTable[Id2].RecordUsed == true,
              "CFE_ES_CleanUpApp",
              "Main task ID doesn't match task ID");

    /* Test deleting an application and cleaning up its resources where the
     * application ID doesn't match and the application is a core application
     */
    ES_ResetUnitTest();
    OS_TaskCreate(&TestObjId, "UT", NULL, NULL, 0, 0, 0);
    Id = ES_UT_OSALID_TO_ARRAYIDX(TestObjId);
    OS_TaskCreate(&TestObjId2, "UT", NULL, NULL, 0, 0, 0);
    Id2 = ES_UT_OSALID_TO_ARRAYIDX(TestObjId2);
    OS_TaskCreate(&TestObjId3, "UT", NULL, NULL, 0, 0, 0);
    Id3 = ES_UT_OSALID_TO_ARRAYIDX(TestObjId3);
    CFE_ES_Global.TaskTable[Id].TaskId = TestObjId;
    CFE_ES_Global.TaskTable[Id].RecordUsed = true;
    CFE_ES_Global.TaskTable[Id].AppId = Id2;
    CFE_ES_Global.RegisteredExternalApps = 1;
    CFE_ES_Global.AppTable[Id3].TaskInfo.MainTaskId = TestObjId3;
    CFE_ES_Global.AppTable[Id].TaskInfo.MainTaskId = TestObjId;
    CFE_ES_Global.AppTable[Id].Type = CFE_ES_AppType_CORE;
    UT_Report(__FILE__, __LINE__,
              CFE_ES_CleanUpApp(Id3) == CFE_SUCCESS &&
              CFE_ES_Global.TaskTable[Id].RecordUsed == true &&
              CFE_ES_Global.RegisteredExternalApps == 1,
              "CFE_ES_CleanUpApp",
              "Application ID mismatch; core application");
    CFE_ES_Global.TaskTable[Id].RecordUsed = false;

    /* Test successfully deleting an application and cleaning up its resources
     * and the application is an external application
     */
    ES_ResetUnitTest();
    OS_TaskCreate(&TestObjId, "UT", NULL, NULL, 0, 0, 0);
    Id = ES_UT_OSALID_TO_ARRAYIDX(TestObjId);
    OS_TaskCreate(&TestObjId2, "UT", NULL, NULL, 0, 0, 0);
    Id2 = ES_UT_OSALID_TO_ARRAYIDX(TestObjId2);
    CFE_ES_Global.TaskTable[Id].TaskId = TestObjId;
    CFE_ES_Global.TaskTable[Id].RecordUsed = true;
    CFE_ES_Global.TaskTable[Id].AppId = Id2;
    CFE_ES_Global.RegisteredExternalApps = 1;
    CFE_ES_Global.AppTable[Id2].TaskInfo.MainTaskId = TestObjId;
    CFE_ES_Global.AppTable[Id2].Type = CFE_ES_AppType_EXTERNAL;
    OS_ModuleLoad(&CFE_ES_Global.AppTable[Id2].StartParams.ModuleId, "UT",
                  "ut-module");
    UT_Report(__FILE__, __LINE__,
              CFE_ES_CleanUpApp(Id2) == CFE_SUCCESS &&
              CFE_ES_Global.TaskTable[Id].RecordUsed == false &&
              CFE_ES_Global.RegisteredExternalApps == 0,
              "CFE_ES_CleanUpApp",
              "Successful application cleanup; external application");
    CFE_ES_Global.TaskTable[Id].RecordUsed = false;

    /* Test cleaning up the OS resources for a task with failure to
     * obtain information on mutex, binary, and counter semaphores, and
     * queues, timers, and file descriptors
     */
    ES_ResetUnitTest();
    OS_TaskCreate(&TestObjId, "UT", NULL, NULL, 0, 0, 0);
    UT_SetDeferredRetcode(UT_KEY(OS_MutSemGetInfo), 1, OS_ERROR);
    UT_SetDeferredRetcode(UT_KEY(OS_BinSemGetInfo), 1, OS_ERROR);
    UT_SetDeferredRetcode(UT_KEY(OS_CountSemGetInfo), 1, OS_ERROR);
    UT_SetDeferredRetcode(UT_KEY(OS_QueueGetInfo), 1, OS_ERROR);
    UT_SetDeferredRetcode(UT_KEY(OS_TimerGetInfo), 1, OS_ERROR);
    UT_SetDeferredRetcode(UT_KEY(OS_FDGetInfo), 1, OS_ERROR);
    UT_Report(__FILE__, __LINE__,
              CFE_ES_CleanupTaskResources(TestObjId) == CFE_SUCCESS,
              "CFE_ES_CleanupTaskResources",
              "Get OS information failures");

    /* Test cleaning up the OS resources for a task with failure to
     * obtain information on mutex, binary, and counter semaphores, and
     * queues, timers, and file descriptors
     */
    ES_ResetUnitTest();
    UT_SetDeferredRetcode(UT_KEY(OS_MutSemGetInfo), 1, OS_ERROR);
    UT_SetDeferredRetcode(UT_KEY(OS_BinSemGetInfo), 1, OS_ERROR);
    UT_SetDeferredRetcode(UT_KEY(OS_CountSemGetInfo), 1, OS_ERROR);
    UT_SetDeferredRetcode(UT_KEY(OS_QueueGetInfo), 1, OS_ERROR);
    UT_SetDeferredRetcode(UT_KEY(OS_FDGetInfo), 1, OS_ERROR);
    UT_Report(__FILE__, __LINE__,
              CFE_ES_ListResourcesDebug() == CFE_SUCCESS,
              "CFE_ES_ListResourcesDebug",
              "Get OS information failures");

    /* Fail the first time, then succeed on the second in order to test
     * both paths
     */
    UT_SetDeferredRetcode(UT_KEY(OS_MutSemGetInfo), 1, OS_ERROR);
    UT_SetDeferredRetcode(UT_KEY(OS_BinSemGetInfo), 1, OS_ERROR);
    UT_SetDeferredRetcode(UT_KEY(OS_CountSemGetInfo), 1, OS_ERROR);
    UT_SetDeferredRetcode(UT_KEY(OS_TaskGetInfo), 1, OS_ERROR);
    UT_SetDeferredRetcode(UT_KEY(OS_QueueGetInfo), 1, OS_ERROR);
    UT_SetDeferredRetcode(UT_KEY(OS_TimerGetInfo), 1, OS_ERROR);
    UT_SetDeferredRetcode(UT_KEY(OS_FDGetInfo), 1, OS_ERROR);
    UT_SetDeferredRetcode(UT_KEY(OS_write), 1, OS_ERROR);
    UT_Report(__FILE__, __LINE__,
              CFE_ES_ListResources(0) == OS_ERROR,
              "CFE_ES_ListResources",
              "Get task info failed");

    /* Fail the file write the second time in order to test the second path */
    UT_SetDeferredRetcode(UT_KEY(OS_write), 2, OS_ERROR);
    UT_Report(__FILE__, __LINE__,
              CFE_ES_ListResources(0) == OS_ERROR,
              "CFE_ES_ListResources",
              "File write failed (second path)");

    /* Fail the file write the third time in order to test the third path */
    UT_SetDeferredRetcode(UT_KEY(OS_write), 3, OS_ERROR);
    UT_Report(__FILE__, __LINE__,
              CFE_ES_ListResources(0) == OS_ERROR,
              "CFE_ES_ListResources",
              "File write failed (third path)");

    /* Fail the file write the fourth time in order to test the fourth path */
    UT_SetDeferredRetcode(UT_KEY(OS_write), 4, OS_ERROR);
    UT_Report(__FILE__, __LINE__,
              CFE_ES_ListResources(0) == OS_ERROR,
              "CFE_ES_ListResources",
              "File write failed (fourth path)");

    /* Fail the file write the fifth time in order to test the fifth path */
    UT_SetDeferredRetcode(UT_KEY(OS_write), 5, OS_ERROR);
    UT_Report(__FILE__, __LINE__,
              CFE_ES_ListResources(0) == OS_ERROR,
              "CFE_ES_ListResources",
              "File write failed (fifth path)");

    /* Fail the file write the sixth time in order to test the sixth path */
    UT_SetDeferredRetcode(UT_KEY(OS_write), 6, OS_ERROR);
    UT_Report(__FILE__, __LINE__,
              CFE_ES_ListResources(0) == OS_ERROR,
              "CFE_ES_ListResources",
              "File write failed (sixth path)");

    /* Fail the file write the seventh time in order to test the seventh
     * path
     */
    UT_SetDeferredRetcode(UT_KEY(OS_write), 7, OS_ERROR);
    UT_Report(__FILE__, __LINE__,
              CFE_ES_ListResources(0) == OS_ERROR,
              "CFE_ES_ListResources",
              "File write failed (seventh path)");
}

void TestERLog(void)
{
    int Return;
    uint32 Context = 4;
    char Context2[1000];

#ifdef UT_VERBOSE
    UT_Text("Begin Test Exception and Reset Log\n");
#endif

    /* Test initial rolling over log entry,
     * null description,
     * and non-null context with small size
     */
    ES_ResetUnitTest();
    CFE_ES_ResetDataPtr->ERLogIndex = CFE_PLATFORM_ES_ER_LOG_ENTRIES + 1;
    CFE_ES_ResetDataPtr->ERLog[0].ContextSize = 0;
    Return = CFE_ES_WriteToERLog(CFE_ES_LogEntryType_CORE,
                                 CFE_PSP_RST_TYPE_POWERON,
                                 1,
                                 NULL,
                                 &Context,
                                 sizeof(int));
    UT_Report(__FILE__, __LINE__,
              Return == CFE_SUCCESS &&
              !strcmp(CFE_ES_ResetDataPtr->ERLog[0].Description,
                      "No Description String Given.") &&
              CFE_ES_ResetDataPtr->ERLogIndex == 1 &&
              CFE_ES_ResetDataPtr->ERLog[0].ContextSize == sizeof(int),
              "CFE_ES_WriteToERLog",
              "Log entries exceeded; no description; valid context size");

    /* Test initial rolling over log entry,
     * null description,
     * and non-null context with zero size
     */
    ES_ResetUnitTest();
    CFE_ES_ResetDataPtr->ERLogIndex = 0;
    CFE_ES_ResetDataPtr->ERLog[0].ContextSize = 0;
    Return = CFE_ES_WriteToERLog(CFE_ES_LogEntryType_CORE,
                                 CFE_PSP_RST_TYPE_POWERON,
                                 1,
                                 NULL,
                                 &Context,
                                 0);
    UT_Report(__FILE__, __LINE__,
              Return == CFE_SUCCESS &&
            CFE_ES_ResetDataPtr->ERLogIndex == 1 &&
            CFE_ES_ResetDataPtr->ERLog[0].ContextSize == 0,
              "CFE_ES_WriteToERLog",
              "Log entries exceeded; no description; invalid context size");

    /* Test rolling over log entry at end,
     * non-null description,
     * and non-null context with large size
     */
    ES_ResetUnitTest();
    CFE_ES_ResetDataPtr->ERLogIndex = CFE_PLATFORM_ES_ER_LOG_ENTRIES - 1;
    CFE_ES_ResetDataPtr->ERLog[CFE_PLATFORM_ES_ER_LOG_ENTRIES - 1].ContextSize = 0;
    Return = CFE_ES_WriteToERLog(CFE_ES_LogEntryType_CORE,
                                 CFE_PSP_RST_TYPE_POWERON,
                                 1,
                                 "LogDescription",
                                 (uint32 *) &Context2,
                                 9999999);
    UT_Report(__FILE__, __LINE__,
              Return == CFE_SUCCESS &&
              !strcmp(CFE_ES_ResetDataPtr->ERLog[
                          CFE_PLATFORM_ES_ER_LOG_ENTRIES - 1].Description,
                      "LogDescription") &&
              CFE_ES_ResetDataPtr->ERLogIndex == 0 &&
              CFE_ES_ResetDataPtr->ERLog[
                  CFE_PLATFORM_ES_ER_LOG_ENTRIES - 1].ContextSize == 9999999,
              "CFE_ES_WriteToERLog",
              "Log entries at maximum; description; oversized context");

    /* Test non-rolling over log entry,
     * null description,
     * and null context
     */
    ES_ResetUnitTest();
    CFE_ES_ResetDataPtr->ERLogIndex = 0;
    CFE_ES_ResetDataPtr->ERLog[0].ContextSize = 0;
    Return = CFE_ES_WriteToERLog(CFE_ES_LogEntryType_CORE,
                                 CFE_PSP_RST_TYPE_POWERON,
                                 1,
                                 NULL,
                                 NULL,
                                 1);
    UT_Report(__FILE__, __LINE__,
              Return == CFE_SUCCESS &&
            CFE_ES_ResetDataPtr->ERLogIndex == 1 &&
            CFE_ES_ResetDataPtr->ERLog[0].ContextSize == 0,
              "CFE_ES_WriteToERLog",
              "No log entry rollover; no description; no context");
}

void TestShell(void)
{
    uint32 Id, Id2;
    uint32 TestObjId, TestObjId2;

#ifdef UT_VERBOSE
    UT_Text("Begin Test Shell Command\n");
#endif

    /* Test shell output command using a non-existent ES command */
    ES_ResetUnitTest();
    UT_Report(__FILE__, __LINE__,
              CFE_ES_ShellOutputCommand("ES_NoSuchThing",
                                        "./FS_Test_File_Name") ==
                  CFE_ES_ERR_SHELL_CMD,
              "CFE_ES_ShellOutputCommand",
              "Invalid ES command");

    /* Test shell output command using a valid OS command */
    ES_ResetUnitTest();
    UT_Report(__FILE__, __LINE__,
              CFE_ES_ShellOutputCommand("ls", "") == CFE_SUCCESS,
              "CFE_ES_ShellOutputCommand",
              "Send OS command");

    /* Test shell output command using an ES list applications command */
    ES_ResetUnitTest();
    OS_TaskCreate(&TestObjId, "UT", NULL, NULL, 0, 0, 0);
    Id = ES_UT_OSALID_TO_ARRAYIDX(TestObjId);
    CFE_ES_Global.TaskTable[Id].TaskId = TestObjId;
    CFE_ES_Global.TaskTable[Id].RecordUsed = true;
    CFE_ES_Global.TaskTable[Id].AppId = Id;
    CFE_ES_Global.AppTable[Id].AppState = CFE_ES_AppState_RUNNING;
    UT_Report(__FILE__, __LINE__,
              CFE_ES_ShellOutputCommand("ES_ListApps", "") == CFE_SUCCESS,
              "CFE_ES_ShellOutputCommand",
              "Send ES list applications command");
    CFE_ES_Global.TaskTable[Id].RecordUsed = false;

    /* Test shell output command using an ES list tasks command */
    ES_ResetUnitTest();
    OS_TaskCreate(&TestObjId, "UT", NULL, NULL, 0, 0, 0);
    Id = ES_UT_OSALID_TO_ARRAYIDX(TestObjId);
    CFE_ES_Global.TaskTable[Id].TaskId = TestObjId;
    CFE_ES_Global.TaskTable[Id].RecordUsed = true;
    CFE_ES_Global.TaskTable[Id].AppId = Id;
    CFE_ES_Global.AppTable[Id].AppState = CFE_ES_AppState_RUNNING;
    UT_Report(__FILE__, __LINE__,
              CFE_ES_ShellOutputCommand("ES_ListTasks", "") == CFE_SUCCESS,
              "CFE_ES_ShellOutputCommand",
              "Send ES list tasks command");
    CFE_ES_Global.TaskTable[Id].RecordUsed = false;

    /* Test shell output command using an ES list resources command.  Alter
     * the OS_lseek() response to increase branch path coverage
     */
    ES_ResetUnitTest();
    UT_SetDeferredRetcode(UT_KEY(OS_lseek), 1, CFE_PLATFORM_ES_MAX_SHELL_PKT + 1);
    UT_Report(__FILE__, __LINE__,
              CFE_ES_ShellOutputCommand("ES_ListResources", "") == CFE_SUCCESS,
              "CFE_ES_ShellOutputCommand",
              "Send ES list resources command");

    /* Test shell output command using a valid OS command but with a failed
     * OS lseek
     */
    ES_ResetUnitTest();
    UT_SetDeferredRetcode(UT_KEY(OS_lseek), 1, CFE_PLATFORM_ES_MAX_SHELL_PKT - 2);
    UT_SetForceFail(UT_KEY(OS_lseek), OS_ERROR);
    UT_Report(__FILE__, __LINE__,
              CFE_ES_ShellOutputCommand("ls", "") == CFE_ES_ERR_SHELL_CMD,
              "CFE_ES_ShellOutputCommand",
              "OS command; OS lseek failure");

    /* Test shell output command using a valid OS command to start sending
     * packets down
     */
    ES_ResetUnitTest();
    UT_SetDeferredRetcode(UT_KEY(OS_lseek), 2, CFE_PLATFORM_ES_MAX_SHELL_PKT * 2 + 1);
    UT_Report(__FILE__, __LINE__,
              CFE_ES_ShellOutputCommand("ls", "") == CFE_SUCCESS,
              "CFE_ES_ShellOutputCommand",
              "Multiple packets to send down");

    /* Test shell output command using a valid ES command but with a failed
     * OS create
     */
    ES_ResetUnitTest();
    UT_SetForceFail(UT_KEY(OS_creat), OS_ERROR);
    UT_Report(__FILE__, __LINE__,
              CFE_ES_ShellOutputCommand("ES_ListApps",
                                        "") == CFE_ES_ERR_SHELL_CMD,
              "CFE_ES_ShellOutputCommand",
              "ES command; OS create failure");

    /* Test shell output command using a valid ES command but with a failed
     * OS lseek
     */
    ES_ResetUnitTest();
    UT_SetForceFail(UT_KEY(OS_lseek), OS_ERROR);
    UT_Report(__FILE__, __LINE__,
              CFE_ES_ShellOutputCommand("ES_ListApps",
                                        "") == CFE_ES_ERR_SHELL_CMD,
              "CFE_ES_ShellOutputCommand",
              "ES command; OS lseek failed");

    /* Test list application function with a failed OS write */
    ES_ResetUnitTest();
    UT_SetDeferredRetcode(UT_KEY(OS_write), 1, OS_ERROR);
    OS_TaskCreate(&TestObjId, "UT", NULL, NULL, 0, 0, 0);
    Id = ES_UT_OSALID_TO_ARRAYIDX(TestObjId);
    OS_TaskCreate(&TestObjId2, "UT", NULL, NULL, 0, 0, 0);
    Id2 = ES_UT_OSALID_TO_ARRAYIDX(TestObjId2);
    CFE_ES_Global.AppTable[Id].AppState = CFE_ES_AppState_RUNNING;
    CFE_ES_Global.AppTable[Id2].AppState = CFE_ES_AppState_RUNNING;
    UT_Report(__FILE__, __LINE__,
              CFE_ES_ListApplications(Id) == OS_ERROR,
              "CFE_ES_ListApplications",
              "File write error");
    CFE_ES_Global.AppTable[Id].AppState = CFE_ES_AppState_UNDEFINED;
    CFE_ES_Global.AppTable[Id2].AppState = CFE_ES_AppState_UNDEFINED;

    /* Test list application function with a failed OS seek */
    ES_ResetUnitTest();
    UT_SetDeferredRetcode(UT_KEY(OS_lseek), 1, OS_ERROR);
    UT_Report(__FILE__, __LINE__,
              CFE_ES_ListTasks(0) == OS_ERROR,
              "CFE_ES_ListTasks",
              "File seek error");

    /* Test list application function with a failed OS write */
    ES_ResetUnitTest();
    UT_SetDeferredRetcode(UT_KEY(OS_write), 1, OS_ERROR);
    UT_Report(__FILE__, __LINE__,
              CFE_ES_ListTasks(0) == OS_ERROR,
              "CFE_ES_ListTasks",
              "File write error");

    /* Test list application function with a failed OS write on a
     * subsequent pass
     */
    ES_ResetUnitTest();
    OS_TaskCreate(&TestObjId, "UT", NULL, NULL, 0, 0, 0);
    Id = ES_UT_OSALID_TO_ARRAYIDX(TestObjId);
    OS_TaskCreate(&TestObjId2, "UT", NULL, NULL, 0, 0, 0);
    Id2 = ES_UT_OSALID_TO_ARRAYIDX(TestObjId2);
    CFE_ES_Global.TaskTable[Id].RecordUsed = true;
    CFE_ES_Global.AppTable[Id].AppState = CFE_ES_AppState_RUNNING;
    CFE_ES_Global.TaskTable[Id].AppId = Id2;
    CFE_ES_Global.TaskTable[Id2].RecordUsed = true;
    CFE_ES_Global.AppTable[Id2].AppState = CFE_ES_AppState_RUNNING;
    CFE_ES_Global.TaskTable[Id2].AppId = Id2;
    UT_SetDeferredRetcode(UT_KEY(OS_write), 2, OS_ERROR);
    UT_Report(__FILE__, __LINE__,
              CFE_ES_ListTasks(0) == OS_ERROR,
              "CFE_ES_ListTasks",
              "File write error (second pass)");

    /* Test list application function with a failure to get the task
     * information
     */
    ES_ResetUnitTest();
    UT_SetDeferredRetcode(UT_KEY(OS_write), 3, OS_ERROR);
    OS_TaskCreate(&TestObjId, "UT", NULL, NULL, 0, 0, 0);
    Id = ES_UT_OSALID_TO_ARRAYIDX(TestObjId);
    OS_TaskCreate(&TestObjId2, "UT", NULL, NULL, 0, 0, 0);
    Id2 = ES_UT_OSALID_TO_ARRAYIDX(TestObjId2);
    CFE_ES_Global.TaskTable[Id2].RecordUsed = true;
    CFE_ES_Global.TaskTable[Id2].AppId = Id;
    UT_Report(__FILE__, __LINE__,
              CFE_ES_ListTasks(0) == CFE_ES_ERR_TASKID,
              "CFE_ES_ListTasks",
              "Get task info error");
}

void TestTask(void)
{
    uint32                      Id;
    uint32                      TestObjId;
    uint32                      ResetType;
    union
    {
        CFE_SB_Msg_t             Msg;
        CFE_ES_CommandBase_t     NoArgsCmd;
        CFE_ES_Restart_t         RestartCmd;
        CFE_ES_Shell_t           ShellCmd;
        CFE_ES_StartApp_t        StartAppCmd;
        CFE_ES_StopApp_t         StopAppCmd;
        CFE_ES_RestartApp_t      RestartAppCmd;
        CFE_ES_ReloadApp_t       ReloadAppCmd;
        CFE_ES_QueryOne_t        QueryOneCmd;
        CFE_ES_QueryAll_t        QueryAllCmd;
        CFE_ES_OverWriteSyslog_t OverwriteSysLogCmd;
        CFE_ES_WriteSyslog_t     WriteSyslogCmd;
        CFE_ES_WriteERLog_t      WriteERlogCmd;
        CFE_ES_SetMaxPRCount_t   SetMaxPRCountCmd;
        CFE_ES_DeleteCDS_t       DeleteCDSCmd;
        CFE_ES_SendMemPoolStats_t TlmPoolStatsCmd;
        CFE_ES_DumpCDSRegistry_t DumpCDSRegCmd;
        CFE_ES_QueryAllTasks_t   QueryAllTasksCmd;
    } CmdBuf;
    Pool_t                      UT_TestPool;

#ifdef UT_VERBOSE
    UT_Text("Begin Test Task\n");
#endif

    /* Reset the log index; CFE_ES_TaskMain() calls CFE_ES_TaskInit() which
     * sets SystemLogMode to DISCARD, which can result in a log overflow
     * depending on the value that the index has reached from previous tests
     */
    memset(&CmdBuf, 0, sizeof(CmdBuf));
    CFE_ES_ResetDataPtr->SystemLogWriteIdx = 0;
    CFE_ES_ResetDataPtr->SystemLogEndIdx = CFE_ES_ResetDataPtr->SystemLogWriteIdx;

    /* Test task main process loop with a command pipe error */
    ES_ResetUnitTest();
    CFE_ES_Global.TaskTable[1].RecordUsed = true; /* this is needed so CFE_ES_GetAppId works */
    CFE_ES_Global.TaskTable[1].AppId = 1;
    CFE_ES_TaskMain();
    UT_Report(__FILE__, __LINE__,
              UT_PrintfIsInHistory(UT_OSP_MESSAGES[UT_OSP_COMMAND_PIPE]) &&
                 UT_GetStubCount(UT_KEY(OS_printf)) == 2,
              "CFE_ES_TaskMain",
              "Command pipe error");

    /* Test task main process loop with an initialization failure */
    ES_ResetUnitTest();
    UT_SetForceFail(UT_KEY(OS_TaskRegister), OS_ERROR);
    CFE_ES_TaskMain();
    UT_Report(__FILE__, __LINE__,
              UT_PrintfIsInHistory(UT_OSP_MESSAGES[UT_OSP_APP_INIT]) && 
              UT_PrintfIsInHistory(UT_OSP_MESSAGES[UT_OSP_REGISTER_APP]) &&
                 UT_GetStubCount(UT_KEY(OS_printf)) == 2,
              "CFE_ES_TaskMain",
              "Task initialization fail");

    /* Test task main process loop with bad checksum information */
    ES_ResetUnitTest();
    UT_SetDeferredRetcode(UT_KEY(CFE_PSP_GetCFETextSegmentInfo), 1, -1);
    CFE_ES_Global.TaskTable[1].RecordUsed = true; /* this is needed so CFE_ES_GetAppId works */
    CFE_ES_Global.TaskTable[1].AppId = 1;
    UT_Report(__FILE__, __LINE__,
              CFE_ES_TaskInit() == CFE_SUCCESS &&
              CFE_ES_TaskData.HkPacket.Payload.CFECoreChecksum == 0xFFFF,
              "CFE_ES_TaskInit",
              "Checksum fail");

    /* Test successful task main process loop - Power On Reset Path */
    ES_ResetUnitTest();
    CFE_ES_Global.TaskTable[1].RecordUsed = true; /* this is needed so CFE_ES_GetAppId works */
    CFE_ES_Global.TaskTable[1].AppId = 1;
    CFE_ES_ResetDataPtr->ResetVars.ResetType = 2;
    UT_Report(__FILE__, __LINE__,
              CFE_ES_TaskInit() == CFE_SUCCESS &&
              CFE_ES_TaskData.HkPacket.Payload.CFECoreChecksum != 0xFFFF,
              "CFE_ES_TaskInit",
              "Checksum success, POR Path");

    /* Test successful task main process loop - Processor Reset Path */
    ES_ResetUnitTest();
    CFE_ES_Global.TaskTable[1].RecordUsed = true; /* this is needed so CFE_ES_GetAppId works */
    CFE_ES_Global.TaskTable[1].AppId = 1;
    CFE_ES_ResetDataPtr->ResetVars.ResetType = 1;
    UT_Report(__FILE__, __LINE__,
              CFE_ES_TaskInit() == CFE_SUCCESS &&
              CFE_ES_TaskData.HkPacket.Payload.CFECoreChecksum != 0xFFFF,
              "CFE_ES_TaskInit",
              "Checksum success, PR Path");

    /* Test task main process loop with a register app failure */
    ES_ResetUnitTest();
    UT_SetForceFail(UT_KEY(OS_TaskRegister), OS_ERROR);
    UT_Report(__FILE__, __LINE__,
              CFE_ES_TaskInit() == CFE_ES_ERR_APP_REGISTER,
             "CFE_ES_TaskInit",
              "Register application fail");

    /* Test task main process loop with a with an EVS register failure */
    ES_ResetUnitTest();
    UT_SetDeferredRetcode(UT_KEY(CFE_EVS_Register), 1, -1);
    UT_Report(__FILE__, __LINE__,
              CFE_ES_TaskInit() == -1,
              "CFE_ES_TaskInit",
              "EVS register fail");

    /* Test task main process loop with a SB pipe create failure */
    ES_ResetUnitTest();
    UT_SetDeferredRetcode(UT_KEY(CFE_SB_CreatePipe), 1, -2);
    UT_Report(__FILE__, __LINE__,
              CFE_ES_TaskInit() == -2,
              "CFE_ES_TaskInit",
              "SB pipe create fail");

    /* Test task main process loop with a HK packet subscribe failure */
    ES_ResetUnitTest();
    UT_SetDeferredRetcode(UT_KEY(CFE_SB_SubscribeEx), 1, -3);
    UT_Report(__FILE__, __LINE__,
              CFE_ES_TaskInit() == -3,
              "CFE_ES_TaskInit",
              "HK packet subscribe fail");

    /* Test task main process loop with a ground command subscribe failure */
    ES_ResetUnitTest();
    UT_SetDeferredRetcode(UT_KEY(CFE_SB_SubscribeEx), 2, -4);
    UT_Report(__FILE__, __LINE__,
              CFE_ES_TaskInit() == -4,
              "CFE_ES_TaskInit",
              "Ground command subscribe fail");

    /* Test task main process loop with an init event send failure */
    ES_ResetUnitTest();
    UT_SetDeferredRetcode(UT_KEY(CFE_EVS_SendEvent), 1, -5);
    UT_Report(__FILE__, __LINE__,
              CFE_ES_TaskInit() == -5,
              "CFE_ES_TaskInit",
              "Initialization event send fail");

    /* Test task main process loop with version event send failure */
    ES_ResetUnitTest();
    UT_SetDeferredRetcode(UT_KEY(CFE_EVS_SendEvent), 2, -6);
    UT_Report(__FILE__, __LINE__,
              CFE_ES_TaskInit() == -6,
              "CFE_ES_TaskInit",
              "Version event send fail");

    /* Test task init with background init fail */
    ES_ResetUnitTest();
    UT_SetDeferredRetcode(UT_KEY(OS_BinSemCreate), 1, -7);
    UT_Report(__FILE__, __LINE__,
              CFE_ES_TaskInit() == -7,
              "CFE_ES_TaskInit",
              "Background init fail");

    /* Set the log mode to OVERWRITE; CFE_ES_TaskInit() sets SystemLogMode to
     * DISCARD, which can result in a log overflow depending on the value that
     * the index reaches during subsequent tests
     */
    CFE_ES_ResetDataPtr->SystemLogMode = CFE_ES_LogMode_OVERWRITE;

    /* Test a successful HK request */
    ES_ResetUnitTest();
    UT_CallTaskPipe(CFE_ES_TaskPipe, &CmdBuf.Msg, sizeof(CmdBuf.NoArgsCmd),
            UT_TPID_CFE_ES_SEND_HK);
    UT_Report(__FILE__, __LINE__,
              CFE_ES_TaskData.HkPacket.Payload.HeapBytesFree > 0,
              "CFE_ES_HousekeepingCmd",
              "HK packet - get heap successful");

    /* Test the HK request with a get heap failure */
    ES_ResetUnitTest();
    UT_SetDeferredRetcode(UT_KEY(OS_HeapGetInfo), 1, -1);
    UT_CallTaskPipe(CFE_ES_TaskPipe, &CmdBuf.Msg, sizeof(CmdBuf.NoArgsCmd),
            UT_TPID_CFE_ES_SEND_HK);
    UT_Report(__FILE__, __LINE__,
              CFE_ES_TaskData.HkPacket.Payload.HeapBytesFree == 0,
              "CFE_ES_HousekeepingCmd",
              "HK packet - get heap fail");

    /* Test successful no-op command */
    ES_ResetUnitTest();
    UT_CallTaskPipe(CFE_ES_TaskPipe, &CmdBuf.Msg, sizeof(CmdBuf.NoArgsCmd),
            UT_TPID_CFE_ES_CMD_NOOP_CC);
    UT_Report(__FILE__, __LINE__,
              UT_EventIsInHistory(CFE_ES_NOOP_INF_EID),
            "CFE_ES_NoopCmd",
            "No-op");

    /* Test successful reset counters command */
    ES_ResetUnitTest();
    UT_CallTaskPipe(CFE_ES_TaskPipe, &CmdBuf.Msg, sizeof(CmdBuf.NoArgsCmd),
            UT_TPID_CFE_ES_CMD_RESET_COUNTERS_CC);
    UT_Report(__FILE__, __LINE__,
              UT_EventIsInHistory(CFE_ES_RESET_INF_EID),
              "CFE_ES_ResetCountersCmd",
              "Reset counters");

    /* Test successful cFE restart */
    ES_ResetUnitTest();
    CFE_ES_ResetDataPtr->ResetVars.ProcessorResetCount = 0;
    CmdBuf.RestartCmd.Payload.RestartType = CFE_PSP_RST_TYPE_PROCESSOR;
    UT_SetDataBuffer(UT_KEY(CFE_PSP_Restart), &ResetType, sizeof(ResetType), false);
    UT_CallTaskPipe(CFE_ES_TaskPipe, &CmdBuf.Msg, sizeof(CmdBuf.RestartCmd),
            UT_TPID_CFE_ES_CMD_RESTART_CC);
    UT_Report(__FILE__, __LINE__,
              ResetType == CFE_PSP_RST_TYPE_PROCESSOR &&
              UT_GetStubCount(UT_KEY(CFE_PSP_Restart)) == 1,
              "CFE_ES_RestartCmd",
              "Restart cFE");

    /* Test cFE restart with bad restart type */
    ES_ResetUnitTest();
    CmdBuf.RestartCmd.Payload.RestartType = 4524;
    UT_CallTaskPipe(CFE_ES_TaskPipe, &CmdBuf.Msg, sizeof(CFE_ES_Restart_t),
            UT_TPID_CFE_ES_CMD_RESTART_CC);
    UT_Report(__FILE__, __LINE__,
              UT_EventIsInHistory(CFE_ES_BOOT_ERR_EID),
              "CFE_ES_RestartCmd",
              "Invalid restart type");

    /* Test shell command failure */
    ES_ResetUnitTest();
    memset(&CmdBuf, 0, sizeof(CmdBuf));
    strncpy((char *) CmdBuf.ShellCmd.Payload.CmdString, "ES_NOAPP",
            sizeof(CmdBuf.ShellCmd.Payload.CmdString));
    UT_CallTaskPipe(CFE_ES_TaskPipe, &CmdBuf.Msg, sizeof(CFE_ES_Shell_t),
            UT_TPID_CFE_ES_CMD_SHELL_CC);
    UT_Report(__FILE__, __LINE__,
              UT_EventIsInHistory(CFE_ES_SHELL_ERR_EID),
              "CFE_ES_ShellCmd",
              "Shell command fail");

    /* Test successful shell command */
    ES_ResetUnitTest();
    strncpy((char *) CmdBuf.ShellCmd.Payload.CmdString, "ls",
            sizeof(CmdBuf.ShellCmd.Payload.CmdString));
    UT_CallTaskPipe(CFE_ES_TaskPipe, &CmdBuf.Msg, sizeof(CFE_ES_Shell_t),
            UT_TPID_CFE_ES_CMD_SHELL_CC);
    UT_Report(__FILE__, __LINE__,
              UT_EventIsInHistory(CFE_ES_SHELL_INF_EID),
              "CFE_ES_ShellCmd",
              "Shell command success");

    /* Test successful app create */
    ES_ResetUnitTest();
    memset(&CmdBuf, 0, sizeof(CmdBuf));
    strncpy((char *) CmdBuf.StartAppCmd.Payload.AppFileName, "filename",
            sizeof(CmdBuf.StartAppCmd.Payload.AppFileName));
    strncpy((char *) CmdBuf.StartAppCmd.Payload.AppEntryPoint, "entrypoint",
            sizeof(CmdBuf.StartAppCmd.Payload.AppEntryPoint));
    strncpy((char *) CmdBuf.StartAppCmd.Payload.Application, "appNameIntentionallyTooLongToFitIntoDestinationBuffer",
            sizeof(CmdBuf.StartAppCmd.Payload.Application));
    CmdBuf.StartAppCmd.Payload.Priority = 160;
    CmdBuf.StartAppCmd.Payload.StackSize = 8192;
    CmdBuf.StartAppCmd.Payload.ExceptionAction = CFE_ES_ExceptionAction_RESTART_APP;
    UT_CallTaskPipe(CFE_ES_TaskPipe, &CmdBuf.Msg, sizeof(CFE_ES_StartApp_t),
            UT_TPID_CFE_ES_CMD_START_APP_CC);
    UT_Report(__FILE__, __LINE__,
              UT_EventIsInHistory(CFE_ES_START_INF_EID),
              "CFE_ES_StartAppCmd",
              "Start application from file name");

    /* Test app create with an OS task create failure */
    ES_ResetUnitTest();
    UT_SetForceFail(UT_KEY(OS_TaskCreate), OS_ERROR);
    UT_CallTaskPipe(CFE_ES_TaskPipe, &CmdBuf.Msg, sizeof(CFE_ES_StartApp_t),
            UT_TPID_CFE_ES_CMD_START_APP_CC);
    UT_Report(__FILE__, __LINE__,
              UT_EventIsInHistory(CFE_ES_START_ERR_EID),
              "CFE_ES_StartAppCmd",
              "Start application from file name fail");

    /* Test app create with the file name too short */
    ES_ResetUnitTest();
    memset(&CmdBuf, 0, sizeof(CmdBuf));
    strncpy((char *) CmdBuf.StartAppCmd.Payload.AppFileName, "123",
            sizeof(CmdBuf.StartAppCmd.Payload.AppFileName));
    strncpy((char *) CmdBuf.StartAppCmd.Payload.AppEntryPoint, "entrypoint",
            sizeof(CmdBuf.StartAppCmd.Payload.AppEntryPoint));
    strncpy((char *) CmdBuf.StartAppCmd.Payload.Application, "appName",
            sizeof(CmdBuf.StartAppCmd.Payload.Application));
    CmdBuf.StartAppCmd.Payload.Priority = 160;
    CmdBuf.StartAppCmd.Payload.StackSize = 12096;
    CmdBuf.StartAppCmd.Payload.ExceptionAction = CFE_ES_ExceptionAction_RESTART_APP;
    UT_CallTaskPipe(CFE_ES_TaskPipe, &CmdBuf.Msg, sizeof(CFE_ES_StartApp_t),
            UT_TPID_CFE_ES_CMD_START_APP_CC);
    UT_Report(__FILE__, __LINE__,
              UT_EventIsInHistory(CFE_ES_START_INVALID_FILENAME_ERR_EID),
              "CFE_ES_StartAppCmd",
              "Invalid file name");

    /* Test app create with a null application entry point */
    ES_ResetUnitTest();
    memset(&CmdBuf, 0, sizeof(CmdBuf));
    strncpy((char *) CmdBuf.StartAppCmd.Payload.AppFileName, "filename",
            sizeof(CmdBuf.StartAppCmd.Payload.AppFileName));
    strncpy((char *) CmdBuf.StartAppCmd.Payload.AppEntryPoint, "",
            sizeof(CmdBuf.StartAppCmd.Payload.AppEntryPoint));
    strncpy((char *) CmdBuf.StartAppCmd.Payload.Application, "appName",
            sizeof(CmdBuf.StartAppCmd.Payload.Application));
    CmdBuf.StartAppCmd.Payload.Priority = 160;
    CmdBuf.StartAppCmd.Payload.StackSize = 12096;
    CmdBuf.StartAppCmd.Payload.ExceptionAction = CFE_ES_ExceptionAction_RESTART_APP;
    UT_CallTaskPipe(CFE_ES_TaskPipe, &CmdBuf.Msg, sizeof(CFE_ES_StartApp_t),
            UT_TPID_CFE_ES_CMD_START_APP_CC);
    UT_Report(__FILE__, __LINE__,
              UT_EventIsInHistory(CFE_ES_START_INVALID_ENTRY_POINT_ERR_EID),
              "CFE_ES_StartAppCmd",
              "Application entry point null");

    /* Test app create with a null application name */
    ES_ResetUnitTest();
    memset(&CmdBuf, 0, sizeof(CmdBuf));
    strncpy((char *) CmdBuf.StartAppCmd.Payload.AppFileName, "filename",
            sizeof(CmdBuf.StartAppCmd.Payload.AppFileName));
    strncpy((char *) CmdBuf.StartAppCmd.Payload.AppEntryPoint, "entrypoint",
            sizeof(CmdBuf.StartAppCmd.Payload.AppEntryPoint));
    strncpy((char *) CmdBuf.StartAppCmd.Payload.Application, "",
            sizeof(CmdBuf.StartAppCmd.Payload.Application));
    CmdBuf.StartAppCmd.Payload.Priority = 160;
    CmdBuf.StartAppCmd.Payload.StackSize = 12096;
    CmdBuf.StartAppCmd.Payload.ExceptionAction = CFE_ES_ExceptionAction_RESTART_APP;
    UT_CallTaskPipe(CFE_ES_TaskPipe, &CmdBuf.Msg, sizeof(CFE_ES_StartApp_t),
            UT_TPID_CFE_ES_CMD_START_APP_CC);
    UT_Report(__FILE__, __LINE__,
              UT_EventIsInHistory(CFE_ES_START_NULL_APP_NAME_ERR_EID),
              "CFE_ES_StartAppCmd",
              "Application name null");

    /* Test app create with with an invalid exception action */
    ES_ResetUnitTest();
    memset(&CmdBuf, 0, sizeof(CmdBuf));
    strncpy((char *) CmdBuf.StartAppCmd.Payload.AppFileName, "filename",
            sizeof(CmdBuf.StartAppCmd.Payload.AppFileName));
    strncpy((char *) CmdBuf.StartAppCmd.Payload.AppEntryPoint, "entrypoint",
            sizeof(CmdBuf.StartAppCmd.Payload.AppEntryPoint));
    strncpy((char *) CmdBuf.StartAppCmd.Payload.Application, "appName",
            sizeof(CmdBuf.StartAppCmd.Payload.Application));
    CmdBuf.StartAppCmd.Payload.Priority = 160;
    CmdBuf.StartAppCmd.Payload.StackSize = 12096;
    CmdBuf.StartAppCmd.Payload.ExceptionAction = 255;
    UT_CallTaskPipe(CFE_ES_TaskPipe, &CmdBuf.Msg, sizeof(CFE_ES_StartApp_t),
            UT_TPID_CFE_ES_CMD_START_APP_CC);
    UT_Report(__FILE__, __LINE__,
              UT_EventIsInHistory(CFE_ES_START_EXC_ACTION_ERR_EID),
              "CFE_ES_StartAppCmd",
              "Invalid exception action");

    /* Test app create with a bad stack size */
    ES_ResetUnitTest();
    memset(&CmdBuf, 0, sizeof(CmdBuf));
    strncpy((char *) CmdBuf.StartAppCmd.Payload.AppFileName, "filename",
            sizeof(CmdBuf.StartAppCmd.Payload.AppFileName));
    strncpy((char *) CmdBuf.StartAppCmd.Payload.AppEntryPoint, "entrypoint",
            sizeof(CmdBuf.StartAppCmd.Payload.AppEntryPoint));
    strncpy((char *) CmdBuf.StartAppCmd.Payload.Application, "appName",
            sizeof(CmdBuf.StartAppCmd.Payload.Application));
    CmdBuf.StartAppCmd.Payload.Priority = 160;
    CmdBuf.StartAppCmd.Payload.StackSize = 0;
    CmdBuf.StartAppCmd.Payload.ExceptionAction = CFE_ES_ExceptionAction_RESTART_APP;
    UT_CallTaskPipe(CFE_ES_TaskPipe, &CmdBuf.Msg, sizeof(CFE_ES_StartApp_t),
            UT_TPID_CFE_ES_CMD_START_APP_CC);
    UT_Report(__FILE__, __LINE__,
              UT_EventIsInHistory(CFE_ES_START_STACK_ERR_EID),
              "CFE_ES_StartAppCmd",
              "Stack size too small");

    /* Test app create with a bad priority */
    ES_ResetUnitTest();
    memset(&CmdBuf, 0, sizeof(CmdBuf));
    strncpy((char *) CmdBuf.StartAppCmd.Payload.AppFileName, "filename",
            sizeof(CmdBuf.StartAppCmd.Payload.AppFileName));
    strncpy((char *) CmdBuf.StartAppCmd.Payload.AppEntryPoint, "entrypoint",
            sizeof(CmdBuf.StartAppCmd.Payload.AppEntryPoint));
    strncpy((char *) CmdBuf.StartAppCmd.Payload.Application, "appName",
            sizeof(CmdBuf.StartAppCmd.Payload.Application));
    CmdBuf.StartAppCmd.Payload.Priority = 1000;
    CmdBuf.StartAppCmd.Payload.StackSize = 12096;
    CmdBuf.StartAppCmd.Payload.ExceptionAction = CFE_ES_ExceptionAction_RESTART_APP;
    UT_CallTaskPipe(CFE_ES_TaskPipe, &CmdBuf.Msg, sizeof(CFE_ES_StartApp_t),
            UT_TPID_CFE_ES_CMD_START_APP_CC);
    UT_Report(__FILE__, __LINE__,
              UT_EventIsInHistory(CFE_ES_START_PRIORITY_ERR_EID),
              "CFE_ES_StartAppCmd",
              "Priority is too large");

    /* Test successful app stop */
    ES_ResetUnitTest();
    OS_TaskCreate(&TestObjId, "UT", NULL, NULL, 0, 0, 0);
    Id = ES_UT_OSALID_TO_ARRAYIDX(TestObjId);
    memset(&CmdBuf, 0, sizeof(CmdBuf));
    CFE_ES_Global.AppTable[Id].Type = CFE_ES_AppType_EXTERNAL;
    CFE_ES_Global.AppTable[Id].AppState = CFE_ES_AppState_RUNNING;
    strncpy((char *) CFE_ES_Global.AppTable[Id].StartParams.Name, "CFE_ES", 
        sizeof(CFE_ES_Global.AppTable[Id].StartParams.Name));
    CFE_ES_Global.AppTable[Id].StartParams.Name[OS_MAX_API_NAME - 1] = '\0';
    strncpy((char *) CmdBuf.StopAppCmd.Payload.Application, "CFE_ES",
            sizeof(CmdBuf.StopAppCmd.Payload.Application));
    UT_CallTaskPipe(CFE_ES_TaskPipe, &CmdBuf.Msg, sizeof(CFE_ES_StopApp_t),
            UT_TPID_CFE_ES_CMD_STOP_APP_CC);
    UT_Report(__FILE__, __LINE__,
              UT_EventIsInHistory(CFE_ES_STOP_DBG_EID),
              "CFE_ES_StopAppCmd",
              "Stop application initiated");

    /* Test app stop failure */
    ES_ResetUnitTest();
    OS_TaskCreate(&TestObjId, "UT", NULL, NULL, 0, 0, 0);
    Id = ES_UT_OSALID_TO_ARRAYIDX(TestObjId);
    CFE_ES_Global.AppTable[Id].Type = CFE_ES_AppType_CORE;
    CFE_ES_Global.AppTable[Id].AppState = CFE_ES_AppState_WAITING;
    UT_CallTaskPipe(CFE_ES_TaskPipe, &CmdBuf.Msg, sizeof(CFE_ES_StopApp_t),
            UT_TPID_CFE_ES_CMD_STOP_APP_CC);
    UT_Report(__FILE__, __LINE__,
              UT_EventIsInHistory(CFE_ES_STOP_ERR1_EID),
              "CFE_ES_StopAppCmd",
              "Stop application failed");

    /* Test app stop with a bad app name */
    ES_ResetUnitTest();
    memset(&CmdBuf, 0, sizeof(CmdBuf));
    strncpy((char *) CmdBuf.StopAppCmd.Payload.Application, "BAD_APP_NAME",
            sizeof(CmdBuf.StopAppCmd.Payload.Application));
    UT_CallTaskPipe(CFE_ES_TaskPipe, &CmdBuf.Msg, sizeof(CFE_ES_StopApp_t),
            UT_TPID_CFE_ES_CMD_STOP_APP_CC);
    UT_Report(__FILE__, __LINE__,
              UT_EventIsInHistory(CFE_ES_STOP_ERR2_EID),
              "CFE_ES_StopAppCmd",
              "Stop application bad name");

    /* Test successful app restart */
    ES_ResetUnitTest();
    memset(&CmdBuf, 0, sizeof(CmdBuf));
    OS_TaskCreate(&TestObjId, "UT", NULL, NULL, 0, 0, 0);
    Id = ES_UT_OSALID_TO_ARRAYIDX(TestObjId);
    strncpy((char *) CmdBuf.RestartAppCmd.Payload.Application, "CFE_ES",
            sizeof(CmdBuf.RestartAppCmd.Payload.Application));
    CFE_ES_Global.AppTable[Id].Type = CFE_ES_AppType_EXTERNAL;
    CFE_ES_Global.AppTable[Id].AppState = CFE_ES_AppState_RUNNING;
    strncpy((char *) CFE_ES_Global.AppTable[0].StartParams.Name,
            "CFE_ES", OS_MAX_API_NAME);
    CFE_ES_Global.AppTable[Id].StartParams.Name[OS_MAX_API_NAME - 1] = '\0';
    UT_CallTaskPipe(CFE_ES_TaskPipe, &CmdBuf.Msg, sizeof(CFE_ES_RestartApp_t),
            UT_TPID_CFE_ES_CMD_RESTART_APP_CC);
    UT_Report(__FILE__, __LINE__,
              UT_EventIsInHistory(CFE_ES_RESTART_APP_DBG_EID),
              "CFE_ES_RestartAppCmd",
              "Restart application initiated");

    /* Test app restart with a bad app name */
    ES_ResetUnitTest();
    memset(&CmdBuf, 0, sizeof(CmdBuf));
    strncpy((char *) CmdBuf.RestartAppCmd.Payload.Application, "BAD_APP_NAME",
            sizeof(CmdBuf.RestartAppCmd.Payload.Application));
    UT_CallTaskPipe(CFE_ES_TaskPipe, &CmdBuf.Msg, sizeof(CFE_ES_RestartApp_t),
            UT_TPID_CFE_ES_CMD_RESTART_APP_CC);
    UT_Report(__FILE__, __LINE__,
              UT_EventIsInHistory(CFE_ES_RESTART_APP_ERR2_EID),
              "CFE_ES_RestartAppCmd",
              "Restart application bad name");

    /* Test failed app restart */
    ES_ResetUnitTest();
    memset(&CmdBuf, 0, sizeof(CmdBuf));
    OS_TaskCreate(&TestObjId, "UT", NULL, NULL, 0, 0, 0);
    Id = ES_UT_OSALID_TO_ARRAYIDX(TestObjId);
    strncpy((char *) CmdBuf.RestartAppCmd.Payload.Application, "CFE_ES",
        sizeof(CmdBuf.RestartAppCmd.Payload.Application));
    CFE_ES_Global.AppTable[Id].Type = CFE_ES_AppType_CORE;
    CFE_ES_Global.AppTable[Id].AppState = CFE_ES_AppState_WAITING;
    strncpy((char *) CFE_ES_Global.AppTable[Id].StartParams.Name,
            "CFE_ES", OS_MAX_API_NAME);
    CFE_ES_Global.AppTable[Id].StartParams.Name[OS_MAX_API_NAME - 1] = '\0';
    UT_CallTaskPipe(CFE_ES_TaskPipe, &CmdBuf.Msg, sizeof(CFE_ES_RestartApp_t),
            UT_TPID_CFE_ES_CMD_RESTART_APP_CC);
    UT_Report(__FILE__, __LINE__,
              UT_EventIsInHistory(CFE_ES_RESTART_APP_ERR1_EID),
              "CFE_ES_RestartAppCmd",
              "Restart application failed");

    /* Test successful app reload */
    ES_ResetUnitTest();
    memset(&CmdBuf, 0, sizeof(CmdBuf));
    OS_TaskCreate(&TestObjId, "UT", NULL, NULL, 0, 0, 0);
    Id = ES_UT_OSALID_TO_ARRAYIDX(TestObjId);
    strncpy((char *) CmdBuf.ReloadAppCmd.Payload.AppFileName, "New_Name",
            sizeof(CmdBuf.ReloadAppCmd.Payload.AppFileName));
    strncpy((char *) CmdBuf.ReloadAppCmd.Payload.Application, "CFE_ES",
            sizeof(CmdBuf.ReloadAppCmd.Payload.Application));
    CFE_ES_Global.AppTable[Id].Type = CFE_ES_AppType_EXTERNAL;
    CFE_ES_Global.AppTable[Id].AppState = CFE_ES_AppState_RUNNING;
    UT_CallTaskPipe(CFE_ES_TaskPipe, &CmdBuf.Msg, sizeof(CFE_ES_ReloadApp_t),
            UT_TPID_CFE_ES_CMD_RELOAD_APP_CC);
    UT_Report(__FILE__, __LINE__,
              UT_EventIsInHistory(CFE_ES_RELOAD_APP_DBG_EID),
              "CFE_ES_ReloadAppCmd",
              "Reload application initiated");

    /* Test app reload with a bad app name */
    ES_ResetUnitTest();
    memset(&CmdBuf, 0, sizeof(CmdBuf));
    CFE_ES_Global.AppTable[0].AppState = CFE_ES_AppState_UNDEFINED;
    strncpy((char *) CmdBuf.ReloadAppCmd.Payload.Application, "BAD_APP_NAME",
            sizeof(CmdBuf.ReloadAppCmd.Payload.Application));
    UT_CallTaskPipe(CFE_ES_TaskPipe, &CmdBuf.Msg, sizeof(CFE_ES_ReloadApp_t),
            UT_TPID_CFE_ES_CMD_RELOAD_APP_CC);
    UT_Report(__FILE__, __LINE__,
              UT_EventIsInHistory(CFE_ES_RELOAD_APP_ERR2_EID),
              "CFE_ES_ReloadAppCmd",
              "Reload application bad name");
    CFE_ES_Global.AppTable[0].AppState = CFE_ES_AppState_RUNNING;

    /* Test failed app reload */
    ES_ResetUnitTest();
    memset(&CmdBuf, 0, sizeof(CmdBuf));
    OS_TaskCreate(&TestObjId, "UT", NULL, NULL, 0, 0, 0);
    Id = ES_UT_OSALID_TO_ARRAYIDX(TestObjId);
    CFE_ES_Global.AppTable[Id].Type = CFE_ES_AppType_CORE;
    CFE_ES_Global.AppTable[Id].AppState = CFE_ES_AppState_WAITING;
    strncpy((char *) CmdBuf.ReloadAppCmd.Payload.Application, "CFE_ES",
            sizeof(CmdBuf.ReloadAppCmd.Payload.Application));
    UT_CallTaskPipe(CFE_ES_TaskPipe, &CmdBuf.Msg, sizeof(CFE_ES_ReloadApp_t),
            UT_TPID_CFE_ES_CMD_RELOAD_APP_CC);
    UT_Report(__FILE__, __LINE__,
              UT_EventIsInHistory(CFE_ES_RELOAD_APP_ERR1_EID),
              "CFE_ES_ReloadAppCmd",
              "Reload application failed");

    /* Test successful telemetry packet request for single app data */
    ES_ResetUnitTest();
    memset(&CmdBuf, 0, sizeof(CmdBuf));
    OS_TaskCreate(&TestObjId, "UT", NULL, NULL, 0, 0, 0);
    Id = ES_UT_OSALID_TO_ARRAYIDX(TestObjId);
    CFE_ES_Global.AppTable[Id].Type = CFE_ES_AppType_CORE;
    CFE_ES_Global.AppTable[Id].AppState = CFE_ES_AppState_WAITING;
    strncpy((char *) CmdBuf.QueryOneCmd.Payload.Application, "CFE_ES",
            sizeof(CmdBuf.QueryOneCmd.Payload.Application));
    UT_CallTaskPipe(CFE_ES_TaskPipe, &CmdBuf.Msg, sizeof(CFE_ES_QueryOne_t),
            UT_TPID_CFE_ES_CMD_QUERY_ONE_CC);
    UT_Report(__FILE__, __LINE__,
              UT_EventIsInHistory(CFE_ES_ONE_APP_EID),
              "CFE_ES_QueryOneCmd",
              "Query application - success");

    /* Test telemetry packet request for single app data with failure of
     * CFE_SB_SendMsg
     */
    ES_ResetUnitTest();
    memset(&CmdBuf, 0, sizeof(CmdBuf));
    OS_TaskCreate(&TestObjId, "UT", NULL, NULL, 0, 0, 0);
    Id = ES_UT_OSALID_TO_ARRAYIDX(TestObjId);
    CFE_ES_Global.AppTable[Id].AppState = CFE_ES_AppState_RUNNING;
    strncpy((char *) CFE_ES_Global.AppTable[Id].StartParams.Name, "CFE_ES",
            OS_MAX_API_NAME);
    CFE_ES_Global.AppTable[Id].StartParams.Name[OS_MAX_API_NAME - 1] = '\0';
    strncpy((char *) CmdBuf.QueryOneCmd.Payload.Application, "CFE_ES",
            sizeof(CmdBuf.QueryOneCmd.Payload.Application));
    UT_SetDeferredRetcode(UT_KEY(CFE_SB_SendMsg), 1, -1);
    UT_CallTaskPipe(CFE_ES_TaskPipe, &CmdBuf.Msg, sizeof(CFE_ES_QueryOne_t),
            UT_TPID_CFE_ES_CMD_QUERY_ONE_CC);
    UT_Report(__FILE__, __LINE__,
              UT_EventIsInHistory(CFE_ES_ONE_ERR_EID),
              "CFE_ES_QueryOneCmd",
              "Query application - SB send message fail");

    /* Test telemetry packet request for single app data with a bad app name */
    ES_ResetUnitTest();
    memset(&CmdBuf, 0, sizeof(CmdBuf));
    OS_TaskCreate(&TestObjId, "UT", NULL, NULL, 0, 0, 0);
    Id = ES_UT_OSALID_TO_ARRAYIDX(TestObjId);
    CFE_ES_Global.AppTable[Id].AppState = CFE_ES_AppState_RUNNING;
    strncpy((char *) CmdBuf.QueryOneCmd.Payload.Application, "BAD_APP_NAME",
            sizeof(CmdBuf.QueryOneCmd.Payload.Application));
    UT_CallTaskPipe(CFE_ES_TaskPipe, &CmdBuf.Msg, sizeof(CFE_ES_QueryOne_t),
            UT_TPID_CFE_ES_CMD_QUERY_ONE_CC);
    UT_Report(__FILE__, __LINE__,
              UT_EventIsInHistory(CFE_ES_ONE_APPID_ERR_EID),
              "CFE_ES_QueryOneCmd",
              "Query application - bad application name");

    /* Test successful write of all app data to file */
    ES_ResetUnitTest();
    memset(&CmdBuf, 0, sizeof(CmdBuf));
    OS_TaskCreate(&TestObjId, "UT", NULL, NULL, 0, 0, 0);
    Id = ES_UT_OSALID_TO_ARRAYIDX(TestObjId);
    CFE_ES_Global.AppTable[Id].AppState = CFE_ES_AppState_RUNNING;
    strncpy((char *) CmdBuf.QueryAllCmd.Payload.FileName, "AllFilename",
            sizeof(CmdBuf.QueryAllCmd.Payload.FileName));
    UT_CallTaskPipe(CFE_ES_TaskPipe, &CmdBuf.Msg, sizeof(CFE_ES_QueryAll_t),
            UT_TPID_CFE_ES_CMD_QUERY_ALL_CC);
    UT_Report(__FILE__, __LINE__,
              UT_EventIsInHistory(CFE_ES_ALL_APPS_EID),
              "CFE_ES_QueryAllCmd",
              "Query all applications - success");

    /* Test write of all app data to file with a null file name */
    ES_ResetUnitTest();
    memset(&CmdBuf, 0, sizeof(CmdBuf));
    UT_CallTaskPipe(CFE_ES_TaskPipe, &CmdBuf.Msg, sizeof(CFE_ES_QueryAll_t),
            UT_TPID_CFE_ES_CMD_QUERY_ALL_CC);
    UT_Report(__FILE__, __LINE__,
              UT_EventIsInHistory(CFE_ES_ALL_APPS_EID),
              "CFE_ES_QueryAllCmd",
              "Query all applications - null file name");

    /* Test write of all app data to file with a write header failure */
    ES_ResetUnitTest();
    memset(&CmdBuf, 0, sizeof(CmdBuf));
    UT_SetDeferredRetcode(UT_KEY(CFE_FS_WriteHeader), 1, OS_ERROR);
    UT_CallTaskPipe(CFE_ES_TaskPipe, &CmdBuf.Msg, sizeof(CFE_ES_QueryAll_t),
            UT_TPID_CFE_ES_CMD_QUERY_ALL_CC);
    UT_Report(__FILE__, __LINE__,
              UT_EventIsInHistory(CFE_ES_WRHDR_ERR_EID),
              "CFE_ES_QueryAllCmd",
              "Write application information file fail; write header");

    /* Test write of all app data to file with a file write failure */
    ES_ResetUnitTest();
    memset(&CmdBuf, 0, sizeof(CmdBuf));
    OS_TaskCreate(&TestObjId, "UT", NULL, NULL, 0, 0, 0);
    Id = ES_UT_OSALID_TO_ARRAYIDX(TestObjId);
    CFE_ES_Global.AppTable[Id].AppState = CFE_ES_AppState_RUNNING;
    UT_SetForceFail(UT_KEY(OS_write), OS_ERROR);
    UT_CallTaskPipe(CFE_ES_TaskPipe, &CmdBuf.Msg, sizeof(CFE_ES_QueryAll_t),
            UT_TPID_CFE_ES_CMD_QUERY_ALL_CC);
    UT_Report(__FILE__, __LINE__,
              UT_EventIsInHistory(CFE_ES_TASKWR_ERR_EID),
              "CFE_ES_QueryAllCmd",
              "Write application information file fail; task write");

    /* Test write of all app data to file with a file create failure */
    ES_ResetUnitTest();
    memset(&CmdBuf, 0, sizeof(CmdBuf));
    OS_TaskCreate(&TestObjId, "UT", NULL, NULL, 0, 0, 0);
    Id = ES_UT_OSALID_TO_ARRAYIDX(TestObjId);
    CFE_ES_Global.AppTable[Id].AppState = CFE_ES_AppState_RUNNING;
    UT_SetForceFail(UT_KEY(OS_creat), OS_ERROR);
    UT_CallTaskPipe(CFE_ES_TaskPipe, &CmdBuf.Msg, sizeof(CFE_ES_QueryAll_t),
            UT_TPID_CFE_ES_CMD_QUERY_ALL_CC);
    UT_Report(__FILE__, __LINE__,
              UT_EventIsInHistory(CFE_ES_OSCREATE_ERR_EID),
              "CFE_ES_QueryAllCmd",
              "Write application information file fail; OS create");

    /* Test successful write of all task data to a file */
    ES_ResetUnitTest();
    memset(&CmdBuf, 0, sizeof(CmdBuf));
    OS_TaskCreate(&TestObjId, "UT", NULL, NULL, 0, 0, 0);
    Id = ES_UT_OSALID_TO_ARRAYIDX(TestObjId);
    CFE_ES_Global.AppTable[Id].AppState = CFE_ES_AppState_RUNNING;
    CFE_ES_Global.TaskTable[Id].RecordUsed = true;
    UT_CallTaskPipe(CFE_ES_TaskPipe, &CmdBuf.Msg, sizeof(CFE_ES_QueryAllTasks_t),
            UT_TPID_CFE_ES_CMD_QUERY_ALL_TASKS_CC);
    UT_Report(__FILE__, __LINE__,
              UT_EventIsInHistory(CFE_ES_TASKINFO_EID),
              "CFE_ES_QueryAllTasksCmd",
              "Task information file written");

    /* Test write of all task data to a file with write header failure */
    ES_ResetUnitTest();
    memset(&CmdBuf, 0, sizeof(CmdBuf));
    strncpy((char *) CmdBuf.QueryAllTasksCmd.Payload.FileName, "filename",
            sizeof(CmdBuf.QueryAllTasksCmd.Payload.FileName));
    UT_SetDeferredRetcode(UT_KEY(CFE_FS_WriteHeader), 1, -1);
    UT_CallTaskPipe(CFE_ES_TaskPipe, &CmdBuf.Msg, sizeof(CFE_ES_QueryAllTasks_t),
            UT_TPID_CFE_ES_CMD_QUERY_ALL_TASKS_CC);
    UT_Report(__FILE__, __LINE__,
              UT_EventIsInHistory(CFE_ES_TASKINFO_WRHDR_ERR_EID),
              "CFE_ES_QueryAllTasksCmd",
              "Task information file write fail; write header");

    /* Test write of all task data to a file with a task write failure */
    ES_ResetUnitTest();
    memset(&CmdBuf, 0, sizeof(CmdBuf));
    OS_TaskCreate(&TestObjId, "UT", NULL, NULL, 0, 0, 0);
    Id = ES_UT_OSALID_TO_ARRAYIDX(TestObjId);
    CFE_ES_Global.AppTable[Id].AppState = CFE_ES_AppState_RUNNING;
    UT_SetForceFail(UT_KEY(OS_write), OS_ERROR);
    CFE_ES_Global.TaskTable[Id].RecordUsed = true;
    UT_CallTaskPipe(CFE_ES_TaskPipe, &CmdBuf.Msg, sizeof(CFE_ES_QueryAllTasks_t),
            UT_TPID_CFE_ES_CMD_QUERY_ALL_TASKS_CC);
    UT_Report(__FILE__, __LINE__,
              UT_EventIsInHistory(CFE_ES_TASKINFO_WR_ERR_EID),
              "CFE_ES_QueryAllTasksCmd",
              "Task information file write fail; task write");

    /* Test write of all task data to a file with an OS create failure */
    ES_ResetUnitTest();
    memset(&CmdBuf, 0, sizeof(CmdBuf));
    UT_SetForceFail(UT_KEY(OS_creat), OS_ERROR);
    UT_CallTaskPipe(CFE_ES_TaskPipe, &CmdBuf.Msg, sizeof(CFE_ES_QueryAllTasks_t),
            UT_TPID_CFE_ES_CMD_QUERY_ALL_TASKS_CC);
    UT_Report(__FILE__, __LINE__,
              UT_EventIsInHistory(CFE_ES_TASKINFO_OSCREATE_ERR_EID),
              "CFE_ES_QueryAllTasksCmd",
              "Task information file write fail; OS create");

    /* Test successful clearing of the system log */
    ES_ResetUnitTest();
    memset(&CmdBuf, 0, sizeof(CmdBuf));
    UT_CallTaskPipe(CFE_ES_TaskPipe, &CmdBuf.Msg, sizeof(CFE_ES_ClearSyslog_t),
            UT_TPID_CFE_ES_CMD_CLEAR_SYSLOG_CC);
    UT_Report(__FILE__, __LINE__,
              UT_EventIsInHistory(CFE_ES_SYSLOG1_INF_EID),
              "CFE_ES_ClearSyslogCmd",
              "Clear ES log data");

    /* Test successful overwriting of the system log using discard mode */
    ES_ResetUnitTest();
    memset(&CmdBuf, 0, sizeof(CmdBuf));
    CmdBuf.OverwriteSysLogCmd.Payload.Mode = CFE_ES_LogMode_OVERWRITE;
    UT_CallTaskPipe(CFE_ES_TaskPipe, &CmdBuf.Msg, sizeof(CFE_ES_OverWriteSyslog_t),
            UT_TPID_CFE_ES_CMD_OVER_WRITE_SYSLOG_CC);
    UT_Report(__FILE__, __LINE__,
              UT_EventIsInHistory(CFE_ES_SYSLOGMODE_EID),
              "CFE_ES_OverWriteSyslogCmd",
              "Overwrite system log received (discard mode)");

    /* Test overwriting the system log using an invalid mode */
    ES_ResetUnitTest();
    memset(&CmdBuf, 0, sizeof(CmdBuf));
    CmdBuf.OverwriteSysLogCmd.Payload.Mode = 255;
    UT_CallTaskPipe(CFE_ES_TaskPipe, &CmdBuf.Msg, sizeof(CFE_ES_OverWriteSyslog_t),
            UT_TPID_CFE_ES_CMD_OVER_WRITE_SYSLOG_CC);
    UT_Report(__FILE__, __LINE__,
              UT_EventIsInHistory(CFE_ES_ERR_SYSLOGMODE_EID),
              "CFE_ES_OverWriteSyslogCmd",
              "Overwrite system log using invalid mode");

    /* Test successful writing of the system log */
    ES_ResetUnitTest();
    memset(&CmdBuf, 0, sizeof(CmdBuf));
    strncpy((char *) CmdBuf.WriteSyslogCmd.Payload.FileName, "filename",
            sizeof(CmdBuf.WriteSyslogCmd.Payload.FileName));
    CFE_ES_TaskData.HkPacket.Payload.SysLogEntries = 123;
    UT_CallTaskPipe(CFE_ES_TaskPipe, &CmdBuf.Msg, sizeof(CFE_ES_WriteSyslog_t),
            UT_TPID_CFE_ES_CMD_WRITE_SYSLOG_CC);
    UT_Report(__FILE__, __LINE__,
              UT_EventIsInHistory(CFE_ES_SYSLOG2_EID),
              "CFE_ES_WriteSyslogCmd",
              "Write system log; success");

    /* Test writing the system log using a null file name */
    ES_ResetUnitTest();
    memset(&CmdBuf, 0, sizeof(CmdBuf));
    CmdBuf.WriteSyslogCmd.Payload.FileName[0] = '\0';
    UT_CallTaskPipe(CFE_ES_TaskPipe, &CmdBuf.Msg, sizeof(CFE_ES_WriteSyslog_t),
            UT_TPID_CFE_ES_CMD_WRITE_SYSLOG_CC);
    UT_Report(__FILE__, __LINE__,
              UT_EventIsInHistory(CFE_ES_SYSLOG2_EID),
              "CFE_ES_WriteSyslogCmd",
              "Write system log; null file name");

    /* Test writing the system log with an OS create failure */
    ES_ResetUnitTest();
    memset(&CmdBuf, 0, sizeof(CmdBuf));
    UT_SetForceFail(UT_KEY(OS_creat), OS_ERROR);
    strncpy((char *) CmdBuf.WriteSyslogCmd.Payload.FileName, "",
            sizeof(CmdBuf.WriteSyslogCmd.Payload.FileName));
    UT_CallTaskPipe(CFE_ES_TaskPipe, &CmdBuf.Msg, sizeof(CFE_ES_WriteSyslog_t),
            UT_TPID_CFE_ES_CMD_WRITE_SYSLOG_CC);
    UT_Report(__FILE__, __LINE__,
              UT_EventIsInHistory(CFE_ES_SYSLOG2_ERR_EID),
              "CFE_ES_WriteSyslogCmd",
              "Write system log; OS create");

    /* Test writing the system log with an OS write failure */
    ES_ResetUnitTest();
    memset(&CmdBuf, 0, sizeof(CmdBuf));
    UT_SetForceFail(UT_KEY(OS_write), OS_ERROR);
    CFE_ES_ResetDataPtr->SystemLogWriteIdx = snprintf(CFE_ES_ResetDataPtr->SystemLog,
            sizeof(CFE_ES_ResetDataPtr->SystemLog),
            "0000-000-00:00:00.00000 Test Message\n");
    CFE_ES_ResetDataPtr->SystemLogEndIdx = CFE_ES_ResetDataPtr->SystemLogWriteIdx;
    strncpy((char *) CmdBuf.WriteSyslogCmd.Payload.FileName, "",
            sizeof(CmdBuf.WriteSyslogCmd.Payload.FileName));
    UT_CallTaskPipe(CFE_ES_TaskPipe, &CmdBuf.Msg, sizeof(CFE_ES_WriteSyslog_t),
            UT_TPID_CFE_ES_CMD_WRITE_SYSLOG_CC);
    UT_Report(__FILE__, __LINE__,
              UT_EventIsInHistory(CFE_ES_FILEWRITE_ERR_EID),
              "CFE_ES_WriteSyslogCmd",
              "Write system log; OS write");

    /* Test writing the system log with a write header failure */
    ES_ResetUnitTest();
    UT_SetDeferredRetcode(UT_KEY(CFE_FS_WriteHeader), 1, OS_ERROR);
    UT_CallTaskPipe(CFE_ES_TaskPipe, &CmdBuf.Msg, sizeof(CFE_ES_WriteSyslog_t),
            UT_TPID_CFE_ES_CMD_WRITE_SYSLOG_CC);
    UT_Report(__FILE__, __LINE__,
              UT_EventIsInHistory(CFE_ES_FILEWRITE_ERR_EID),
              "CFE_ES_WriteSyslogCmd",
              "Write system log; write header");

    /* Test successful clearing of the E&R log */
    ES_ResetUnitTest();
    memset(&CmdBuf, 0, sizeof(CmdBuf));
    UT_CallTaskPipe(CFE_ES_TaskPipe, &CmdBuf.Msg, sizeof(CFE_ES_ClearERLog_t),
            UT_TPID_CFE_ES_CMD_CLEAR_ER_LOG_CC);
    UT_Report(__FILE__, __LINE__,
              UT_EventIsInHistory(CFE_ES_ERLOG1_INF_EID),
              "CFE_ES_ClearERLogCmd",
              "Clear E&R log");

    /* Test successful writing of the E&R log */
    ES_ResetUnitTest();
    memset(&CmdBuf, 0, sizeof(CmdBuf));
    strncpy(CmdBuf.WriteERlogCmd.Payload.FileName, "filename",
            sizeof(CmdBuf.WriteERlogCmd.Payload.FileName));
    UT_CallTaskPipe(CFE_ES_TaskPipe, &CmdBuf.Msg, sizeof(CFE_ES_WriteERLog_t),
            UT_TPID_CFE_ES_CMD_WRITE_ER_LOG_CC);
    UT_Report(__FILE__, __LINE__,
              UT_EventIsInHistory(CFE_ES_ERLOG2_EID),
              "CFE_ES_WriteERLogCmd",
              "Write E&R log; success");

    /* Test writing the E&R log with an OS create failure */
    ES_ResetUnitTest();
    memset(&CmdBuf, 0, sizeof(CmdBuf));
    UT_SetForceFail(UT_KEY(OS_creat), OS_ERROR);
    strncpy((char *) CmdBuf.WriteERlogCmd.Payload.FileName, "",
            sizeof(CmdBuf.WriteERlogCmd.Payload.FileName));
    UT_CallTaskPipe(CFE_ES_TaskPipe, &CmdBuf.Msg, sizeof(CFE_ES_WriteERLog_t),
            UT_TPID_CFE_ES_CMD_WRITE_ER_LOG_CC);
    UT_Report(__FILE__, __LINE__,
              UT_EventIsInHistory(CFE_ES_ERLOG2_ERR_EID),
              "CFE_ES_WriteERLogCmd",
              "Write E&R log; OS create");

    /* Test writing the E&R log with an OS write failure */
    ES_ResetUnitTest();
    memset(&CmdBuf, 0, sizeof(CmdBuf));
    UT_SetForceFail(UT_KEY(OS_write), OS_ERROR);
    strncpy((char *) CmdBuf.WriteERlogCmd.Payload.FileName, "n",
            sizeof(CmdBuf.WriteERlogCmd.Payload.FileName));
    UT_CallTaskPipe(CFE_ES_TaskPipe, &CmdBuf.Msg, sizeof(CFE_ES_WriteERLog_t),
            UT_TPID_CFE_ES_CMD_WRITE_ER_LOG_CC);
    UT_Report(__FILE__, __LINE__,
              UT_EventIsInHistory(CFE_ES_FILEWRITE_ERR_EID),
              "CFE_ES_WriteERLogCmd",
              "Write E&R log; OS write");

    /* Test writing the E&R log with a write header failure */
    ES_ResetUnitTest();
    memset(&CmdBuf, 0, sizeof(CmdBuf));
    UT_SetDeferredRetcode(UT_KEY(CFE_FS_WriteHeader), 1, OS_ERROR);
    UT_CallTaskPipe(CFE_ES_TaskPipe, &CmdBuf.Msg, sizeof(CFE_ES_WriteERLog_t),
            UT_TPID_CFE_ES_CMD_WRITE_ER_LOG_CC);
    UT_Report(__FILE__, __LINE__,
              UT_EventIsInHistory(CFE_ES_FILEWRITE_ERR_EID),
              "CFE_ES_WriteERLogCmd",
              "Write E&R log; write header");

    /* Test writing the E&R log with a reset area failure */
    ES_ResetUnitTest();
    memset(&CmdBuf, 0, sizeof(CmdBuf));
    UT_SetStatusBSPResetArea(OS_ERROR, 0, CFE_TIME_ToneSignalSelect_PRIMARY);
    UT_CallTaskPipe(CFE_ES_TaskPipe, &CmdBuf.Msg, sizeof(CFE_ES_WriteERLog_t),
            UT_TPID_CFE_ES_CMD_WRITE_ER_LOG_CC);
    UT_Report(__FILE__, __LINE__,
              UT_EventIsInHistory(CFE_ES_RST_ACCESS_EID),
              "CFE_ES_WriteERLogCmd",
              "Write E&R log; reset area");

    /* Test 06.061: clearing the log with a bad size in the verify command
     * length call has been removed because bad sizes are now handled by
     * the SB dispatch function and the SB unit test.
     */

    /* Test resetting and setting the max for the processor reset count */
    ES_ResetUnitTest();
    memset(&CmdBuf, 0, sizeof(CmdBuf));
    UT_CallTaskPipe(CFE_ES_TaskPipe, &CmdBuf.Msg, sizeof(CFE_ES_ResetPRCount_t),
            UT_TPID_CFE_ES_CMD_RESET_PR_COUNT_CC);
    UT_Report(__FILE__, __LINE__,
              UT_EventIsInHistory(CFE_ES_RESET_PR_COUNT_EID),
              "CFE_ES_ResetPRCountCmd",
              "Set processor reset count to zero");

    /* Test setting the maximum processor reset count */
    ES_ResetUnitTest();
    memset(&CmdBuf, 0, sizeof(CmdBuf));
    CmdBuf.SetMaxPRCountCmd.Payload.MaxPRCount = 3;
    UT_CallTaskPipe(CFE_ES_TaskPipe, &CmdBuf.Msg, sizeof(CFE_ES_SetMaxPRCount_t),
            UT_TPID_CFE_ES_CMD_SET_MAX_PR_COUNT_CC);
    UT_Report(__FILE__, __LINE__,
              UT_EventIsInHistory(CFE_ES_SET_MAX_PR_COUNT_EID),
              "CFE_ES_SetMaxPRCountCmd",
              "Set maximum processor reset count");

    /* Test failed deletion of specified CDS */
    ES_ResetUnitTest();
    memset(&CmdBuf, 0, sizeof(CmdBuf));
    strncpy(CmdBuf.DeleteCDSCmd.Payload.CdsName,
            "CFE_ES.CDS_NAME",
            sizeof(CmdBuf.DeleteCDSCmd.Payload.CdsName));
    strncpy(CFE_ES_Global.CDSVars.Registry[0].Name,
            "CFE_ES.CDS_NAME",
            sizeof(CFE_ES_Global.CDSVars.Registry[0].Name));
    CFE_ES_Global.CDSVars.Registry[0].Name[OS_MAX_API_NAME - 1] = '\0';
    CFE_ES_Global.CDSVars.Registry[0].Taken = true;
    UT_CallTaskPipe(CFE_ES_TaskPipe, &CmdBuf.Msg, sizeof(CFE_ES_DeleteCDS_t),
            UT_TPID_CFE_ES_CMD_DELETE_CDS_CC);
    UT_Report(__FILE__, __LINE__,
              UT_EventIsInHistory(CFE_ES_CDS_DELETE_ERR_EID),
              "CFE_ES_DeleteCDSCmd",
              "Delete from CDS; error");

    /* Test failed deletion of specified critical table CDS */
    /* NOTE - reuse command from previous test */
    ES_ResetUnitTest();
    CFE_ES_Global.CDSVars.Registry[0].Table = true;
    UT_CallTaskPipe(CFE_ES_TaskPipe, &CmdBuf.Msg, sizeof(CFE_ES_DeleteCDS_t),
            UT_TPID_CFE_ES_CMD_DELETE_CDS_CC);
    UT_Report(__FILE__, __LINE__,
              UT_EventIsInHistory(CFE_ES_CDS_DELETE_TBL_ERR_EID),
              "CFE_ES_DeleteCDSCmd",
              "Delete from CDS; wrong type");
    CFE_ES_Global.CDSVars.Registry[0].Table = false;

    /* Test successful deletion of a specified CDS */
    ES_ResetUnitTest();
    UT_SetCDSSize(0); /* defeats the "ReadFromCDS" and causes it to use the value here */
    CFE_ES_Global.CDSVars.Registry[0].MemHandle =
        sizeof(CFE_ES_Global.CDSVars.ValidityField);

    /* Set up the block to read what we need to from the CDS */
    CFE_ES_CDSBlockDesc.CheckBits = CFE_ES_CDS_CHECK_PATTERN;
    CFE_ES_CDSBlockDesc.AllocatedFlag = CFE_ES_CDS_BLOCK_USED;
    CFE_ES_CDSBlockDesc.ActualSize =  512;
    CFE_ES_CDSBlockDesc.SizeUsed =  512;
    UT_CallTaskPipe(CFE_ES_TaskPipe, &CmdBuf.Msg, sizeof(CFE_ES_DeleteCDS_t),
            UT_TPID_CFE_ES_CMD_DELETE_CDS_CC);
    UT_Report(__FILE__, __LINE__,
              UT_EventIsInHistory(CFE_ES_CDS_DELETED_INFO_EID),
              "CFE_ES_DeleteCDSCmd",
              "Delete from CDS; success");

    /* Test deletion of a specified CDS with the owning app being active */
    ES_ResetUnitTest();
    strncpy(CFE_ES_Global.CDSVars.Registry[0].Name,
            "CFE_ES.CDS_NAME",
            sizeof(CFE_ES_Global.CDSVars.Registry[0].Name));
    CFE_ES_Global.CDSVars.Registry[0].Name[OS_MAX_API_NAME - 1] = '\0';
    CFE_ES_Global.CDSVars.Registry[0].MemHandle =
        sizeof(CFE_ES_Global.CDSVars.ValidityField);
    strncpy((char *) CFE_ES_Global.AppTable[0].StartParams.Name, "CFE_ES",
            OS_MAX_API_NAME);
    CFE_ES_Global.AppTable[0].StartParams.Name[OS_MAX_API_NAME - 1] = '\0';
    CFE_ES_Global.CDSVars.Registry[0].Table = false;
    CFE_ES_Global.CDSVars.Registry[0].Taken = true;
    CFE_ES_Global.AppTable[0].AppState = CFE_ES_AppState_RUNNING;
    UT_CallTaskPipe(CFE_ES_TaskPipe, &CmdBuf.Msg, sizeof(CFE_ES_DeleteCDS_t),
            UT_TPID_CFE_ES_CMD_DELETE_CDS_CC);
    UT_Report(__FILE__, __LINE__,
              UT_EventIsInHistory(CFE_ES_CDS_OWNER_ACTIVE_EID),
              "CFE_ES_DeleteCDSCmd",
              "Delete from CDS; owner active");

    /* Test deletion of a specified CDS with the name not found */
    ES_ResetUnitTest();
    CFE_ES_Global.CDSVars.Registry[0].MemHandle =
        sizeof(CFE_ES_Global.CDSVars.ValidityField);
    strncpy((char *) CFE_ES_Global.AppTable[0].StartParams.Name, "CFE_BAD",
            OS_MAX_API_NAME);
    CFE_ES_Global.AppTable[0].StartParams.Name[OS_MAX_API_NAME - 1] = '\0';
    CFE_ES_Global.AppTable[0].AppState = CFE_ES_AppState_UNDEFINED;
    CFE_ES_Global.CDSVars.Registry[0].Taken = false;
    UT_CallTaskPipe(CFE_ES_TaskPipe, &CmdBuf.Msg, sizeof(CFE_ES_DeleteCDS_t),
            UT_TPID_CFE_ES_CMD_DELETE_CDS_CC);
    UT_Report(__FILE__, __LINE__,
              UT_EventIsInHistory(CFE_ES_CDS_NAME_ERR_EID),
              "CFE_ES_DeleteCDSCmd",
              "Delete from CDS; not found");

    /* Test successful dump of CDS to file using the default dump file name */
    ES_ResetUnitTest();
    memset(&CmdBuf, 0, sizeof(CmdBuf));
    strncpy((char *) CFE_ES_Global.AppTable[0].StartParams.Name, "CFE_ES",
            OS_MAX_API_NAME);
    CFE_ES_Global.AppTable[0].StartParams.Name[OS_MAX_API_NAME - 1] = '\0';
    CFE_ES_Global.AppTable[0].AppState = CFE_ES_AppState_RUNNING;
    CFE_ES_Global.CDSVars.Registry[0].Taken = true;
    UT_CallTaskPipe(CFE_ES_TaskPipe, &CmdBuf.Msg, sizeof(CFE_ES_DumpCDSRegistry_t),
            UT_TPID_CFE_ES_CMD_DUMP_CDS_REGISTRY_CC);
    UT_Report(__FILE__, __LINE__,
              UT_EventIsInHistory(CFE_ES_CDS_REG_DUMP_INF_EID),
              "CFE_ES_DumpCDSRegistryCmd",
              "Dump CDS; success (default dump file)");

    /* Test dumping of the CDS to a file with a bad FS write header */
    ES_ResetUnitTest();
    memset(&CmdBuf, 0, sizeof(CmdBuf));
    UT_SetDeferredRetcode(UT_KEY(CFE_FS_WriteHeader), 1, -1);
    UT_CallTaskPipe(CFE_ES_TaskPipe, &CmdBuf.Msg, sizeof(CFE_ES_DumpCDSRegistry_t),
            UT_TPID_CFE_ES_CMD_DUMP_CDS_REGISTRY_CC);
    UT_Report(__FILE__, __LINE__,
              UT_EventIsInHistory(CFE_ES_WRITE_CFE_HDR_ERR_EID),
              "CFE_ES_DumpCDSRegistryCmd",
              "Dump CDS; write header");

    /* Test dumping of the CDS to a file with an OS create failure */
    ES_ResetUnitTest();
    memset(&CmdBuf, 0, sizeof(CmdBuf));
    UT_SetForceFail(UT_KEY(OS_creat), OS_ERROR);
    UT_CallTaskPipe(CFE_ES_TaskPipe, &CmdBuf.Msg, sizeof(CFE_ES_DumpCDSRegistry_t),
            UT_TPID_CFE_ES_CMD_DUMP_CDS_REGISTRY_CC);
    UT_Report(__FILE__, __LINE__,
              UT_EventIsInHistory(CFE_ES_CREATING_CDS_DUMP_ERR_EID),
              "CFE_ES_DumpCDSRegistryCmd",
              "Dump CDS; OS create");

    /* Test dumping of the CDS to a file with an OS write failure */
    ES_ResetUnitTest();
    memset(&CmdBuf, 0, sizeof(CmdBuf));
    UT_SetForceFail(UT_KEY(OS_write), OS_ERROR);
    UT_CallTaskPipe(CFE_ES_TaskPipe, &CmdBuf.Msg, sizeof(CFE_ES_DumpCDSRegistry_t),
            UT_TPID_CFE_ES_CMD_DUMP_CDS_REGISTRY_CC);
    UT_Report(__FILE__, __LINE__,
              UT_EventIsInHistory(CFE_ES_CDS_DUMP_ERR_EID),
              "CFE_ES_DumpCDSRegistryCmd",
              "Dump CDS; OS write");

    /* Test telemetry pool statistics retrieval with an invalid handle */
    ES_ResetUnitTest();
    memset(&CmdBuf, 0, sizeof(CmdBuf));
    memset(&UT_TestPool, 0, sizeof(UT_TestPool));
    CFE_SB_SET_MEMADDR(CmdBuf.TlmPoolStatsCmd.Payload.PoolHandle, &UT_TestPool);
    UT_TestPool.PoolHandle = (cpuaddr)&UT_TestPool;
    UT_TestPool.Size = 64;
    UT_TestPool.End = UT_TestPool.PoolHandle;
    UT_CallTaskPipe(CFE_ES_TaskPipe, &CmdBuf.Msg, sizeof(CFE_ES_SendMemPoolStats_t),
            UT_TPID_CFE_ES_CMD_SEND_MEM_POOL_STATS_CC);
    UT_Report(__FILE__, __LINE__,
              UT_EventIsInHistory(CFE_ES_INVALID_POOL_HANDLE_ERR_EID),
              "CFE_ES_SendMemPoolStatsCmd",
              "Telemetry pool; bad handle");

    /* Test successful telemetry pool statistics retrieval */
    ES_ResetUnitTest();
    memset(&UT_TestPool, 0, sizeof(UT_TestPool));
    UT_TestPool.PoolHandle = (cpuaddr)&UT_TestPool;
    UT_TestPool.Size = 64;
    UT_TestPool.End = UT_TestPool.PoolHandle + UT_TestPool.Size;
    UT_CallTaskPipe(CFE_ES_TaskPipe, &CmdBuf.Msg, sizeof(CFE_ES_SendMemPoolStats_t),
            UT_TPID_CFE_ES_CMD_SEND_MEM_POOL_STATS_CC);
    UT_Report(__FILE__, __LINE__,
              UT_EventIsInHistory(CFE_ES_TLM_POOL_STATS_INFO_EID),
              "CFE_ES_SendMemPoolStatsCmd",
              "Telemetry pool; success");

    /* Test the command pipe message process with an invalid command */
    ES_ResetUnitTest();
    UT_CallTaskPipe(CFE_ES_TaskPipe, &CmdBuf.Msg, sizeof(CmdBuf.NoArgsCmd),
            UT_TPID_CFE_ES_CMD_INVALID_CC);
    UT_Report(__FILE__, __LINE__,
              UT_EventIsInHistory(CFE_ES_CC1_ERR_EID),
              "CFE_ES_TaskPipe",
              "Invalid ground command");

    /* Test locking the CDS registry with a mutex take failure */
    ES_ResetUnitTest();
    UT_SetDeferredRetcode(UT_KEY(OS_MutSemTake), 1, OS_ERROR);
    UT_Report(__FILE__, __LINE__,
              CFE_ES_LockCDSRegistry() == OS_ERROR,
              "CFE_ES_LockCDSRegistry",
              "Mutex take failed");

    /* Test unlocking the CDS registry with a mutex give failure */
    ES_ResetUnitTest();
    UT_SetDeferredRetcode(UT_KEY(OS_MutSemGive), 1, OS_ERROR);
    UT_Report(__FILE__, __LINE__,
              CFE_ES_UnlockCDSRegistry() == OS_ERROR,
              "CFE_ES_UnlockCDSRegistry",
              "Mutex give failed");

    /* Test sending a no-op command with an invalid command length */
    ES_ResetUnitTest();
    UT_CallTaskPipe(CFE_ES_TaskPipe, &CmdBuf.Msg, 0, 
        UT_TPID_CFE_ES_CMD_INVALID_LENGTH);
    UT_Report(__FILE__, __LINE__,
              UT_EventIsInHistory(CFE_ES_LEN_ERR_EID),
              "CFE_ES_NoopCmd",
              "No-op; invalid command length");

    /* NOTE: EDS removes invalid length/command tests
     * because this is handled by common code (tested separately) */
    /* Test cFE restart with a power on reset */
    ES_ResetUnitTest();
    memset(&CmdBuf, 0, sizeof(CmdBuf));
    CmdBuf.RestartCmd.Payload.RestartType = CFE_PSP_RST_TYPE_POWERON;
    UT_CallTaskPipe(CFE_ES_TaskPipe, &CmdBuf.Msg, sizeof(CFE_ES_Restart_t),
            UT_TPID_CFE_ES_CMD_RESTART_CC);
    UT_Report(__FILE__, __LINE__,
              !UT_EventIsInHistory(CFE_ES_BOOT_ERR_EID),
              "CFE_ES_RestartCmd",
              "Power on reset restart type");

    /* NOTE: EDS removes invalid length/command tests
     * because this is handled by common code (tested separately) */
    /* Test start application command with a processor restart on application
     * exception
     */
    ES_ResetUnitTest();
    memset(&CmdBuf, 0, sizeof(CmdBuf));
    strncpy((char *) CmdBuf.StartAppCmd.Payload.AppFileName, "filename",
            sizeof(CmdBuf.StartAppCmd.Payload.AppFileName));
    strncpy((char *) CmdBuf.StartAppCmd.Payload.AppEntryPoint, "entrypoint",
            sizeof(CmdBuf.StartAppCmd.Payload.AppEntryPoint));
    strncpy((char *) CmdBuf.StartAppCmd.Payload.Application, "appName",
            sizeof(CmdBuf.StartAppCmd.Payload.Application));
    CmdBuf.StartAppCmd.Payload.ExceptionAction = CFE_ES_ExceptionAction_PROC_RESTART;
    CmdBuf.StartAppCmd.Payload.Priority = 160;
    CmdBuf.StartAppCmd.Payload.StackSize =  CFE_PLATFORM_ES_DEFAULT_STACK_SIZE;
    UT_CallTaskPipe(CFE_ES_TaskPipe, &CmdBuf.Msg, sizeof(CFE_ES_StartApp_t),
            UT_TPID_CFE_ES_CMD_START_APP_CC);
    UT_Report(__FILE__, __LINE__,
              UT_EventIsInHistory(CFE_ES_START_INF_EID),
              "CFE_ES_StartAppCmd",
              "Processor restart on application exception");

    /* NOTE: EDS removes invalid length/command tests
     * because this is handled by common code (tested separately) */
    /* Test write of all app data to file with a file open failure */
    ES_ResetUnitTest();
    memset(&CmdBuf, 0, sizeof(CmdBuf));
    UT_SetForceFail(UT_KEY(OS_open), OS_ERROR);
    UT_CallTaskPipe(CFE_ES_TaskPipe, &CmdBuf.Msg, sizeof(CFE_ES_QueryAll_t),
            UT_TPID_CFE_ES_CMD_QUERY_ALL_CC);
    UT_Report(__FILE__, __LINE__,
              UT_EventIsInHistory(CFE_ES_ALL_APPS_EID),
              "CFE_ES_QueryAllCmd",
              "Write application information file fail; file open");

    /* NOTE: EDS removes invalid length/command tests
     * because this is handled by common code (tested separately) */
    /* Test write of all task data to file with a file open failure */
    ES_ResetUnitTest();
    memset(&CmdBuf, 0, sizeof(CmdBuf));
    UT_SetForceFail(UT_KEY(OS_open), OS_ERROR);
    UT_CallTaskPipe(CFE_ES_TaskPipe, &CmdBuf.Msg, sizeof(CFE_ES_QueryAllTasks_t),
            UT_TPID_CFE_ES_CMD_QUERY_ALL_TASKS_CC);
    UT_Report(__FILE__, __LINE__,
              UT_EventIsInHistory(CFE_ES_TASKINFO_EID),
              "CFE_ES_QueryAllCmd",
              "Write task information file fail; file open");

    /* NOTE: EDS removes invalid length/command tests
     * because this is handled by common code (tested separately) */
    /* Test successful overwriting of the system log using overwrite mode */
    ES_ResetUnitTest();
    memset(&CmdBuf, 0, sizeof(CmdBuf));
    CmdBuf.OverwriteSysLogCmd.Payload.Mode = CFE_ES_LogMode_OVERWRITE;
    UT_CallTaskPipe(CFE_ES_TaskPipe, &CmdBuf.Msg, sizeof(CFE_ES_OverWriteSyslog_t),
            UT_TPID_CFE_ES_CMD_OVER_WRITE_SYSLOG_CC);
    UT_Report(__FILE__, __LINE__,
              UT_EventIsInHistory(CFE_ES_SYSLOGMODE_EID),
              "CFE_ES_OverWriteSyslogCmd",
              "Overwrite system log received (overwrite mode)");

    /* NOTE: EDS removes invalid length/command tests
     * because this is handled by common code (tested separately) */
    /* Test successful dump of CDS to file using a specified dump file name */
    ES_ResetUnitTest();
    memset(&CmdBuf, 0, sizeof(CmdBuf));
    strncpy((char *) CFE_ES_Global.AppTable[0].StartParams.Name, "CFE_ES",
            OS_MAX_API_NAME);
    CFE_ES_Global.AppTable[0].StartParams.Name[OS_MAX_API_NAME - 1] = '\0';
    CFE_ES_Global.AppTable[0].AppState = CFE_ES_AppState_RUNNING;
    strncpy(CmdBuf.DumpCDSRegCmd.Payload.DumpFilename, "DumpFile",
            sizeof(CmdBuf.DumpCDSRegCmd.Payload.DumpFilename));
    CFE_ES_Global.CDSVars.Registry[0].Taken = true;
    UT_CallTaskPipe(CFE_ES_TaskPipe, &CmdBuf.Msg, sizeof(CFE_ES_DumpCDSRegistry_t),
            UT_TPID_CFE_ES_CMD_DUMP_CDS_REGISTRY_CC);
    UT_Report(__FILE__, __LINE__,
              UT_EventIsInHistory(CFE_ES_CDS_REG_DUMP_INF_EID),
              "CFE_ES_DumpCDSRegistryCmd",
              "Dump CDS; success (dump file specified)");
} /* end TestTask */

void TestPerf(void)
{
    uint32 Id;
    uint32 TestObjId;
    union
    {
        CFE_SB_Msg_t                Msg;
        CFE_ES_StartPerfData_t      PerfStartCmd;
        CFE_ES_StopPerfData_t       PerfStopCmd;
        CFE_ES_SetPerfFilterMask_t  PerfSetFilterMaskCmd;
        CFE_ES_SetPerfTriggerMask_t PerfSetTrigMaskCmd;
    } CmdBuf;

#ifdef UT_VERBOSE
    UT_Text("Begin Test Performance Log\n");
#endif

    /* Test successful performance mask and value initialization */
    ES_ResetUnitTest();
    OS_TaskCreate(&TestObjId, "UT", NULL, NULL, 0, 0, 0);
    Id = ES_UT_OSALID_TO_ARRAYIDX(TestObjId);
    CFE_ES_Global.AppTable[Id].AppState = CFE_ES_AppState_RUNNING;
    Perf->MetaData.State = CFE_ES_PERF_MAX_STATES;
    CFE_ES_Global.TaskTable[Id].AppId = 0;
    CFE_ES_SetupPerfVariables(CFE_PSP_RST_TYPE_PROCESSOR);
    UT_Report(__FILE__, __LINE__,
              Perf->MetaData.State == CFE_ES_PERF_IDLE,
              "CFE_ES_SetupPerfVariables",
              "Idle data collection");

    /* Test successful performance data collection start in START
     * trigger mode
     */
    ES_ResetUnitTest();
    memset(&CmdBuf, 0, sizeof(CmdBuf));
    CmdBuf.PerfStartCmd.Payload.TriggerMode = CFE_ES_PERF_TRIGGER_START;
    UT_CallTaskPipe(CFE_ES_TaskPipe, &CmdBuf.Msg, sizeof(CmdBuf.PerfStartCmd),
            UT_TPID_CFE_ES_CMD_START_PERF_DATA_CC);
    UT_Report(__FILE__, __LINE__,
              UT_EventIsInHistory(CFE_ES_PERF_STARTCMD_EID),
              "CFE_ES_StartPerfDataCmd",
              "Collect performance data; mode START");

    /* Test successful performance data collection start in CENTER
     * trigger mode
     */
    ES_ResetUnitTest();
    memset(&CmdBuf, 0, sizeof(CmdBuf));
    CmdBuf.PerfStartCmd.Payload.TriggerMode = CFE_ES_PERF_TRIGGER_CENTER;
    UT_CallTaskPipe(CFE_ES_TaskPipe, &CmdBuf.Msg, sizeof(CmdBuf.PerfStartCmd),
            UT_TPID_CFE_ES_CMD_START_PERF_DATA_CC);
    UT_Report(__FILE__, __LINE__,
              UT_EventIsInHistory(CFE_ES_PERF_STARTCMD_EID),
              "CFE_ES_StartPerfDataCmd",
              "Collect performance data; mode CENTER");

    /* Test successful performance data collection start in END
     * trigger mode
     */
    ES_ResetUnitTest();
    memset(&CmdBuf, 0, sizeof(CmdBuf));
    CmdBuf.PerfStartCmd.Payload.TriggerMode = CFE_ES_PERF_TRIGGER_END;
    UT_CallTaskPipe(CFE_ES_TaskPipe, &CmdBuf.Msg, sizeof(CmdBuf.PerfStartCmd),
            UT_TPID_CFE_ES_CMD_START_PERF_DATA_CC);
    UT_Report(__FILE__, __LINE__,
              UT_EventIsInHistory(CFE_ES_PERF_STARTCMD_EID),
              "CFE_ES_StartPerfDataCmd",
              "Collect performance data; mode END");

    /* Test performance data collection start with an invalid trigger mode
     * (too high)
     */
    ES_ResetUnitTest();
    memset(&CmdBuf, 0, sizeof(CmdBuf));
    CmdBuf.PerfStartCmd.Payload.TriggerMode = (CFE_ES_PERF_TRIGGER_END + 1);
    UT_CallTaskPipe(CFE_ES_TaskPipe, &CmdBuf.Msg, sizeof(CmdBuf.PerfStartCmd),
            UT_TPID_CFE_ES_CMD_START_PERF_DATA_CC);
    UT_Report(__FILE__, __LINE__,
              UT_EventIsInHistory(CFE_ES_PERF_STARTCMD_TRIG_ERR_EID),
              "CFE_ES_StartPerfDataCmd",
              "Trigger mode out of range (high)");

    /* Test performance data collection start with an invalid trigger mode
     * (too low)
     */
    ES_ResetUnitTest();
    memset(&CmdBuf, 0, sizeof(CmdBuf));
    CmdBuf.PerfStartCmd.Payload.TriggerMode = 0xffffffff;
    UT_CallTaskPipe(CFE_ES_TaskPipe, &CmdBuf.Msg, sizeof(CmdBuf.PerfStartCmd),
            UT_TPID_CFE_ES_CMD_START_PERF_DATA_CC);
    UT_Report(__FILE__, __LINE__,
              UT_EventIsInHistory(CFE_ES_PERF_STARTCMD_TRIG_ERR_EID),
              "CFE_ES_StartPerfDataCmd",
              "Trigger mode out of range (low)");

    /* Test performance data collection start with a file write in progress */
    ES_ResetUnitTest();
    memset(&CmdBuf, 0, sizeof(CmdBuf));
    /* clearing the BackgroundPerfDumpState will fully reset to initial state */
    memset(&CFE_ES_TaskData.BackgroundPerfDumpState, 0,
            sizeof(CFE_ES_TaskData.BackgroundPerfDumpState));
    CFE_ES_TaskData.BackgroundPerfDumpState.CurrentState = CFE_ES_PerfDumpState_INIT;
    CmdBuf.PerfStartCmd.Payload.TriggerMode = CFE_ES_PERF_TRIGGER_START;
    UT_CallTaskPipe(CFE_ES_TaskPipe, &CmdBuf.Msg, sizeof(CmdBuf.PerfStartCmd),
            UT_TPID_CFE_ES_CMD_START_PERF_DATA_CC);
    UT_Report(__FILE__, __LINE__,
              UT_EventIsInHistory(CFE_ES_PERF_STARTCMD_ERR_EID),
              "CFE_ES_StartPerfDataCmd",
              "Cannot collect performance data; write in progress");

    /* Test performance data collection by sending another valid
     * start command
     */
    ES_ResetUnitTest();
    memset(&CFE_ES_TaskData.BackgroundPerfDumpState, 0,
            sizeof(CFE_ES_TaskData.BackgroundPerfDumpState));
    memset(&CmdBuf, 0, sizeof(CmdBuf));
    OS_TaskCreate(&TestObjId, "UT", NULL, NULL, 0, 0, 0);
    Id = ES_UT_OSALID_TO_ARRAYIDX(TestObjId);
    CFE_ES_Global.TaskTable[Id].RecordUsed = true;
    CmdBuf.PerfStartCmd.Payload.TriggerMode = CFE_ES_PERF_TRIGGER_START;
    UT_CallTaskPipe(CFE_ES_TaskPipe, &CmdBuf.Msg, sizeof(CmdBuf.PerfStartCmd),
            UT_TPID_CFE_ES_CMD_START_PERF_DATA_CC);
    UT_Report(__FILE__, __LINE__,
              UT_EventIsInHistory(CFE_ES_PERF_STARTCMD_EID),
              "CFE_ES_StartPerfDataCmd",
              "Start collecting performance data");

    /* Test successful performance data collection stop */
    ES_ResetUnitTest();
    memset(&CFE_ES_TaskData.BackgroundPerfDumpState, 0,
            sizeof(CFE_ES_TaskData.BackgroundPerfDumpState));
    memset(&CmdBuf, 0, sizeof(CmdBuf));
    OS_TaskCreate(&TestObjId, "UT", NULL, NULL, 0, 0, 0);
    Id = ES_UT_OSALID_TO_ARRAYIDX(TestObjId);
    CFE_ES_Global.TaskTable[Id].RecordUsed = true;
    UT_CallTaskPipe(CFE_ES_TaskPipe, &CmdBuf.Msg, sizeof(CmdBuf.PerfStopCmd),
            UT_TPID_CFE_ES_CMD_STOP_PERF_DATA_CC);
    UT_Report(__FILE__, __LINE__,
              UT_EventIsInHistory(CFE_ES_PERF_STOPCMD_EID),
              "CFE_ES_StopPerfDataCmd",
              "Stop collecting performance data");

    /* Test successful performance data collection stop with a non-default
         file name */
    ES_ResetUnitTest();

    /* clearing the BackgroundPerfDumpState will fully reset to initial state */
    memset(&CFE_ES_TaskData.BackgroundPerfDumpState, 0,
            sizeof(CFE_ES_TaskData.BackgroundPerfDumpState));
    OS_TaskCreate(&TestObjId, "UT", NULL, NULL, 0, 0, 0);
    Id = ES_UT_OSALID_TO_ARRAYIDX(TestObjId);
    CFE_ES_Global.TaskTable[Id].RecordUsed = true;
    strncpy(CmdBuf.PerfStopCmd.Payload.DataFileName, "filename",
        sizeof(CmdBuf.PerfStopCmd.Payload.DataFileName));
    UT_CallTaskPipe(CFE_ES_TaskPipe, &CmdBuf.Msg, sizeof(CmdBuf.PerfStopCmd),
            UT_TPID_CFE_ES_CMD_STOP_PERF_DATA_CC);
    UT_Report(__FILE__, __LINE__,
              UT_EventIsInHistory(CFE_ES_PERF_STOPCMD_EID),
              "CFE_ES_StopPerfDataCmd",
              "Stop collecting performance data (non-default file name)");

    /* Test performance data collection stop with a file write in progress */
    ES_ResetUnitTest();
    CFE_ES_TaskData.BackgroundPerfDumpState.CurrentState = CFE_ES_PerfDumpState_INIT;
    UT_CallTaskPipe(CFE_ES_TaskPipe, &CmdBuf.Msg, sizeof(CmdBuf.PerfStopCmd),
            UT_TPID_CFE_ES_CMD_STOP_PERF_DATA_CC);
    UT_Report(__FILE__, __LINE__,
              UT_EventIsInHistory(CFE_ES_PERF_STOPCMD_ERR2_EID),
              "CFE_ES_StopPerfDataCmd",
              "Stop performance data command ignored");

    /* Test performance filter mask command with out of range filter
         mask value */
    ES_ResetUnitTest();
    memset(&CmdBuf, 0, sizeof(CmdBuf));
    CmdBuf.PerfSetFilterMaskCmd.Payload.FilterMaskNum =
      CFE_ES_PERF_32BIT_WORDS_IN_MASK;
    UT_CallTaskPipe(CFE_ES_TaskPipe, &CmdBuf.Msg, sizeof(CFE_ES_SetPerfFilterMask_t),
            UT_TPID_CFE_ES_CMD_SET_PERF_FILTER_MASK_CC);
    UT_Report(__FILE__, __LINE__,
              UT_EventIsInHistory(CFE_ES_PERF_FILTMSKERR_EID),
              "CFE_ES_SetPerfFilterMaskCmd",
              "Performance filter mask command error; index out of range");

    /* Test successful performance filter mask command */
    ES_ResetUnitTest();
    memset(&CmdBuf, 0, sizeof(CmdBuf));
    CmdBuf.PerfSetFilterMaskCmd.Payload.FilterMaskNum =
      CFE_ES_PERF_32BIT_WORDS_IN_MASK / 2;
    UT_CallTaskPipe(CFE_ES_TaskPipe, &CmdBuf.Msg, sizeof(CFE_ES_SetPerfFilterMask_t),
            UT_TPID_CFE_ES_CMD_SET_PERF_FILTER_MASK_CC);
    UT_Report(__FILE__, __LINE__,
              UT_EventIsInHistory(CFE_ES_PERF_FILTMSKCMD_EID),
              "CFE_ES_SetPerfFilterMaskCmd",
              "Set performance filter mask command received");

    /* Test successful performance filter mask command with minimum filter
         mask value */
    ES_ResetUnitTest();
    memset(&CmdBuf, 0, sizeof(CmdBuf));
    CmdBuf.PerfSetTrigMaskCmd.Payload.TriggerMaskNum = 0;
    UT_CallTaskPipe(CFE_ES_TaskPipe, &CmdBuf.Msg, sizeof(CFE_ES_SetPerfTriggerMask_t),
            UT_TPID_CFE_ES_CMD_SET_PERF_TRIGGER_MASK_CC);
    UT_Report(__FILE__, __LINE__,
              UT_EventIsInHistory(CFE_ES_PERF_TRIGMSKCMD_EID),
              "CFE_ES_SetPerfTriggerMaskCmd",
              "Set performance trigger mask command received; minimum index");

    /* Test successful performance filter mask command with maximum filter
     * mask value
     */
    ES_ResetUnitTest();
    memset(&CmdBuf, 0, sizeof(CmdBuf));
    CmdBuf.PerfSetTrigMaskCmd.Payload.TriggerMaskNum =
      CFE_ES_PERF_32BIT_WORDS_IN_MASK - 1;
    UT_CallTaskPipe(CFE_ES_TaskPipe, &CmdBuf.Msg, sizeof(CFE_ES_SetPerfTriggerMask_t),
            UT_TPID_CFE_ES_CMD_SET_PERF_TRIGGER_MASK_CC);
    UT_Report(__FILE__, __LINE__,
              UT_EventIsInHistory(CFE_ES_PERF_TRIGMSKCMD_EID),
              "CFE_ES_SetPerfTriggerMaskCmd",
              "Set performance trigger mask command received; maximum index");

    /* Test successful performance filter mask command with a greater than the
     * maximum filter mask value
     */
    ES_ResetUnitTest();
    memset(&CmdBuf, 0, sizeof(CmdBuf));
    CmdBuf.PerfSetTrigMaskCmd.Payload.TriggerMaskNum =
      CFE_ES_PERF_32BIT_WORDS_IN_MASK + 1;
    UT_CallTaskPipe(CFE_ES_TaskPipe, &CmdBuf.Msg, sizeof(CFE_ES_SetPerfTriggerMask_t),
            UT_TPID_CFE_ES_CMD_SET_PERF_TRIGGER_MASK_CC);
    UT_Report(__FILE__, __LINE__,
              UT_EventIsInHistory(CFE_ES_PERF_TRIGMSKERR_EID),
              "CFE_ES_SetPerfTriggerMaskCmd",
              "Performance trigger mask command error; index out of range");

    /* Test successful addition of a new entry to the performance log */
    ES_ResetUnitTest();
    Perf->MetaData.State = CFE_ES_PERF_WAITING_FOR_TRIGGER;
    Perf->MetaData.TriggerCount = CFE_PLATFORM_ES_PERF_DATA_BUFFER_SIZE +1;
    Perf->MetaData.InvalidMarkerReported = false;
    Perf->MetaData.DataEnd = CFE_PLATFORM_ES_PERF_DATA_BUFFER_SIZE +1 ;
    CFE_ES_PerfLogAdd(CFE_PLATFORM_ES_PERF_MAX_IDS, 0);
    UT_Report(__FILE__, __LINE__,
              Perf->MetaData.InvalidMarkerReported == true,
              "CFE_ES_PerfLogAdd",
              "Invalid performance marker");

    /* Test addition of a new entry to the performance log with START
     * trigger mode
     */
    ES_ResetUnitTest();
    Perf->MetaData.InvalidMarkerReported = true;
    Perf->MetaData.Mode = CFE_ES_PERF_TRIGGER_START;
    Perf->MetaData.DataCount = CFE_PLATFORM_ES_PERF_DATA_BUFFER_SIZE + 1;
    Perf->MetaData.TriggerMask[0] = 0xFFFF;
    CFE_ES_PerfLogAdd(1, 0);
    UT_Report(__FILE__, __LINE__,
              Perf->MetaData.Mode == CFE_ES_PERF_TRIGGER_START &&
              Perf->MetaData.State == CFE_ES_PERF_IDLE,
              "CFE_ES_PerfLogAdd",
              "Triggered; START");

    /* Test addition of a new entry to the performance log with CENTER
     * trigger mode
     */
    ES_ResetUnitTest();
    Perf->MetaData.State = CFE_ES_PERF_TRIGGERED;
    Perf->MetaData.Mode = CFE_ES_PERF_TRIGGER_CENTER;
    Perf->MetaData.TriggerCount = CFE_PLATFORM_ES_PERF_DATA_BUFFER_SIZE / 2 + 1 ;
    CFE_ES_PerfLogAdd(1, 0);
    UT_Report(__FILE__, __LINE__,
              Perf->MetaData.Mode == CFE_ES_PERF_TRIGGER_CENTER &&
              Perf->MetaData.State == CFE_ES_PERF_IDLE,
              "CFE_ES_PerfLogAdd",
              "Triggered; CENTER");

    /* Test addition of a new entry to the performance log with END
     * trigger mode
     */
    ES_ResetUnitTest();
    Perf->MetaData.State = CFE_ES_PERF_TRIGGERED;
    Perf->MetaData.Mode = CFE_ES_PERF_TRIGGER_END;
    CFE_ES_PerfLogAdd(1, 0);
    UT_Report(__FILE__, __LINE__,
              Perf->MetaData.Mode == CFE_ES_PERF_TRIGGER_END &&
              Perf->MetaData.State == CFE_ES_PERF_IDLE,
              "CFE_ES_PerfLogAdd",
              "Triggered; END");

    /* Test addition of a new entry to the performance log with an invalid
     * marker after an invalid marker has already been reported
     */
    ES_ResetUnitTest();
    Perf->MetaData.State = CFE_ES_PERF_TRIGGERED;
    Perf->MetaData.InvalidMarkerReported = 2;
    CFE_ES_PerfLogAdd(CFE_PLATFORM_ES_PERF_MAX_IDS + 1, 0);
    UT_Report(__FILE__, __LINE__,
              Perf->MetaData.InvalidMarkerReported == 2,
              "CFE_ES_PerfLogAdd",
              "Invalid marker after previous invalid marker");

    /* Test addition of a new entry to the performance log with a marker that
     * is not in the filter mask
     */
    ES_ResetUnitTest();
    Perf->MetaData.State = CFE_ES_PERF_TRIGGERED;
    Perf->MetaData.FilterMask[0] = 0x0;
    Perf->MetaData.DataEnd = 0;
    CFE_ES_PerfLogAdd(0x1, 0);
    UT_Report(__FILE__, __LINE__,
              Perf->MetaData.DataEnd == 0,
              "CFE_ES_PerfLogAdd",
              "Marker not in filter mask");

    /* Test addition of a new entry to the performance log with the data count
     * below the maximum allowed
     */
    ES_ResetUnitTest();
    Perf->MetaData.State = CFE_ES_PERF_WAITING_FOR_TRIGGER;
    Perf->MetaData.DataCount = 0;
    Perf->MetaData.FilterMask[0] = 0xffff;
    CFE_ES_PerfLogAdd(0x1, 0);
    UT_Report(__FILE__, __LINE__,
              Perf->MetaData.DataCount == 1,
              "CFE_ES_PerfLogAdd",
              "Data count below maximum");

    /* Test addition of a new entry to the performance log with a marker that
     * is not in the trigger mask
     */
    ES_ResetUnitTest();
    Perf->MetaData.State = CFE_ES_PERF_WAITING_FOR_TRIGGER;
    Perf->MetaData.TriggerMask[0] = 0x0;
    CFE_ES_PerfLogAdd(0x1, 0);
    UT_Report(__FILE__, __LINE__,
              Perf->MetaData.State != CFE_ES_PERF_TRIGGERED,
              "CFE_ES_PerfLogAdd",
              "Marker not in trigger mask");

    /* Test addition of a new entry to the performance log with a start
     * trigger mode and the trigger count is less the buffer size
     */
    ES_ResetUnitTest();
    Perf->MetaData.TriggerCount = 0;
    Perf->MetaData.State = CFE_ES_PERF_TRIGGERED;
    Perf->MetaData.Mode = CFE_ES_PERF_TRIGGER_START;
    Perf->MetaData.TriggerMask[0] = 0xffff;
    CFE_ES_PerfLogAdd(0x1, 0);
    UT_Report(__FILE__, __LINE__,
              Perf->MetaData.TriggerCount == 1,
              "CFE_ES_PerfLogAdd",
              "Start trigger mode; trigger count less than the buffer size");

    /* Test addition of a new entry to the performance log with a center
     * trigger mode and the trigger count is less than half the buffer size
     */
    ES_ResetUnitTest();
    Perf->MetaData.TriggerCount = CFE_PLATFORM_ES_PERF_DATA_BUFFER_SIZE / 2 - 2;
    Perf->MetaData.State = CFE_ES_PERF_TRIGGERED;
    Perf->MetaData.Mode = CFE_ES_PERF_TRIGGER_CENTER;
    CFE_ES_PerfLogAdd(0x1, 0);
    UT_Report(__FILE__, __LINE__,
              Perf->MetaData.State != CFE_ES_PERF_IDLE,
              "CFE_ES_PerfLogAdd",
              "Center trigger mode; trigger count less than half the "
                "buffer size");

    /* Test addition of a new entry to the performance log with an invalid
     * trigger mode
     */
    ES_ResetUnitTest();
    Perf->MetaData.TriggerCount = 0;
    Perf->MetaData.State = CFE_ES_PERF_TRIGGERED;
    Perf->MetaData.Mode = -1;
    CFE_ES_PerfLogAdd(0x1, 0);
    UT_Report(__FILE__, __LINE__,
              Perf->MetaData.State != CFE_ES_PERF_IDLE,
              "CFE_ES_PerfLogAdd",
              "Invalid trigger mode");

<<<<<<< HEAD
    /* NOTE: EDS removes invalid length/command tests
     * because this is handled by common code (tested separately) */
=======
    /* Test performance data collection start with an invalid message length */
    ES_ResetUnitTest();
    UT_CallTaskPipe(CFE_ES_TaskPipe, &CmdBuf.Msg, 0, 
        UT_TPID_CFE_ES_CMD_START_PERF_DATA_CC);
    UT_Report(__FILE__, __LINE__,
              !UT_EventIsInHistory(CFE_ES_PERF_STARTCMD_EID),
              "CFE_ES_StartPerfDataCmd",
              "Invalid message length");

    /* Test performance data collection stop with an invalid message length */
    ES_ResetUnitTest();
    UT_CallTaskPipe(CFE_ES_TaskPipe, &CmdBuf.Msg, 0, 
        UT_TPID_CFE_ES_CMD_STOP_PERF_DATA_CC);
    UT_Report(__FILE__, __LINE__,
              !UT_EventIsInHistory(CFE_ES_PERF_STOPCMD_EID),
              "CFE_ES_StopPerfDataCmd",
              "Invalid message length");

    /* Test performance data filer mask with an invalid message length */
    ES_ResetUnitTest();
    UT_CallTaskPipe(CFE_ES_TaskPipe, &CmdBuf.Msg, 0, 
        UT_TPID_CFE_ES_CMD_SET_PERF_FILTER_MASK_CC);
    UT_Report(__FILE__, __LINE__,
              !UT_EventIsInHistory(CFE_ES_PERF_FILTMSKCMD_EID),
              "CFE_ES_SetPerfFilterMaskCmd",
              "Invalid message length");

    /* Test performance data trigger mask with an invalid message length */
    ES_ResetUnitTest();
    UT_CallTaskPipe(CFE_ES_TaskPipe, &CmdBuf.Msg, 0, 
        UT_TPID_CFE_ES_CMD_SET_PERF_TRIGGER_MASK_CC);
    UT_Report(__FILE__, __LINE__,
              !UT_EventIsInHistory(CFE_ES_PERF_TRIGMSKCMD_EID),
              "CFE_ES_SetPerfTriggerMaskCmd",
              "Invalid message length");

    /* Test perf log dump state machine */
    /* Nominal call 1 - should go through up to the DELAY state */
    ES_ResetUnitTest();
    memset(&CFE_ES_TaskData.BackgroundPerfDumpState, 0,
                sizeof(CFE_ES_TaskData.BackgroundPerfDumpState));
    CFE_ES_TaskData.BackgroundPerfDumpState.PendingState = CFE_ES_PerfDumpState_INIT;
    CFE_ES_RunPerfLogDump(1000, &CFE_ES_TaskData.BackgroundPerfDumpState);
    UtAssert_True(CFE_ES_TaskData.BackgroundPerfDumpState.CurrentState == CFE_ES_PerfDumpState_DELAY,
            "CFE_ES_RunPerfLogDump - CFE_ES_TaskData.BackgroundPerfDumpState.CurrentState (%d) == DELAY (%d)",
            (int)CFE_ES_TaskData.BackgroundPerfDumpState.CurrentState, (int)CFE_ES_PerfDumpState_DELAY);
    UtAssert_True(UT_GetStubCount(UT_KEY(OS_creat)) == 1, "CFE_ES_RunPerfLogDump - OS_creat() called");

    /* Nominal call 2 - should go through up to the remainder of states, back to IDLE */
    CFE_ES_RunPerfLogDump(1000, &CFE_ES_TaskData.BackgroundPerfDumpState);
    UtAssert_True(CFE_ES_TaskData.BackgroundPerfDumpState.CurrentState == CFE_ES_PerfDumpState_IDLE,
            "CFE_ES_RunPerfLogDump - CFE_ES_TaskData.BackgroundPerfDumpState.CurrentState (%d) == IDLE (%d)",
            (int)CFE_ES_TaskData.BackgroundPerfDumpState.CurrentState, (int)CFE_ES_PerfDumpState_IDLE);
    UtAssert_True(UT_GetStubCount(UT_KEY(OS_close)) == 1, "CFE_ES_RunPerfLogDump - OS_close() called");

    /* Test a failure to open the output file */
    /* This should go immediately back to idle, and generate CFE_ES_PERF_LOG_ERR_EID */
    ES_ResetUnitTest();
    memset(&CFE_ES_TaskData.BackgroundPerfDumpState, 0,
                sizeof(CFE_ES_TaskData.BackgroundPerfDumpState));
    CFE_ES_TaskData.BackgroundPerfDumpState.PendingState = CFE_ES_PerfDumpState_INIT;
    UT_SetForceFail(UT_KEY(OS_creat), -10);
    CFE_ES_RunPerfLogDump(1000, &CFE_ES_TaskData.BackgroundPerfDumpState);
    UtAssert_True(CFE_ES_TaskData.BackgroundPerfDumpState.CurrentState == CFE_ES_PerfDumpState_IDLE,
            "CFE_ES_RunPerfLogDump - OS create fail, CFE_ES_TaskData.BackgroundPerfDumpState.CurrentState (%d) == IDLE (%d)",
            (int)CFE_ES_TaskData.BackgroundPerfDumpState.CurrentState, (int)CFE_ES_PerfDumpState_IDLE);
    UtAssert_True(UT_EventIsInHistory(CFE_ES_PERF_LOG_ERR_EID),
              "CFE_ES_RunPerfLogDump - OS create fail, generated CFE_ES_PERF_LOG_ERR_EID");

    /* Test a failure to write to the output file */
    ES_ResetUnitTest();
    memset(&CFE_ES_TaskData.BackgroundPerfDumpState, 0,
            sizeof(CFE_ES_TaskData.BackgroundPerfDumpState));
    UT_SetForceFail(UT_KEY(OS_write), -10);
    CFE_ES_TaskData.BackgroundPerfDumpState.PendingState = CFE_ES_PerfDumpState_INIT;
    CFE_ES_RunPerfLogDump(1000, &CFE_ES_TaskData.BackgroundPerfDumpState);
    UtAssert_True(CFE_ES_TaskData.BackgroundPerfDumpState.CurrentState == CFE_ES_PerfDumpState_DELAY,
            "CFE_ES_RunPerfLogDump - OS_write fail, CFE_ES_TaskData.BackgroundPerfDumpState.CurrentState (%d) == DELAY (%d)",
            (int)CFE_ES_TaskData.BackgroundPerfDumpState.CurrentState, (int)CFE_ES_PerfDumpState_DELAY);

    /* This will trigger the OS_write() failure, which should go through up to the remainder of states, back to IDLE */
    CFE_ES_RunPerfLogDump(1000, &CFE_ES_TaskData.BackgroundPerfDumpState);
    UtAssert_True(CFE_ES_TaskData.BackgroundPerfDumpState.CurrentState == CFE_ES_PerfDumpState_IDLE,
            "CFE_ES_RunPerfLogDump - OS_write fail, CFE_ES_TaskData.BackgroundPerfDumpState.CurrentState (%d) == IDLE (%d)",
            (int)CFE_ES_TaskData.BackgroundPerfDumpState.CurrentState, (int)CFE_ES_PerfDumpState_IDLE);
    UtAssert_True(UT_EventIsInHistory(CFE_ES_FILEWRITE_ERR_EID),
              "CFE_ES_RunPerfLogDump - OS_write fail, generated CFE_ES_FILEWRITE_ERR_EID");


    /* Test the ability of the file writer to handle the "wrap around" from the end of
     * the perflog buffer back to the beginning.  Just need to set up the metadata
     * so that the writing position is toward the end of the buffer.
     */
    ES_ResetUnitTest();
    memset(&CFE_ES_TaskData.BackgroundPerfDumpState, 0,
            sizeof(CFE_ES_TaskData.BackgroundPerfDumpState));
    CFE_ES_TaskData.BackgroundPerfDumpState.FileDesc = OS_creat("UT", OS_WRITE_ONLY);
    CFE_ES_TaskData.BackgroundPerfDumpState.CurrentState = CFE_ES_PerfDumpState_WRITE_PERF_ENTRIES;
    CFE_ES_TaskData.BackgroundPerfDumpState.PendingState = CFE_ES_PerfDumpState_WRITE_PERF_ENTRIES;
    CFE_ES_TaskData.BackgroundPerfDumpState.DataPos = CFE_PLATFORM_ES_PERF_DATA_BUFFER_SIZE - 2;
    CFE_ES_TaskData.BackgroundPerfDumpState.StateCounter = 4;
    CFE_ES_RunPerfLogDump(1000, &CFE_ES_TaskData.BackgroundPerfDumpState);
    /* check that the wraparound occurred */
    UtAssert_True(CFE_ES_TaskData.BackgroundPerfDumpState.DataPos == 2,
            "CFE_ES_RunPerfLogDump - wraparound, DataPos (%u) == 2",
            (unsigned int)CFE_ES_TaskData.BackgroundPerfDumpState.DataPos);
    /* should have written 4 entries to the log */
    UtAssert_True(CFE_ES_TaskData.BackgroundPerfDumpState.FileSize == sizeof(CFE_ES_PerfDataEntry_t) * 4,
            "CFE_ES_RunPerfLogDump - wraparound, FileSize (%u) == sizeof(CFE_ES_PerfDataEntry_t) * 4",
            (unsigned int)CFE_ES_TaskData.BackgroundPerfDumpState.FileSize);

    /* Confirm that the "CFE_ES_GetPerfLogDumpRemaining" function works.
     * This requires that the state is not idle, in order to get nonzero results.
     */
    ES_ResetUnitTest();
    memset(&CFE_ES_TaskData.BackgroundPerfDumpState, 0,
            sizeof(CFE_ES_TaskData.BackgroundPerfDumpState));
    CFE_ES_TaskData.BackgroundPerfDumpState.FileDesc = OS_creat("UT", OS_WRITE_ONLY);
    CFE_ES_TaskData.BackgroundPerfDumpState.CurrentState = CFE_ES_PerfDumpState_WRITE_PERF_METADATA;
    CFE_ES_TaskData.BackgroundPerfDumpState.StateCounter = 10;
    Perf->MetaData.DataCount = 100;
    /* in states other than WRITE_PERF_ENTRIES, it should report the full size of the log */
    UtAssert_True(CFE_ES_GetPerfLogDumpRemaining() == 100, " CFE_ES_GetPerfLogDumpRemaining - Setup Phase");
    /* in WRITE_PERF_ENTRIES, it should report the StateCounter */
    CFE_ES_TaskData.BackgroundPerfDumpState.CurrentState = CFE_ES_PerfDumpState_WRITE_PERF_ENTRIES;
    UtAssert_True(CFE_ES_GetPerfLogDumpRemaining() == 10, " CFE_ES_GetPerfLogDumpRemaining - Active Phase");
>>>>>>> 8365a0c6
}

void TestAPI(void)
{
    uint32 Id, Id2;
    uint32 TestObjId, TestObjId2;
    char AppName[32];
    char CounterName[11];
    char CDSName[CFE_MISSION_ES_CDS_MAX_NAME_LENGTH + 2];
    int i;
    uint32 ExceptionContext = 0;
    int32  Return;
    uint8  Data[12];
    uint32 ResetType;
    uint32 *ResetTypePtr;
    uint32 AppId;
    uint32 TaskId;
    uint32 TempSize;
    uint32 RunStatus;
    uint32 CounterId;
    uint32 CounterCount;
    CFE_ES_CDSHandle_t CDSHandle;
    CFE_ES_TaskInfo_t TaskInfo;
    CFE_ES_AppInfo_t AppInfo;

#ifdef UT_VERBOSE
    UT_Text("Begin Test API\n");
#endif

    /* Test resetting the cFE with a processor reset */
    ES_ResetUnitTest();
    ResetType = CFE_PSP_RST_TYPE_PROCESSOR;
    CFE_ES_ResetDataPtr->ResetVars.ProcessorResetCount =
        CFE_ES_ResetDataPtr->ResetVars.MaxProcessorResetCount - 1;
    CFE_ES_ResetCFE(ResetType);
    CFE_ES_ResetDataPtr->ResetVars.ProcessorResetCount =
        CFE_ES_ResetDataPtr->ResetVars.MaxProcessorResetCount;
    UT_Report(__FILE__, __LINE__,
              CFE_ES_ResetCFE(ResetType) == CFE_ES_NOT_IMPLEMENTED &&
                  UT_PrintfIsInHistory(UT_OSP_MESSAGES[UT_OSP_POR_MAX_PROC_RESETS]) &&
                  UT_PrintfIsInHistory(UT_OSP_MESSAGES[UT_OSP_PROC_RESET_COMMANDED]) && 
                  UT_GetStubCount(UT_KEY(OS_printf)) == 2,
              "CFE_ES_ResetCFE",
              "Processor reset");

    /* Test getting the reset type using a valid pointer and a null pointer */
    ES_ResetUnitTest();
    Return = CFE_ES_GetResetType(&ResetType);
    ResetTypePtr = NULL;
    CFE_ES_GetResetType(ResetTypePtr);
    UT_Report(__FILE__, __LINE__,
              Return == CFE_PSP_RST_TYPE_PROCESSOR &&
              ResetTypePtr == NULL,
              "CFE_ES_GetResetType",
              "Get reset type successful");

    /* Test resetting the cFE with a power on reset */
    ES_ResetUnitTest();
    ResetType = CFE_PSP_RST_TYPE_POWERON;
    UT_Report(__FILE__, __LINE__,
              CFE_ES_ResetCFE(ResetType) == CFE_ES_NOT_IMPLEMENTED &&
                  UT_PrintfIsInHistory(UT_OSP_MESSAGES[UT_OSP_POR_COMMANDED]) &&
                  UT_GetStubCount(UT_KEY(OS_printf)) == 1,
              "CFE_ES_ResetCFE",
              "Power on reset");

    /* Test resetting the cFE with an invalid argument */
    ES_ResetUnitTest();
    ResetType = CFE_PSP_RST_TYPE_POWERON + 3;
    UT_Report(__FILE__, __LINE__,
              CFE_ES_ResetCFE(ResetType) == CFE_ES_BAD_ARGUMENT,
              "CFE_ES_ResetCFE",
              "Bad reset type");

    /* Test restarting an app that doesn't exist */
    ES_ResetUnitTest();
    OS_TaskCreate(&TestObjId, "UT", NULL, NULL, 0, 0, 0);
    Id = ES_UT_OSALID_TO_ARRAYIDX(TestObjId);
    CFE_ES_Global.AppTable[Id].Type = CFE_ES_AppType_EXTERNAL;
    CFE_ES_Global.AppTable[Id].AppState = CFE_ES_AppState_STOPPED;
    UT_Report(__FILE__, __LINE__,
              CFE_ES_RestartApp(Id) == CFE_ES_ERR_APPID,
              "CFE_ES_RestartApp",
              "Bad application ID");

    /* Test restarting an app with an ID out of range (high) */
    ES_ResetUnitTest();
    UT_Report(__FILE__, __LINE__,
              CFE_ES_RestartApp(CFE_PLATFORM_ES_MAX_APPLICATIONS) == CFE_ES_ERR_APPID,
              "CFE_ES_RestartApp",
              "Application ID too large");

    /* Test reloading an app that doesn't exist */
    ES_ResetUnitTest();
    OS_TaskCreate(&TestObjId, "UT", NULL, NULL, 0, 0, 0);
    Id = ES_UT_OSALID_TO_ARRAYIDX(TestObjId);
    CFE_ES_Global.AppTable[Id].Type = CFE_ES_AppType_EXTERNAL;
    CFE_ES_Global.AppTable[Id].AppState = CFE_ES_AppState_STOPPED;
    UT_Report(__FILE__, __LINE__,
              CFE_ES_ReloadApp(Id, "filename") == CFE_ES_ERR_APPID,
              "CFE_ES_ReloadApp",
              "Bad application ID");

    /* Test deleting an app that doesn't exist */
    ES_ResetUnitTest();
    OS_TaskCreate(&TestObjId, "UT", NULL, NULL, 0, 0, 0);
    Id = ES_UT_OSALID_TO_ARRAYIDX(TestObjId);
    CFE_ES_Global.AppTable[Id].Type = CFE_ES_AppType_EXTERNAL;
    CFE_ES_Global.AppTable[Id].AppState = CFE_ES_AppState_STOPPED;
    UT_Report(__FILE__, __LINE__,
              CFE_ES_DeleteApp(Id) == CFE_ES_ERR_APPID,
              "CFE_ES_DeleteApp",
              "Bad application ID");

    /* Test exiting an app with an init error */
    ES_ResetUnitTest();
    OS_TaskCreate(&TestObjId, "UT", NULL, NULL, 0, 0, 0);
    Id = ES_UT_OSALID_TO_ARRAYIDX(TestObjId);
    CFE_ES_Global.TaskTable[Id].AppId = Id;
    CFE_ES_Global.TaskTable[Id].RecordUsed = true;
    CFE_ES_Global.AppTable[Id].AppState = CFE_ES_AppState_STOPPED;
    CFE_ES_Global.AppTable[Id].Type = CFE_ES_AppType_CORE;
    CFE_ES_ExitApp(CFE_ES_RunStatus_CORE_APP_INIT_ERROR);
    UT_Report(__FILE__, __LINE__,
              UT_PrintfIsInHistory(UT_OSP_MESSAGES[UT_OSP_CORE_INIT]) &&
              UT_PrintfIsInHistory(UT_OSP_MESSAGES[UT_OSP_POR_MAX_PROC_RESETS]) && 
                  UT_GetStubCount(UT_KEY(OS_printf)) == 3,
              "CFE_ES_ExitApp",
              "Application initialization error");

    /* Test exiting an app with a runtime error */
    ES_ResetUnitTest();
    OS_TaskCreate(&TestObjId, "UT", NULL, NULL, 0, 0, 0);
    Id = ES_UT_OSALID_TO_ARRAYIDX(TestObjId);
    CFE_ES_Global.TaskTable[Id].AppId = Id;
    CFE_ES_Global.TaskTable[Id].RecordUsed = true;
    CFE_ES_Global.AppTable[Id].AppState = CFE_ES_AppState_STOPPED;
    CFE_ES_Global.AppTable[Id].Type = CFE_ES_AppType_CORE;
    CFE_ES_ExitApp(CFE_ES_RunStatus_CORE_APP_RUNTIME_ERROR);
    UT_Report(__FILE__, __LINE__,
              UT_PrintfIsInHistory(UT_OSP_MESSAGES[UT_OSP_CORE_RUNTIME]) &&
                  UT_GetStubCount(UT_KEY(OS_printf)) == 1,
              "CFE_ES_ExitApp",
              "Application runtime error");

    /* Test exiting an app with an exit error */
    /* Note - this exit code of 1000 is invalid, which causes
     * an extra message to be logged in syslog about this.  This
     * should also be stored in the AppControlRequest as APP_ERROR. */
    ES_ResetUnitTest();
    OS_TaskCreate(&TestObjId, "UT", NULL, NULL, 0, 0, 0);
    Id = ES_UT_OSALID_TO_ARRAYIDX(TestObjId);
    CFE_ES_Global.TaskTable[Id].AppId = Id;
    CFE_ES_Global.TaskTable[Id].RecordUsed = true;
    CFE_ES_Global.AppTable[Id].ControlReq.AppControlRequest = CFE_ES_RunStatus_APP_RUN;
    CFE_ES_Global.AppTable[Id].Type = CFE_ES_AppType_EXTERNAL;
    CFE_ES_Global.AppTable[Id].AppState = CFE_ES_AppState_STOPPED;
    CFE_ES_Global.AppTable[Id].Type = CFE_ES_AppType_CORE;
    CFE_ES_ExitApp(1000);
    UT_Report(__FILE__, __LINE__,
              UT_PrintfIsInHistory(UT_OSP_MESSAGES[UT_OSP_CORE_APP_EXIT]) &&
                  UT_GetStubCount(UT_KEY(OS_printf)) == 2,
              "CFE_ES_ExitApp",
              "Application exit error");
    UtAssert_True(CFE_ES_Global.AppTable[Id].ControlReq.AppControlRequest == CFE_ES_RunStatus_APP_ERROR,
            "CFE_ES_ExitApp - AppControlRequest (%u) == CFE_ES_RunStatus_APP_ERROR (%u)",
            (unsigned int)CFE_ES_Global.AppTable[Id].ControlReq.AppControlRequest,
            (unsigned int)CFE_ES_RunStatus_APP_ERROR);

#if 0
    /* Can't cover this path since it contains a while(1) (i.e.,
     * infinite) loop
     */
    OS_TaskCreate(&TestObjId, "UT", NULL, NULL, 0, 0, 0);
    Id = ES_UT_OSALID_TO_ARRAYIDX(TestObjId);
    CFE_ES_Global.TaskTable[Id].RecordUsed = true;
    CFE_ES_Global.TaskTable[Id].AppId = Id;
    CFE_ES_Global.AppTable[Id].Type = CFE_ES_AppType_EXTERNAL;
    CFE_ES_Global.AppTable[Id].AppState = CFE_ES_AppState_RUNNING;
    CFE_ES_ExitApp(CFE_ES_RunStatus_CORE_APP_RUNTIME_ERROR);
#endif

    /* Test successful run loop app run request */
    ES_ResetUnitTest();
    OS_TaskCreate(&TestObjId, "UT", NULL, NULL, 0, 0, 0);
    Id = ES_UT_OSALID_TO_ARRAYIDX(TestObjId);
    CFE_ES_Global.AppTable[Id].AppState = CFE_ES_AppState_RUNNING;
    CFE_ES_Global.TaskTable[Id].RecordUsed = true;
    CFE_ES_Global.TaskTable[Id].AppId = Id;
    RunStatus = CFE_ES_RunStatus_APP_RUN;
    CFE_ES_Global.AppTable[Id].ControlReq.AppControlRequest =
        CFE_ES_RunStatus_APP_RUN;
    UT_Report(__FILE__, __LINE__,
              CFE_ES_RunLoop(&RunStatus) == true,
              "CFE_ES_RunLoop",
              "Request to run application");

    /* Test successful run loop app stop request */
    ES_ResetUnitTest();
    OS_TaskCreate(&TestObjId, "UT", NULL, NULL, 0, 0, 0);
    Id = ES_UT_OSALID_TO_ARRAYIDX(TestObjId);
    CFE_ES_Global.AppTable[Id].AppState = CFE_ES_AppState_RUNNING;
    CFE_ES_Global.TaskTable[Id].RecordUsed = true;
    CFE_ES_Global.TaskTable[Id].AppId = Id;
    RunStatus = CFE_ES_RunStatus_APP_RUN;
    CFE_ES_Global.AppTable[Id].ControlReq.AppControlRequest =
        CFE_ES_RunStatus_APP_EXIT;
    UT_Report(__FILE__, __LINE__,
              CFE_ES_RunLoop(&RunStatus) == false,
              "CFE_ES_RunLoop",
              "Request to stop running application");

    /* Test successful run loop app exit request */
    ES_ResetUnitTest();
    OS_TaskCreate(&TestObjId, "UT", NULL, NULL, 0, 0, 0);
    Id = ES_UT_OSALID_TO_ARRAYIDX(TestObjId);
    CFE_ES_Global.AppTable[Id].AppState = CFE_ES_AppState_RUNNING;
    CFE_ES_Global.TaskTable[Id].RecordUsed = true;
    CFE_ES_Global.TaskTable[Id].AppId = Id;
    RunStatus = CFE_ES_RunStatus_APP_EXIT;
    CFE_ES_Global.AppTable[Id].ControlReq.AppControlRequest =
        CFE_ES_RunStatus_APP_EXIT;
    UT_Report(__FILE__, __LINE__,
              CFE_ES_RunLoop(&RunStatus) == false,
              "CFE_ES_RunLoop",
              "Request to exit application");

    /* Test run loop with bad app ID */
    ES_ResetUnitTest();
    OS_TaskCreate(&TestObjId, "UT", NULL, NULL, 0, 0, 0);
    Id = ES_UT_OSALID_TO_ARRAYIDX(TestObjId);
    CFE_ES_Global.AppTable[Id].AppState = CFE_ES_AppState_RUNNING;
    CFE_ES_Global.TaskTable[Id].RecordUsed = false;
    CFE_ES_Global.TaskTable[Id].AppId = Id;
    RunStatus = CFE_ES_RunStatus_APP_RUN;
    CFE_ES_Global.AppTable[Id].ControlReq.AppControlRequest =
        CFE_ES_RunStatus_APP_RUN;
    UT_Report(__FILE__, __LINE__,
              CFE_ES_RunLoop(&RunStatus) == false,
              "CFE_ES_RunLoop",
              "Bad internal application ID");

    /* Test run loop with an invalid run status */
    ES_ResetUnitTest();
    OS_TaskCreate(&TestObjId, "UT", NULL, NULL, 0, 0, 0);
    Id = ES_UT_OSALID_TO_ARRAYIDX(TestObjId);
    CFE_ES_Global.AppTable[Id].AppState = CFE_ES_AppState_RUNNING;
    CFE_ES_Global.TaskTable[Id].RecordUsed = true;
    CFE_ES_Global.TaskTable[Id].AppId = Id;
    RunStatus = 1000;
    CFE_ES_Global.AppTable[Id].ControlReq.AppControlRequest =
        CFE_ES_RunStatus_APP_EXIT;
    UT_Report(__FILE__, __LINE__,
              CFE_ES_RunLoop(&RunStatus) == false,
              "CFE_ES_RunLoop",
              "Invalid run status");

    /* Test run loop with a NULL run status */
    ES_ResetUnitTest();
    OS_TaskCreate(&TestObjId, "UT", NULL, NULL, 0, 0, 0);
    Id = ES_UT_OSALID_TO_ARRAYIDX(TestObjId);
    CFE_ES_Global.AppTable[Id].AppState = CFE_ES_AppState_RUNNING;
    CFE_ES_Global.TaskTable[Id].RecordUsed = true;
    CFE_ES_Global.TaskTable[Id].AppId = Id;
    CFE_ES_Global.AppTable[Id].ControlReq.AppControlRequest =
            CFE_ES_RunStatus_APP_RUN;
    UT_Report(__FILE__, __LINE__,
              CFE_ES_RunLoop(NULL),
              "CFE_ES_RunLoop",
              "Nominal, NULL output pointer");

    /* Test run loop with startup sync code */
    ES_ResetUnitTest();
    OS_TaskCreate(&TestObjId, "UT", NULL, NULL, 0, 0, 0);
    Id = ES_UT_OSALID_TO_ARRAYIDX(TestObjId);
    CFE_ES_Global.TaskTable[Id].RecordUsed = true;
    CFE_ES_Global.TaskTable[Id].AppId = Id;
    RunStatus = CFE_ES_RunStatus_APP_RUN;
    CFE_ES_Global.AppTable[Id].ControlReq.AppControlRequest =
        CFE_ES_RunStatus_APP_RUN;
    CFE_ES_Global.AppTable[Id].AppState =
        CFE_ES_AppState_EARLY_INIT;
    UT_Report(__FILE__, __LINE__,
              CFE_ES_RunLoop(&RunStatus) == true &&
              CFE_ES_Global.AppTable[Id].AppState ==
                  CFE_ES_AppState_RUNNING,
              "CFE_ES_RunLoop",
              "Status change from initializing to run");

    /* Test successful CFE application registration */
    ES_ResetUnitTest();
    UT_Report(__FILE__, __LINE__,
              CFE_ES_RegisterApp() == CFE_SUCCESS,
              "CFE_ES_RegisterApp",
              "Application registration successful");

    /* Test getting the cFE application ID by its name */
    ES_ResetUnitTest();
    CFE_ES_Global.TaskTable[1].RecordUsed = true;
    UT_Report(__FILE__, __LINE__,
              CFE_ES_GetAppID(&AppId) == CFE_SUCCESS,
              "CFE_ES_GetAppID",
              "Get application ID by name successful");

    /* Test getting the app name with a bad app ID */
    CFE_ES_Global.AppTable[4].AppState = CFE_ES_AppState_UNDEFINED;
    ES_ResetUnitTest();
    UT_Report(__FILE__, __LINE__,
              CFE_ES_GetAppName(AppName, 4, 32) == CFE_ES_ERR_APPID,
              "CFE_ES_GetAppName",
              "Get application name by ID; bad application ID");

    /* Test getting the app name with that app ID out of range */
    ES_ResetUnitTest();
    UT_Report(__FILE__, __LINE__,
              CFE_ES_GetAppName(AppName,
                                CFE_PLATFORM_ES_MAX_APPLICATIONS + 2,
                                32) == CFE_ES_ERR_APPID,
              "CFE_ES_GetAppName",
              "Get application name by ID; ID out of range");

    /* Test successfully getting the app name using the app ID */
    ES_ResetUnitTest();
    CFE_ES_Global.AppTable[0].AppState = CFE_ES_AppState_RUNNING;
    UT_Report(__FILE__, __LINE__,
              CFE_ES_GetAppName(AppName, 0, 32) == CFE_SUCCESS,
              "CFE_ES_GetAppName",
              "Get application name by ID successful");

    /* Test getting task information using the task ID */
    ES_ResetUnitTest();
    OS_TaskCreate(&TestObjId, "UT", NULL, NULL, 0, 0, 0);
    Id = ES_UT_OSALID_TO_ARRAYIDX(TestObjId);
    CFE_ES_Global.TaskTable[Id].RecordUsed = true;
    CFE_ES_Global.TaskTable[Id].AppId = Id;
    CFE_ES_Global.AppTable[Id].AppState = CFE_ES_AppState_RUNNING;
    UT_Report(__FILE__, __LINE__,
              CFE_ES_GetTaskInfo(&TaskInfo, TestObjId) == CFE_SUCCESS,
              "CFE_ES_GetTaskInfo",
              "Get task info by ID successful");

    /* Test getting task information using the task ID with parent inactive */
    ES_ResetUnitTest();
    OS_TaskCreate(&TestObjId, "UT", NULL, NULL, 0, 0, 0);
    Id = ES_UT_OSALID_TO_ARRAYIDX(TestObjId);
    CFE_ES_Global.TaskTable[Id].AppId = Id;
    UT_Report(__FILE__, __LINE__,
              CFE_ES_GetTaskInfo(&TaskInfo, Id) == CFE_ES_ERR_TASKID,
              "CFE_ES_GetTaskInfo",
              "Get task info by ID; parent application not active");

    /* Test getting task information using the task ID with task inactive */
    ES_ResetUnitTest();
    OS_TaskCreate(&TestObjId, "UT", NULL, NULL, 0, 0, 0);
    Id = ES_UT_OSALID_TO_ARRAYIDX(TestObjId);
    CFE_ES_Global.TaskTable[Id].AppId = Id;
    UT_Report(__FILE__, __LINE__,
              CFE_ES_GetTaskInfo(&TaskInfo, Id) == CFE_ES_ERR_TASKID,
              "CFE_ES_GetTaskInfo",
              "Get task info by ID; task not active");

    /* Test getting task information using the task ID with invalid task ID */
    ES_ResetUnitTest();
    UT_Report(__FILE__, __LINE__,
              CFE_ES_GetTaskInfo(&TaskInfo, 1000) == CFE_ES_ERR_TASKID,
              "CFE_ES_GetTaskInfo",
              "Get task info by ID; invalid task ID");

    /* Test creating a child task with a bad app ID */
    ES_ResetUnitTest();
    CFE_ES_Global.TaskTable[1].RecordUsed = false;
    Return = CFE_ES_CreateChildTask(&TaskId,
                                    "TaskName",
                                    TestAPI,
                                    (uint32*) AppName,
                                    32,
                                    400,
                                    0);
    UT_Report(__FILE__, __LINE__,
              Return == CFE_ES_ERR_APPID,
              "CFE_ES_ChildTaskCreate",
              "Bad application ID");

    /* Test creating a child task with an OS task create failure */
    ES_ResetUnitTest();
    UT_SetForceFail(UT_KEY(OS_TaskCreate), OS_ERROR);
    CFE_ES_Global.TaskTable[1].RecordUsed = true;
    Return = CFE_ES_CreateChildTask(&TaskId,
                                    "TaskName",
                                    TestAPI,
                                    (uint32*) AppName,
                                    32,
                                    400,
                                    0);
    UT_Report(__FILE__, __LINE__,
              Return == CFE_ES_ERR_CHILD_TASK_CREATE,
              "CFE_ES_ChildTaskCreate",
              "OS task create failed");

    /* Test creating a child task with a null task ID */
    ES_ResetUnitTest();
    Return = CFE_ES_CreateChildTask(NULL,
                                    "TaskName",
                                    TestAPI,
                                    (uint32*) AppName,
                                    32,
                                    400,
                                    0);
    UT_Report(__FILE__, __LINE__,
              Return == CFE_ES_BAD_ARGUMENT,
              "CFE_ES_ChildTaskCreate",
              "Task ID null");

    /* Test creating a child task with a null task name */
    ES_ResetUnitTest();
    Return = CFE_ES_CreateChildTask(&TaskId,
                                    NULL,
                                    TestAPI,
                                    (uint32*) AppName,
                                    32,
                                    400,
                                    0);
    UT_Report(__FILE__, __LINE__,
              Return == CFE_ES_BAD_ARGUMENT,
              "CFE_ES_ChildTaskCreate",
              "Task name null");

    /* Test creating a child task with a null task ID and name */
    ES_ResetUnitTest();
    Return = CFE_ES_CreateChildTask(NULL,
                                    NULL,
                                    TestAPI,
                                    (uint32*) AppName,
                                    32,
                                    400,
                                    0);
    UT_Report(__FILE__, __LINE__,
              Return == CFE_ES_BAD_ARGUMENT,
              "CFE_ES_ChildTaskCreate",
              "Task name and ID null");

    /* Test creating a child task with a null function pointer */
    ES_ResetUnitTest();
    Return = CFE_ES_CreateChildTask(&TaskId,
                                    "TaskName",
                                    NULL,
                                    (uint32*) AppName,
                                    32,
                                    2,
                                    0);
    UT_Report(__FILE__, __LINE__,
              Return == CFE_ES_BAD_ARGUMENT,
              "CFE_ES_ChildTaskCreate",
              "Function pointer null");

    /* Test creating a child task within a child task */
    ES_ResetUnitTest();
    OS_TaskCreate(&TestObjId, "UT", NULL, NULL, 0, 0, 0);
    Id = ES_UT_OSALID_TO_ARRAYIDX(TestObjId);
    CFE_ES_Global.TaskTable[Id].RecordUsed = true;
    CFE_ES_Global.AppTable[Id].AppState = CFE_ES_AppState_RUNNING;
    CFE_ES_Global.TaskTable[Id].AppId = Id;
    CFE_ES_Global.AppTable[Id].TaskInfo.MainTaskId = 3;
    Return = CFE_ES_CreateChildTask(&TaskId,
                                    "TaskName",
                                    TestAPI,
                                    (uint32*) AppName,
                                    32,
                                    400,
                                    0);
    UT_Report(__FILE__, __LINE__,
              Return == CFE_ES_ERR_CHILD_TASK_CREATE,
              "CFE_ES_CreateChildTask",
              "Cannot call from a child task");

    /* Test successfully creating a child task */
    ES_ResetUnitTest();
    OS_TaskCreate(&TestObjId, "UT", NULL, NULL, 0, 0, 0);
    Id = ES_UT_OSALID_TO_ARRAYIDX(TestObjId);
    CFE_ES_Global.TaskTable[Id].RecordUsed = true;
    CFE_ES_Global.AppTable[Id].TaskInfo.MainTaskId = TestObjId;
    CFE_ES_Global.AppTable[Id].AppState = CFE_ES_AppState_RUNNING;
    CFE_ES_Global.TaskTable[Id].AppId = Id;
    Return = CFE_ES_CreateChildTask(&TaskId,
                                    "TaskName",
                                    TestAPI,
                                    (uint32*) AppName,
                                    32,
                                    400,
                                    0);
    UT_Report(__FILE__, __LINE__,
              Return == CFE_SUCCESS, "CFE_ES_CreateChildTask",
              "Create child task successful");

    /* Test deleting a child task with an invalid task ID */
    ES_ResetUnitTest();
    OS_TaskCreate(&TestObjId, "UT", NULL, NULL, 0, 0, 0);
    Id = ES_UT_OSALID_TO_ARRAYIDX(TestObjId);
    UT_Report(__FILE__, __LINE__,
              CFE_ES_DeleteChildTask(Id) == CFE_ES_ERR_TASKID,
              "CFE_ES_DeleteChildTask",
              "Task ID not in use");

    /* Test deleting a child task using a main task's ID */
    ES_ResetUnitTest();
    OS_TaskCreate(&TestObjId, "UT", NULL, NULL, 0, 0, 0);
    Id = ES_UT_OSALID_TO_ARRAYIDX(TestObjId);
    CFE_ES_Global.TaskTable[Id].RecordUsed = true;
    CFE_ES_Global.AppTable[Id].AppState = CFE_ES_AppState_RUNNING;
    CFE_ES_Global.AppTable[Id].TaskInfo.MainTaskId = Id;
    UT_Report(__FILE__, __LINE__,
              CFE_ES_DeleteChildTask(Id /*CFE_ES_Global.TaskTable[Id].TaskId*/) ==
                  CFE_ES_ERR_CHILD_TASK_DELETE_MAIN_TASK,
              "CFE_ES_DeleteChildTask",
              "Task ID belongs to a main task");

    /* Test successfully deleting a child task */
    ES_ResetUnitTest();
    CFE_ES_Global.TaskTable[1].RecordUsed = true;
    CFE_ES_Global.TaskTable[1].AppId = 0;
    CFE_ES_Global.AppTable[0].AppState = CFE_ES_AppState_RUNNING;
    CFE_ES_Global.AppTable[0].TaskInfo.MainTaskId = 15;
    OS_TaskCreate(&CFE_ES_Global.TaskTable[1].TaskId, NULL, NULL, NULL,
                  0, 0, 0);    
    Return = CFE_ES_GetAppInfo(&AppInfo,CFE_ES_Global.TaskTable[1].AppId);
    UtAssert_True(Return == CFE_SUCCESS, 
         "CFE_ES_GetAppInfo() return=%x", (unsigned int)Return); 
    UtAssert_True(AppInfo.NumOfChildTasks == 1, 
         "AppInfo.NumOfChildTaskss == %u", (unsigned int)AppInfo.NumOfChildTasks); 
    Return = CFE_ES_DeleteChildTask(CFE_ES_Global.TaskTable[1].TaskId);  
    UtAssert_True(Return == CFE_SUCCESS, 
         "DeleteChildResult() return=%x", (unsigned int)Return);
    Return = CFE_ES_GetAppInfo(&AppInfo,CFE_ES_Global.TaskTable[1].AppId);
    UtAssert_True(Return == CFE_SUCCESS, 
         "CFE_ES_GetAppInfo() return=%x", (unsigned int)Return); 
    UtAssert_True(AppInfo.NumOfChildTasks == 0, 
         "AppInfo.NumOfChildTaskss == %u", (unsigned int)AppInfo.NumOfChildTasks);   

    /* Test deleting a child task with an OS task delete failure */
    ES_ResetUnitTest();
    CFE_ES_Global.TaskTable[1].RecordUsed = true;
    OS_TaskCreate(&CFE_ES_Global.TaskTable[1].TaskId, NULL, NULL, NULL,
                  0, 0, 0);
    CFE_ES_Global.AppTable[0].AppState = CFE_ES_AppState_RUNNING;
    CFE_ES_Global.AppTable[0].TaskInfo.MainTaskId = 15;
    UT_SetForceFail(UT_KEY(OS_TaskDelete), OS_ERROR);
    UT_Report(__FILE__, __LINE__,
              CFE_ES_DeleteChildTask(CFE_ES_Global.TaskTable[1].TaskId) <= 0,
              "CFE_ES_DeleteChildTask",
              "OS task delete failure");

    /* Test deleting a child task with the task ID out of range */
    ES_ResetUnitTest();
    UT_Report(__FILE__, __LINE__,
              CFE_ES_DeleteChildTask(OS_MAX_TASKS + 1) == CFE_ES_ERR_TASKID,
              "CFE_ES_DeleteChildTask",
              "Task ID too large");

    /* Test successfully exiting a child task */
    ES_ResetUnitTest();
    CFE_ES_Global.TaskTable[0].RecordUsed = false;
    CFE_ES_Global.AppTable[0].AppState = CFE_ES_AppState_UNDEFINED;
    CFE_ES_Global.TaskTable[1].RecordUsed = true;
    CFE_ES_Global.AppTable[1].AppState = CFE_ES_AppState_RUNNING;
    CFE_ES_Global.AppTable[1].TaskInfo.MainTaskId = 3;
    CFE_ES_ExitChildTask();
    UT_Report(__FILE__, __LINE__,
              UT_GetStubCount(UT_KEY(OS_TaskExit)) == 1,
              "CFE_ES_ExitChildTask",
              "Exit child task successful");

    /* Test exiting a child task within an app main task */
    ES_ResetUnitTest();
    CFE_ES_Global.TaskTable[1].RecordUsed = true;
    CFE_ES_Global.TaskTable[1].AppId = 0;
    OS_TaskCreate(&CFE_ES_Global.TaskTable[1].TaskId,
                  NULL, NULL, NULL, 0, 0, 0);
    CFE_ES_Global.AppTable[0].AppState = CFE_ES_AppState_RUNNING;
    CFE_ES_Global.AppTable[0].TaskInfo.MainTaskId =
      CFE_ES_Global.TaskTable[1].TaskId;
    CFE_ES_ExitChildTask();
    UT_Report(__FILE__, __LINE__,
              UT_PrintfIsInHistory(UT_OSP_MESSAGES[UT_OSP_CANNOT_CALL_APP_MAIN]) &&
                  UT_GetStubCount(UT_KEY(OS_printf)) == 1,
              "CFE_ES_ExitChildTask",
              "Cannot call from a cFE application main task");

    /* Test exiting a child task with an error retrieving the app ID */
    ES_ResetUnitTest();
    CFE_ES_Global.TaskTable[1].RecordUsed = false;
    CFE_ES_ExitChildTask();
    UT_Report(__FILE__, __LINE__,
              UT_PrintfIsInHistory(UT_OSP_MESSAGES[UT_OSP_GET_APP_ID]) && 
                  UT_GetStubCount(UT_KEY(OS_printf)) == 1,
              "CFE_ES_ExitChildTask",
              "Error calling CFE_ES_GetAppID");

    /* Test registering a child task with an OS task register failure */
    ES_ResetUnitTest();
    UT_SetForceFail(UT_KEY(OS_TaskRegister), OS_ERROR);
    UT_Report(__FILE__, __LINE__,
              CFE_ES_RegisterChildTask() == CFE_ES_ERR_CHILD_TASK_REGISTER,
              "CFE_ES_RegisterChildTask",
              "OS task register failed");

    /* Test successfully registering a child task */
    ES_ResetUnitTest();
    UT_Report(__FILE__, __LINE__,
              CFE_ES_RegisterChildTask() == CFE_SUCCESS,
              "CFE_ES_RegisterChildTask",
              "Register child task successful");

    /* Test successfully adding a time-stamped message to the system log that
     * must be truncated
     */
    ES_ResetUnitTest();
    CFE_ES_ResetDataPtr->SystemLogWriteIdx = CFE_PLATFORM_ES_SYSTEM_LOG_SIZE - CFE_TIME_PRINTED_STRING_SIZE - 4;
    CFE_ES_ResetDataPtr->SystemLogEndIdx = CFE_ES_ResetDataPtr->SystemLogWriteIdx;
    CFE_ES_ResetDataPtr->SystemLogMode = CFE_ES_LogMode_DISCARD;
    UT_Report(__FILE__, __LINE__,
              CFE_ES_SysLogWrite_Unsync("SysLogText This message should be truncated") == CFE_ES_ERR_SYS_LOG_TRUNCATED,
              "CFE_ES_SysLogWrite_Internal",
              "Add message to log that must be truncated");

    /* Reset the system log index to prevent an overflow in later tests */
    CFE_ES_ResetDataPtr->SystemLogWriteIdx = 0;
    CFE_ES_ResetDataPtr->SystemLogEndIdx = 0;

    /* Test calculating a CRC on a range of memory using CRC type 8
     * NOTE: This capability is not currently implemented in cFE
     */
    memset(Data, 1, sizeof(Data));
    ES_ResetUnitTest();
    UT_Report(__FILE__, __LINE__,
              CFE_ES_CalculateCRC(&Data, 12, 345353, CFE_MISSION_ES_CRC_8) == 0,
              "CFE_ES_CalculateCRC",
              "*Not implemented* CRC-8 algorithm");

    /* Test calculating a CRC on a range of memory using CRC type 16 */
    ES_ResetUnitTest();
    UT_Report(__FILE__, __LINE__,
              CFE_ES_CalculateCRC(&Data, 12, 345353, CFE_MISSION_ES_CRC_16) == 2688,
              "CFE_ES_CalculateCRC",
              "CRC-16 algorithm - memory read successful");

    /*
     * CRC memory read failure test case removed in #322 - 
     * deprecated CFE_PSP_MemRead8, now the FSW code does a direct read
     * which has no failure path.
     */

    /* Test calculating a CRC on a range of memory using CRC type 32
     * NOTE: This capability is not currently implemented in cFE
     */
    ES_ResetUnitTest();
    UT_Report(__FILE__, __LINE__,
              CFE_ES_CalculateCRC(&Data, 12, 345353, CFE_MISSION_ES_CRC_32) == 0,
              "CFE_ES_CalculateCRC",
              "*Not implemented* CRC-32 algorithm");

    /* Test calculating a CRC on a range of memory using an invalid CRC type
     */
    ES_ResetUnitTest();
    UT_Report(__FILE__, __LINE__,
             CFE_ES_CalculateCRC(&Data, 12, 345353, -1) == 0,
              "CFE_ES_CalculateCRC",
              "Invalid CRC type");

    /* Test CDS registering with a write CDS failure */
    ES_ResetUnitTest();
    UT_SetCDSSize(50000);
    OS_TaskCreate(&TestObjId, "UT", NULL, NULL, 0, 0, 0);
    Id = ES_UT_OSALID_TO_ARRAYIDX(TestObjId);
    CFE_ES_Global.TaskTable[Id].RecordUsed = true;
    CFE_ES_Global.TaskTable[Id].AppId = Id;
    UT_SetDeferredRetcode(UT_KEY(CFE_PSP_WriteToCDS), 2, OS_ERROR);
    UT_Report(__FILE__, __LINE__,
              CFE_ES_RegisterCDS(&CDSHandle, 4, "Name3") == OS_ERROR,
              "CFE_ES_RegisterCDS",
              "Writing to BSP CDS failure");

    /* Test successful CDS registering */
    ES_ResetUnitTest();
    UT_SetCDSSize(50000);
    OS_TaskCreate(&TestObjId, "UT", NULL, NULL, 0, 0, 0);
    Id = ES_UT_OSALID_TO_ARRAYIDX(TestObjId);
    CFE_ES_Global.AppTable[Id].AppState = CFE_ES_AppState_RUNNING;
    CFE_ES_Global.AppTable[Id].TaskInfo.MainTaskId = TestObjId;
    CFE_ES_Global.TaskTable[Id].RecordUsed = true;
    CFE_ES_Global.TaskTable[Id].AppId = Id;
    UT_Report(__FILE__, __LINE__,
              CFE_ES_RegisterCDS(&CDSHandle, 4, "Name") == CFE_SUCCESS,
              "CFE_ES_RegisterCDS",
              "Register CDS successful");

    /* Test CDS registering using an already registered name */
    ES_ResetUnitTest();
    UT_SetCDSSize(50000);
    OS_TaskCreate(&TestObjId, "UT", NULL, NULL, 0, 0, 0);
    Id = ES_UT_OSALID_TO_ARRAYIDX(TestObjId);
    CFE_ES_Global.AppTable[Id].AppState = CFE_ES_AppState_RUNNING;
    CFE_ES_Global.AppTable[Id].TaskInfo.MainTaskId = TestObjId;
    CFE_ES_Global.TaskTable[Id].RecordUsed = true;
    CFE_ES_Global.TaskTable[Id].AppId = Id;
    UT_Report(__FILE__, __LINE__,
              CFE_ES_RegisterCDS(&CDSHandle,
                                 4,
                                 "Name") == CFE_ES_CDS_ALREADY_EXISTS,
              "CFE_ES_RegisterCDS",
              "Retrieve existing CDS");

    /* Test CDS registering using the same name, but a different size */
    ES_ResetUnitTest();
    UT_SetCDSSize(50000);
    OS_TaskCreate(&TestObjId, "UT", NULL, NULL, 0, 0, 0);
    Id = ES_UT_OSALID_TO_ARRAYIDX(TestObjId);
    CFE_ES_Global.AppTable[Id].AppState = CFE_ES_AppState_RUNNING;
    CFE_ES_Global.AppTable[Id].TaskInfo.MainTaskId = TestObjId;
    CFE_ES_Global.TaskTable[Id].RecordUsed = true;
    CFE_ES_Global.TaskTable[Id].AppId = Id;
    UT_Report(__FILE__, __LINE__,
              CFE_ES_RegisterCDS(&CDSHandle, 6, "Name") == CFE_SUCCESS,
              "CFE_ES_RegisterCDS",
              "Get CDS of same name, but new size");

    /* Test CDS registering using a null name */
    ES_ResetUnitTest();
    UT_SetCDSSize(50000);
    OS_TaskCreate(&TestObjId, "UT", NULL, NULL, 0, 0, 0);
    Id = ES_UT_OSALID_TO_ARRAYIDX(TestObjId);
    CFE_ES_Global.AppTable[Id].AppState = CFE_ES_AppState_RUNNING;
    CFE_ES_Global.AppTable[Id].TaskInfo.MainTaskId = TestObjId;
    CFE_ES_Global.TaskTable[Id].RecordUsed = true;
    CFE_ES_Global.TaskTable[Id].AppId = Id;
    UT_Report(__FILE__, __LINE__,
              CFE_ES_RegisterCDS(&CDSHandle, 4, "") == CFE_ES_CDS_INVALID_NAME,
              "CFE_ES_RegisterCDS",
              "Invalid name size");

    /* Test CDS registering with no memory pool available */
    ES_ResetUnitTest();
    OS_TaskCreate(&TestObjId, "UT", NULL, NULL, 0, 0, 0);
    Id = ES_UT_OSALID_TO_ARRAYIDX(TestObjId);
    CFE_ES_Global.AppTable[Id].AppState = CFE_ES_AppState_RUNNING;
    CFE_ES_Global.AppTable[Id].TaskInfo.MainTaskId = TestObjId;
    CFE_ES_Global.TaskTable[Id].RecordUsed = true;
    CFE_ES_Global.TaskTable[Id].AppId = Id;
    TempSize = CFE_ES_Global.CDSVars.MemPoolSize;
    CFE_ES_Global.CDSVars.MemPoolSize = 0;
    UT_Report(__FILE__, __LINE__,
              CFE_ES_RegisterCDS(&CDSHandle,
                                 4,
                                 "Name") == CFE_ES_NOT_IMPLEMENTED,
              "CFE_ES_RegisterCDS",
              "No memory pool available");
    CFE_ES_Global.CDSVars.MemPoolSize = TempSize;

    /* Test CDS registering with a block size of zero */
    ES_ResetUnitTest();
    OS_TaskCreate(&TestObjId, "UT", NULL, NULL, 0, 0, 0);
    Id = ES_UT_OSALID_TO_ARRAYIDX(TestObjId);
    CFE_ES_Global.AppTable[Id].AppState = CFE_ES_AppState_RUNNING;
    CFE_ES_Global.AppTable[Id].TaskInfo.MainTaskId = TestObjId;
    CFE_ES_Global.TaskTable[Id].RecordUsed = true;
    CFE_ES_Global.TaskTable[Id].AppId = Id;
    UT_Report(__FILE__, __LINE__,
              CFE_ES_RegisterCDS(&CDSHandle,
                                 0,
                                 "Name") == CFE_ES_CDS_INVALID_SIZE,
              "CFE_ES_RegisterCDS",
              "Block size zero");

    /* Test CDS registering with all the CDS registries taken */
    ES_ResetUnitTest();
    OS_TaskCreate(&TestObjId, "UT", NULL, NULL, 0, 0, 0);
    Id = ES_UT_OSALID_TO_ARRAYIDX(TestObjId);
    CFE_ES_Global.AppTable[Id].AppState = CFE_ES_AppState_RUNNING;
    CFE_ES_Global.AppTable[Id].TaskInfo.MainTaskId = TestObjId;
    CFE_ES_Global.TaskTable[Id].RecordUsed = true;
    CFE_ES_Global.TaskTable[Id].AppId = Id;

    /* Set all the CDS registries to 'taken' */
    for (i = 0; i < CFE_ES_Global.CDSVars.MaxNumRegEntries; i++)
    {
        CFE_ES_Global.CDSVars.Registry[i].Taken = true;
    }

    UT_Report(__FILE__, __LINE__,
              CFE_ES_RegisterCDS(&CDSHandle,
                                 4,
                                 "Name2") == CFE_ES_CDS_REGISTRY_FULL,
              "CFE_ES_RegisterCDS",
              "No available entries");

    /* Restore all the CDS registries back to 'not taken' */
    for (i = 0; i < CFE_ES_Global.CDSVars.MaxNumRegEntries; i++)
    {
        CFE_ES_Global.CDSVars.Registry[i].Taken = false;
    }

    /* Test CDS registering using a bad app ID */
    ES_ResetUnitTest();
    UT_Report(__FILE__, __LINE__,
              CFE_ES_RegisterCDS(&CDSHandle, 4, "Name2") == CFE_ES_ERR_APPID,
              "CFE_ES_RegisterCDS",
              "Bad application ID");

    /* Register CDS to set up for the copy test */
    ES_ResetUnitTest();
    OS_TaskCreate(&TestObjId, "UT", NULL, NULL, 0, 0, 0);
    Id = ES_UT_OSALID_TO_ARRAYIDX(TestObjId);
    CFE_ES_Global.AppTable[Id].AppState = CFE_ES_AppState_RUNNING;
    CFE_ES_Global.AppTable[Id].TaskInfo.MainTaskId = TestObjId;
    CFE_ES_Global.TaskTable[Id].RecordUsed = true;
    CFE_ES_Global.TaskTable[Id].AppId = Id;
    UT_Report(__FILE__, __LINE__,
              CFE_ES_RegisterCDS(&CDSHandle, 4, "Name") == CFE_SUCCESS,
              "CFE_ES_RegisterCDS",
              "Register CDS successful (set up for copy test)");

    /* Test successfully copying to CDS */
    ES_ResetUnitTest();
    UT_SetDeferredRetcode(UT_KEY(CFE_PSP_ReadFromCDS), 1, OS_SUCCESS);
    UT_Report(__FILE__, __LINE__,
              CFE_ES_CopyToCDS(CDSHandle, &TempSize) == CFE_SUCCESS,
              "CFE_ES_CopyToCDS",
              "Copy to CDS successful");

    /* Test successfully restoring from a CDS */
    ES_ResetUnitTest();
    UT_Report(__FILE__, __LINE__,
              CFE_ES_RestoreFromCDS(&TempSize, CDSHandle) == CFE_SUCCESS,
              "CFE_ES_RestoreFromCDS",
              "Restore from CDS successful");

    /* Test shared mutex take with a take error */
    ES_ResetUnitTest();
    OS_TaskCreate(&TestObjId, "UT", NULL, NULL, 0, 0, 0);
    Id = ES_UT_OSALID_TO_ARRAYIDX(TestObjId);
    CFE_ES_Global.TaskTable[Id].RecordUsed = true;
    CFE_ES_Global.TaskTable[Id].AppId = Id;
    UT_SetDeferredRetcode(UT_KEY(OS_MutSemTake), 1, -1);
    CFE_ES_LockSharedData(__func__, 12345);
    UT_Report(__FILE__, __LINE__,
              UT_PrintfIsInHistory(UT_OSP_MESSAGES[UT_OSP_MUTEX_TAKE]) && UT_GetStubCount(UT_KEY(OS_printf)) == 1,
              "CFE_ES_LockSharedData",
              "Mutex take error");

    /* Test shared mutex release with a release error */
    ES_ResetUnitTest();
    OS_TaskCreate(&TestObjId, "UT", NULL, NULL, 0, 0, 0);
    Id = ES_UT_OSALID_TO_ARRAYIDX(TestObjId);
    CFE_ES_Global.TaskTable[Id].RecordUsed = true;
    CFE_ES_Global.TaskTable[Id].AppId = Id;
    UT_SetDeferredRetcode(UT_KEY(OS_MutSemGive), 1, -1);
    CFE_ES_UnlockSharedData(__func__, 98765);
    UT_Report(__FILE__, __LINE__,
              UT_PrintfIsInHistory(UT_OSP_MESSAGES[UT_OSP_MUTEX_GIVE]) && UT_GetStubCount(UT_KEY(OS_printf)) == 1,
              "CFE_ES_UnlockSharedData",
              "Mutex release error");

    /* Test successfully registering a generic counter */
    ES_ResetUnitTest();
    UT_Report(__FILE__, __LINE__,
              CFE_ES_RegisterGenCounter(&CounterId, "Counter1") == CFE_SUCCESS,
              "CFE_ES_RegisterGenCounter",
              "Register counter successful");

    /* Test registering a generic counter that is already registered */
    ES_ResetUnitTest();
    UT_Report(__FILE__, __LINE__,
              CFE_ES_RegisterGenCounter(&CounterId,
                                        "Counter1") == CFE_ES_BAD_ARGUMENT,
              "CFE_ES_RegisterGenCounter",
              "Attempt to register an existing counter");

    /* Test registering the maximum number of generic counters */
    ES_ResetUnitTest();

    for (i = 1; i < CFE_PLATFORM_ES_MAX_GEN_COUNTERS; i++)
    {

        snprintf(CounterName, 11, "Counter%d", i + 1);

        if (CFE_ES_RegisterGenCounter(&CounterId, CounterName) != CFE_SUCCESS)
        {
            break;
        }
    }

    UT_Report(__FILE__, __LINE__,
              i == CFE_PLATFORM_ES_MAX_GEN_COUNTERS,
              "CFE_ES_RegisterGenCounter",
              "Register maximum number of counters");

    /* Test registering a generic counter after the maximum are registered */
    ES_ResetUnitTest();
    UT_Report(__FILE__, __LINE__,
              CFE_ES_RegisterGenCounter(&CounterId,
                                        "Counter999") == CFE_ES_BAD_ARGUMENT,
              "CFE_ES_RegisterGenCounter",
              "Maximum number of counters exceeded");

    /* Test getting a registered generic counter that doesn't exist */
    ES_ResetUnitTest();
    UT_Report(__FILE__, __LINE__,
              CFE_ES_GetGenCounterIDByName(&CounterId,
                                           "Counter999") ==
                  CFE_ES_BAD_ARGUMENT,
              "CFE_ES_GetGenCounterIDByName",
              "Cannot get counter that does not exist");

    /* Test successfully getting a registered generic counter ID by name */
    ES_ResetUnitTest();
    UT_Report(__FILE__, __LINE__,
              CFE_ES_GetGenCounterIDByName(&CounterId,
                                           "Counter5") == CFE_SUCCESS,
              "CFE_ES_GetGenCounterIDByName",
              "Get generic counter ID successful");

    /* Test deleting a registered generic counter that doesn't exist */
    ES_ResetUnitTest();
    UT_Report(__FILE__, __LINE__,
              CFE_ES_DeleteGenCounter(123456) == CFE_ES_BAD_ARGUMENT,
              "CFE_ES_DeleteGenCounter",
              "Cannot delete counter that does not exist");

    /* Test successfully deleting a registered generic counter by ID */
    ES_ResetUnitTest();
    UT_Report(__FILE__, __LINE__,
              CFE_ES_DeleteGenCounter(CounterId) == CFE_SUCCESS,
              "CFE_ES_DeleteGenCounter",
              "Successful");

    /* Test successfully registering a generic counter to verify a place for
     * it is now available and to provide an ID for subsequent tests
     */
    ES_ResetUnitTest();
    UT_Report(__FILE__, __LINE__,
              CFE_ES_RegisterGenCounter(&CounterId, "CounterX") == CFE_SUCCESS,
              "CFE_ES_RegisterGenCounter",
              "Register counter; back to maximum number");

    /* Test incrementing a generic counter that doesn't exist */
    ES_ResetUnitTest();
    UT_Report(__FILE__, __LINE__,
              CFE_ES_IncrementGenCounter(CFE_PLATFORM_ES_MAX_GEN_COUNTERS)
                == CFE_ES_BAD_ARGUMENT,
              "CFE_ES_IncrementGenCounter",
              "Bad counter ID");

    /* Test successfully incrementing a generic counter */
    ES_ResetUnitTest();
    UT_Report(__FILE__, __LINE__,
              CFE_ES_IncrementGenCounter(CounterId) == CFE_SUCCESS,
              "CFE_ES_IncrementGenCounter",
              "Increment counter successful");

    /* Test getting a generic counter value for a counter that doesn't exist */
    ES_ResetUnitTest();
    UT_Report(__FILE__, __LINE__,
              CFE_ES_GetGenCount(123456, &CounterCount) == CFE_ES_BAD_ARGUMENT,
              "CFE_ES_GetGenCount",
              "Bad counter ID");

    /* Test successfully getting a generic counter value */
    ES_ResetUnitTest();
    UT_Report(__FILE__, __LINE__,
              CFE_ES_GetGenCount(CounterId, &CounterCount) == CFE_SUCCESS &&
              CounterCount == 1,
              "CFE_ES_GetGenCount",
              "Get counter value successful");

    /* Test setting a generic counter value for a counter that doesn't exist */
    ES_ResetUnitTest();
    UT_Report(__FILE__, __LINE__,
              CFE_ES_SetGenCount(123456, 5) == CFE_ES_BAD_ARGUMENT,
              "CFE_ES_SetGenCount",
              "Bad counter ID");

    /* Test successfully setting a generic counter value */
    ES_ResetUnitTest();
    UT_Report(__FILE__, __LINE__,
              CFE_ES_SetGenCount(CounterId, 5) == CFE_SUCCESS,
              "CFE_ES_SetGenCount",
              "Set counter value successful");

    /* Test value retrieved from a generic counter value */
    ES_ResetUnitTest();
    CFE_ES_GetGenCount(CounterId, &CounterCount);
    UT_Report(__FILE__, __LINE__,
              (CounterCount == 5), "CFE_ES_SetGenCount",
              "Check value for counter set");

    /* Test handling of logging and reset after a core exception using
     * a non-running app
     */
    ES_ResetUnitTest();
    OS_TaskCreate(&TestObjId, "UT", NULL, NULL, 0, 0, 0);
    Id = ES_UT_OSALID_TO_ARRAYIDX(TestObjId);
    OS_TaskCreate(&TestObjId2, "UT", NULL, NULL, 0, 0, 0);
    Id2 = ES_UT_OSALID_TO_ARRAYIDX(TestObjId2);
    strncpy((char *)CFE_ES_Global.AppTable[Id].StartParams.Name, "appName",
            sizeof(CFE_ES_Global.AppTable[Id].StartParams.Name));
    CFE_ES_Global.TaskTable[Id].RecordUsed = true;
    CFE_ES_Global.AppTable[Id].Type = CFE_ES_AppType_EXTERNAL;
    CFE_ES_Global.AppTable[Id].AppState = CFE_ES_AppState_EARLY_INIT;
    CFE_ES_Global.TaskTable[Id2].RecordUsed = true;
    CFE_ES_Global.TaskTable[Id2].AppId = Id;
    OS_TaskCreate(&CFE_ES_Global.TaskTable[Id2].TaskId, NULL, NULL, NULL,
                  0, 0, 0);
    CFE_ES_Global.AppTable[Id].StartParams.ExceptionAction =
        CFE_ES_ExceptionAction_RESTART_APP;
    CFE_ES_ProcessCoreException(TestObjId & 0xFFFF,
                                "Reason String",
                                &ExceptionContext,
                                sizeof(ExceptionContext));
    UT_Report(__FILE__, __LINE__,
              UT_PrintfIsInHistory(UT_OSP_MESSAGES[UT_OSP_CANNOT_RESTART_APP]) &&
                  UT_GetStubCount(UT_KEY(OS_printf)) == 1,
              "CFE_ES_ProcessCoreException",
              "Cannot restart a non-running application");

    /* Test handling of logging and reset after a core exception; processor
     * reset with no app restart
     */
    ES_ResetUnitTest();
    UT_SetDataBuffer(UT_KEY(CFE_PSP_Restart), &ResetType, sizeof(ResetType), false);
    OS_TaskCreate(&TestObjId, "UT", NULL, NULL, 0, 0, 0);
    Id = ES_UT_OSALID_TO_ARRAYIDX(TestObjId);
    OS_TaskCreate(&TestObjId2, "UT", NULL, NULL, 0, 0, 0);
    Id2 = ES_UT_OSALID_TO_ARRAYIDX(TestObjId2);
//    memset(CFE_ES_Global.TaskTable, 0, sizeof(CFE_ES_Global.TaskTable));
//    memset(CFE_ES_Global.AppTable, 0, sizeof(CFE_ES_Global.AppTable));
    strncpy((char *)CFE_ES_Global.AppTable[Id].StartParams.Name, "appName",
            sizeof(CFE_ES_Global.AppTable[Id].StartParams.Name));
    CFE_ES_Global.TaskTable[Id2].RecordUsed = true;
    CFE_ES_Global.TaskTable[Id2].AppId = Id;
    OS_TaskCreate(&CFE_ES_Global.TaskTable[Id2].TaskId, NULL, NULL, NULL,
                  0, 0, 0);
    CFE_ES_Global.AppTable[Id].AppState = CFE_ES_AppState_RUNNING;
    CFE_ES_ResetDataPtr->ResetVars.ProcessorResetCount = 0;
    CFE_ES_ResetDataPtr->ResetVars.MaxProcessorResetCount = 5;
    CFE_ES_Global.AppTable[3].StartParams.ExceptionAction =
        CFE_ES_ExceptionAction_RESTART_APP + 1;
    CFE_ES_ProcessCoreException(TestObjId2 & 0xFFFF,
                                "Reason String",
                                &ExceptionContext,
                                sizeof(ExceptionContext));
    UT_Report(__FILE__, __LINE__,
              ResetType == CFE_PSP_RST_TYPE_PROCESSOR &&
              UT_GetStubCount(UT_KEY(CFE_PSP_Restart)) == 1,
              "CFE_ES_ProcessCoreException",
              "Processor reset with no application restart");

    /* Test handling of logging and reset after a core exception; power on
     * reset with no app restart
     */
    ES_ResetUnitTest();
    UT_SetDataBuffer(UT_KEY(CFE_PSP_Restart), &ResetType, sizeof(ResetType), false);
    CFE_ES_ResetDataPtr->ResetVars.ProcessorResetCount = 100;
    CFE_ES_ResetDataPtr->ResetVars.MaxProcessorResetCount = 5;
    CFE_ES_Global.AppTable[3].StartParams.ExceptionAction =
        CFE_ES_ExceptionAction_RESTART_APP + 1;
    CFE_ES_ProcessCoreException(OS_MAX_TASKS - 1,
                                "Reason String",
                                &ExceptionContext,
                                sizeof(ExceptionContext));
    UT_Report(__FILE__, __LINE__,
              ResetType == CFE_PSP_RST_TYPE_POWERON &&
              UT_GetStubCount(UT_KEY(CFE_PSP_Restart)) == 1,
              "CFE_ES_ProcessCoreException",
              "Power on reset with no application restart");

    /* Test waiting for apps to initialize before continuing; transition from
     * initializing to running
     */
    ES_ResetUnitTest();
    OS_TaskCreate(&TestObjId, "UT", NULL, NULL, 0, 0, 0);
    Id = ES_UT_OSALID_TO_ARRAYIDX(TestObjId);
    CFE_ES_Global.TaskTable[Id].RecordUsed = true;
    CFE_ES_Global.TaskTable[Id].AppId = Id;
    CFE_ES_Global.SystemState = CFE_ES_SystemState_OPERATIONAL;
    CFE_ES_Global.AppTable[Id].AppState =
        CFE_ES_AppState_EARLY_INIT;
    CFE_ES_WaitForStartupSync(0);
    UT_Report(__FILE__, __LINE__,
              CFE_ES_Global.AppTable[Id].AppState ==
                  CFE_ES_AppState_RUNNING,
              "CFE_ES_WaitForStartupSync",
              "Transition from initializing to running");

    /* Test waiting for apps to initialize before continuing with the semaphore
     * already released
     */
    ES_ResetUnitTest();
    OS_TaskCreate(&TestObjId, "UT", NULL, NULL, 0, 0, 0);
    Id = ES_UT_OSALID_TO_ARRAYIDX(TestObjId);
    CFE_ES_Global.TaskTable[Id].RecordUsed = true;
    CFE_ES_Global.TaskTable[Id].AppId = Id;
    CFE_ES_Global.AppTable[Id].AppState =
        CFE_ES_AppState_RUNNING;
    CFE_ES_Global.SystemState = CFE_ES_SystemState_CORE_READY;
    CFE_ES_Global.AppTable[Id].Type = CFE_ES_AppType_CORE;
    CFE_ES_WaitForStartupSync(99);

    /* Note - CFE_ES_WaitForStartupSync() returns void, nothing to check for
     * here.  This is for code coverage
     */
    UT_Report(__FILE__, __LINE__,
              1,
              "CFE_ES_WaitForStartupSync",
              "System state core ready");

    /* Test waiting for apps to initialize as an external app
     */
    ES_ResetUnitTest();
    OS_TaskCreate(&TestObjId, "UT", NULL, NULL, 0, 0, 0);
    Id = ES_UT_OSALID_TO_ARRAYIDX(TestObjId);
    CFE_ES_Global.TaskTable[Id].RecordUsed = true;
    CFE_ES_Global.TaskTable[Id].AppId = Id;
    CFE_ES_Global.AppTable[Id].AppState =
        CFE_ES_AppState_EARLY_INIT;
    CFE_ES_Global.SystemState = CFE_ES_SystemState_CORE_READY;
    CFE_ES_Global.AppTable[Id].Type = CFE_ES_AppType_EXTERNAL;
    CFE_ES_WaitForStartupSync(99);

    /* Note - CFE_ES_WaitForStartupSync() returns void, nothing to check for
     * here.  This is for code coverage
     */
    UT_Report(__FILE__, __LINE__,
              1,
              "CFE_ES_WaitForStartupSync",
              "System state operational");

     /* Test adding a time-stamped message to the system log using an invalid
      * log mode
      *
      * TEST CASE REMOVED as the invalid log mode follow the same path as Discard,
      * this test case added nothing new
      */


     /* Test successfully adding a time-stamped message to the system log that
      * causes the log index to be reset
      */
     ES_ResetUnitTest();
     CFE_ES_ResetDataPtr->SystemLogWriteIdx = CFE_PLATFORM_ES_SYSTEM_LOG_SIZE;
     CFE_ES_ResetDataPtr->SystemLogEndIdx = CFE_ES_ResetDataPtr->SystemLogWriteIdx;
     CFE_ES_ResetDataPtr->SystemLogMode = CFE_ES_LogMode_DISCARD;
     UT_Report(__FILE__, __LINE__,
              CFE_ES_WriteToSysLog("SysLogText") == CFE_ES_ERR_SYS_LOG_FULL,
               "CFE_ES_WriteToSysLog",
               "Add message to log that resets the log index");

     /* Test successfully adding a time-stamped message to the system log that
      * causes the log index to be reset
      */
     ES_ResetUnitTest();
     CFE_ES_ResetDataPtr->SystemLogWriteIdx = CFE_PLATFORM_ES_SYSTEM_LOG_SIZE;
     CFE_ES_ResetDataPtr->SystemLogEndIdx = CFE_ES_ResetDataPtr->SystemLogWriteIdx;
     CFE_ES_ResetDataPtr->SystemLogMode = CFE_ES_LogMode_OVERWRITE;
     UT_Report(__FILE__, __LINE__,
              CFE_ES_WriteToSysLog("SysLogText") == CFE_SUCCESS &&
             CFE_ES_ResetDataPtr->SystemLogWriteIdx < CFE_PLATFORM_ES_SYSTEM_LOG_SIZE,
               "CFE_ES_WriteToSysLog",
               "Add message to log that resets the log index");

     /* Test run loop with an application error status */
     ES_ResetUnitTest();
     OS_TaskCreate(&TestObjId, "UT", NULL, NULL, 0, 0, 0);
     Id = ES_UT_OSALID_TO_ARRAYIDX(TestObjId);
     CFE_ES_Global.TaskTable[Id].RecordUsed = true;
     CFE_ES_Global.TaskTable[Id].AppId = Id;
     RunStatus = CFE_ES_RunStatus_APP_ERROR;
     CFE_ES_Global.AppTable[Id].ControlReq.AppControlRequest = CFE_ES_RunStatus_APP_ERROR;
     UT_Report(__FILE__, __LINE__,
              CFE_ES_RunLoop(&RunStatus) == false,
               "CFE_ES_RunLoop",
               "Application error run status");

     /* Test CDS registering using a name longer than the maximum allowed */
     ES_ResetUnitTest();
     OS_TaskCreate(&TestObjId, "UT", NULL, NULL, 0, 0, 0);
     Id = ES_UT_OSALID_TO_ARRAYIDX(TestObjId);
     CFE_ES_Global.TaskTable[Id].RecordUsed = true;
     CFE_ES_Global.TaskTable[Id].AppId = Id;

     for (i = 0; i < CFE_MISSION_ES_CDS_MAX_NAME_LENGTH + 1; i++)
     {
         CDSName[i] = 'a';
     }

     CDSName[i] = '\0';

     UT_Report(__FILE__, __LINE__,
              CFE_ES_RegisterCDS(&CDSHandle, 4, CDSName)
                 == CFE_ES_CDS_INVALID_NAME,
               "CFE_ES_RegisterCDS",
               "Invalid name size");

     /* Test registering a generic counter with a null counter ID pointer */
     ES_ResetUnitTest();
     UT_Report(__FILE__, __LINE__,
              CFE_ES_RegisterGenCounter(NULL,
                                         "Counter1") == CFE_ES_BAD_ARGUMENT,
               "CFE_ES_RegisterGenCounter",
               "Attempt to register using a null counter ID pointer");

     /* Test registering a generic counter with a null counter name */
     ES_ResetUnitTest();

     for ( i = 0; i < CFE_PLATFORM_ES_MAX_GEN_COUNTERS; i++ )
     {
        CFE_ES_Global.CounterTable[i].RecordUsed = false;
     }

     UT_Report(__FILE__, __LINE__,
              CFE_ES_RegisterGenCounter(&CounterId,
                                         NULL) == CFE_ES_BAD_ARGUMENT,
               "CFE_ES_RegisterGenCounter",
               "Attempt to register using a null counter name");

     /* Test incrementing a generic counter where the record is not in use */
     ES_ResetUnitTest();
     CFE_ES_Global.CounterTable[CounterId].RecordUsed = false;
     UT_Report(__FILE__, __LINE__,
              CFE_ES_IncrementGenCounter(CounterId) == CFE_ES_BAD_ARGUMENT,
               "CFE_ES_IncrementGenCounter",
               "Record not in use");

     /* Test setting a generic counter where the record is not in use */
     ES_ResetUnitTest();
     CFE_ES_Global.CounterTable[CounterId].RecordUsed = false;
     UT_Report(__FILE__, __LINE__,
              CFE_ES_SetGenCount(CounterId, 0) == CFE_ES_BAD_ARGUMENT,
               "CFE_ES_SetGenCount",
               "Record not in use");

     /* Test getting a generic counter where the record is not in use */
     ES_ResetUnitTest();
     CFE_ES_Global.CounterTable[CounterId].RecordUsed = false;
     UT_Report(__FILE__, __LINE__,
              CFE_ES_GetGenCount(CounterId, &CounterCount)
                 == CFE_ES_BAD_ARGUMENT,
               "CFE_ES_GetGenCount",
               "Record not in use");

     /* Test getting a generic counter where the count is null */
     ES_ResetUnitTest();
     CFE_ES_Global.CounterTable[CounterId].RecordUsed = true;
     UT_Report(__FILE__, __LINE__,
              CFE_ES_GetGenCount(CounterId, NULL)
                 == CFE_ES_BAD_ARGUMENT,
               "CFE_ES_GetGenCount",
               "Null count");

     /* Test getting a registered generic counter ID using a null counter
      * pointer
      */
     ES_ResetUnitTest();
     UT_Report(__FILE__, __LINE__,
              CFE_ES_GetGenCounterIDByName(NULL,
                                            "CounterX") == CFE_ES_BAD_ARGUMENT,
               "CFE_ES_GetGenCounterIDByName",
               "Null name");

     /* Test handling of logging and reset after failure to get the task info
      * from the OS
      */
     ES_ResetUnitTest();
     UT_SetDeferredRetcode(UT_KEY(OS_TaskGetInfo), 1, OS_INVALID_POINTER);
     CFE_ES_ResetDataPtr->ResetVars.ProcessorResetCount = 0;
     CFE_ES_ResetDataPtr->ResetVars.MaxProcessorResetCount = 5;
     CFE_ES_ProcessCoreException(0xFFFFFFFF,
                                 "Reason String",
                                 &ExceptionContext,
                                 sizeof(ExceptionContext));
     UT_Report(__FILE__, __LINE__,
              CFE_ES_ResetDataPtr->ResetVars.ProcessorResetCount == 1 &&
                 CFE_ES_ResetDataPtr->ResetVars.ES_CausedReset == true,
               "CFE_ES_ProcessCoreException",
               "Failure to get task info from OS");

     /* Test handling of logging and reset where the host ID doesn't match
      * the OS task ID
      */
     ES_ResetUnitTest();
     OS_TaskCreate(&TestObjId, "UT", NULL, NULL, 0, 0, 0);
     Id = ES_UT_OSALID_TO_ARRAYIDX(TestObjId);
     CFE_ES_Global.TaskTable[Id].RecordUsed = true;
     CFE_ES_Global.TaskTable[Id].AppId = Id;
     CFE_ES_ResetDataPtr->ResetVars.ProcessorResetCount = 0;
     CFE_ES_ResetDataPtr->ResetVars.MaxProcessorResetCount = 5;
     CFE_ES_Global.AppTable[Id].StartParams.ExceptionAction =
         CFE_ES_ExceptionAction_RESTART_APP;
     CFE_ES_ProcessCoreException(0,
                                 "Reason String",
                                 &ExceptionContext,
                                 sizeof(ExceptionContext));
     UT_Report(__FILE__, __LINE__,
               UT_GetStubCount(UT_KEY(OS_printf)) == 0,
               "CFE_ES_ProcessCoreException",
               "Host ID doesn't match OS task ID");

     /* Test handling of logging and reset where CFE_ES_GetTaskInfo fails */
     ES_ResetUnitTest();
     OS_TaskCreate(&TestObjId, "UT", NULL, NULL, 0, 0, 0);
     Id = ES_UT_OSALID_TO_ARRAYIDX(TestObjId);
     OS_TaskCreate(&TestObjId2, "UT", NULL, NULL, 0, 0, 0);
     Id2 = ES_UT_OSALID_TO_ARRAYIDX(TestObjId2);
     CFE_ES_Global.TaskTable[Id].RecordUsed = true;
     CFE_ES_Global.TaskTable[Id].AppId = Id;
     CFE_ES_ResetDataPtr->ResetVars.ProcessorResetCount = 0;
     CFE_ES_ResetDataPtr->ResetVars.MaxProcessorResetCount = 5;
     CFE_ES_Global.TaskTable[Id].RecordUsed = true;
     CFE_ES_Global.TaskTable[Id].AppId = Id2;
     CFE_ES_Global.AppTable[Id2].AppState = CFE_ES_AppState_UNDEFINED;
     CFE_ES_Global.AppTable[Id2].StartParams.ExceptionAction =
         CFE_ES_ExceptionAction_RESTART_APP;
     CFE_ES_ProcessCoreException(Id,
                                 "Reason String",
                                 &ExceptionContext,
                                 sizeof(ExceptionContext));
     UT_Report(__FILE__, __LINE__,
               UT_GetStubCount(UT_KEY(OS_printf)) == 1,
               "CFE_ES_ProcessCoreException",
               "CFE_ES_GetTaskInfo failure");

     /* Test unsuccessful CDS registering */
     ES_ResetUnitTest();
     OS_TaskCreate(&TestObjId, "UT", NULL, NULL, 0, 0, 0);
     Id = ES_UT_OSALID_TO_ARRAYIDX(TestObjId);
     CFE_ES_Global.TaskTable[Id].RecordUsed = true;
     CFE_ES_Global.TaskTable[Id].AppId = Id;
     UT_Report(__FILE__, __LINE__,
              CFE_ES_RegisterCDS(&CDSHandle,
                                  0xffffffff,
                                  "Name") == CFE_ES_ERR_MEM_BLOCK_SIZE,
               "CFE_ES_RegisterCDS",
               "Register CDS unsuccessful");
} /* end TestAPI */

void TestCDS()
{
    uint32 Temp;
    uint32 CdsSize;
    uint8 *CdsPtr;

#ifdef UT_VERBOSE
    UT_Text("Begin Test CDS\n");
#endif

    /* Test validating the app ID using a bad ID value */
    ES_ResetUnitTest();
    CFE_ES_Global.TaskTable[1].RecordUsed = true;
    CFE_ES_Global.TaskTable[1].AppId = CFE_PLATFORM_ES_MAX_APPLICATIONS + 1;
    UT_Report(__FILE__, __LINE__,
              CFE_ES_CDS_ValidateAppID(&Temp) == CFE_ES_ERR_APPID,
              "CFE_ES_CDS_ValidateAppID",
              "Bad app ID");

    /* Test memory pool rebuild and registry recovery with an
     * unreadable registry
     */
    ES_ResetUnitTest();
    CFE_ES_Global.TaskTable[1].AppId = 1;
    CFE_ES_Global.CDSVars.MaxNumRegEntries = CFE_PLATFORM_ES_CDS_MAX_NUM_ENTRIES + 2;
    UT_SetForceFail(UT_KEY(CFE_PSP_ReadFromCDS), -1);
    UT_Report(__FILE__, __LINE__,
              CFE_ES_RebuildCDS() == CFE_ES_CDS_INVALID,
              "CFE_ES_RebuildCDS",
              "Second read from CDS bad");

    /* Test CDS registry initialization with a CDS write failure */
    ES_ResetUnitTest();
    UT_SetDeferredRetcode(UT_KEY(CFE_PSP_WriteToCDS), 1, -1);
    UT_Report(__FILE__, __LINE__,
              CFE_ES_InitCDSRegistry() == -1,
              "CFE_ES_InitCDSRegistry",
              "Failed to write registry size");

    /* Test successful CDS initialization */
    ES_ResetUnitTest();
    UT_SetCDSSize(128 * 1024);
    UT_SetDeferredRetcode(UT_KEY(CFE_PSP_ReadFromCDS), 1, OS_SUCCESS);
    UT_Report(__FILE__, __LINE__,
              CFE_ES_CDS_EarlyInit() == CFE_SUCCESS,
              "CFE_ES_CDS_EarlyInit",
              "Initialization successful");

    /* Test CDS initialization with a read error */
    ES_ResetUnitTest();
    UT_SetDeferredRetcode(UT_KEY(CFE_PSP_ReadFromCDS), 1, -1);
    UT_Report(__FILE__, __LINE__,
              CFE_ES_CDS_EarlyInit() == -1,
              "CFE_ES_CDS_EarlyInit",
              "Unrecoverable read error");

    /* Test CDS initialization with size below the minimum */
    ES_ResetUnitTest();
    UT_SetCDSSize(1024);
    UT_Report(__FILE__, __LINE__,
              CFE_ES_CDS_EarlyInit() == OS_SUCCESS &&
              UT_GetStubCount(UT_KEY(CFE_PSP_GetCDSSize)) == 1,
              "CFE_ES_CDS_EarlyInit",
              "CDS size less than minimum");

    /* Test CDS initialization with size not obtainable */
    ES_ResetUnitTest();
    UT_SetForceFail(UT_KEY(CFE_PSP_GetCDSSize), -1);
    UT_Report(__FILE__, __LINE__,
              CFE_ES_CDS_EarlyInit() == OS_ERROR,
              "CFE_ES_CDS_EarlyInit",
              "Unable to obtain CDS size");

    /* Test CDS initialization with rebuilding not possible */
    ES_ResetUnitTest();
    UT_GetDataBuffer(UT_KEY(CFE_PSP_ReadFromCDS), (void**)&CdsPtr, &CdsSize, NULL);
    memcpy(CdsPtr, "_CDSBeg_", 8);
    memcpy(CdsPtr + CdsSize - 8, "_CDSEnd_", 8);
    UT_SetDeferredRetcode(UT_KEY(CFE_PSP_ReadFromCDS), 3, OS_ERROR);
    UT_Report(__FILE__, __LINE__,
              CFE_ES_CDS_EarlyInit() == OS_SUCCESS,
              "CFE_ES_CDS_EarlyInit",
              "Rebuilding not possible; create new CDS");

    /* Test CDS validation with second CDS read call failure */
    ES_ResetUnitTest();
    UT_SetDeferredRetcode(UT_KEY(CFE_PSP_ReadFromCDS), 2, OS_ERROR);
    UT_Report(__FILE__, __LINE__,
              CFE_ES_ValidateCDS() == OS_ERROR,
              "CFE_ES_ValidateCDS",
              "CDS read (second call) failed");

    /* Test CDS validation with CDS read end check failure */
    ES_ResetUnitTest();
    UT_GetDataBuffer(UT_KEY(CFE_PSP_ReadFromCDS), (void**)&CdsPtr, &CdsSize, NULL);
    memcpy(CdsPtr + CdsSize - 8, "gibberish", 8);
    UT_Report(__FILE__, __LINE__,
              CFE_ES_ValidateCDS() == CFE_ES_CDS_INVALID,
              "CFE_ES_ValidateCDS",
              "Reading from CDS failed end check");

    /* Test CDS validation with first CDS read call failure */
    ES_ResetUnitTest();
    UT_SetDeferredRetcode(UT_KEY(CFE_PSP_ReadFromCDS), 1, -1);
    UT_Report(__FILE__, __LINE__,
              CFE_ES_ValidateCDS() == -1,
              "CFE_ES_ValidateCDS",
              "CDS read (first call) failed");

    /* Test CDS initialization where first write call to the CDS fails */
    ES_ResetUnitTest();
    UT_SetDeferredRetcode(UT_KEY(CFE_PSP_WriteToCDS), 1, OS_ERROR);
    UT_Report(__FILE__, __LINE__,
              CFE_ES_InitializeCDS(128 * 1024) == OS_ERROR,
              "CFE_ES_InitializeCDS",
              "Clear CDS failed");

    /* Test CDS initialization where second write call to the CDS fails */
    /* Note - the PSP is zeroed by writing 4x uint32 values.  The 2nd
     * call in the source code will be the 5th call to the PSP function. */
    ES_ResetUnitTest();
    UT_SetCDSSize(16);
    UT_SetDeferredRetcode(UT_KEY(CFE_PSP_WriteToCDS), 5, OS_ERROR);
    UT_Report(__FILE__, __LINE__,
              CFE_ES_InitializeCDS(16) == OS_ERROR,
              "CFE_ES_InitializeCDS",
              "CDS write (second call) failed");

    /* Test CDS initialization where third write call to the CDS fails */
    ES_ResetUnitTest();
    UT_SetDeferredRetcode(UT_KEY(CFE_PSP_WriteToCDS), 6, OS_ERROR);
    UT_Report(__FILE__, __LINE__,
              CFE_ES_InitializeCDS(16) == OS_ERROR,
              "CFE_ES_InitializeCDS",
              "CDS write (third call) failed");

    /* Test rebuilding the CDS where the registry is too large */
    ES_ResetUnitTest();
    UT_SetCDSSize(0);
    CFE_ES_Global.CDSVars.MaxNumRegEntries = CFE_PLATFORM_ES_CDS_MAX_NUM_ENTRIES + 1;
    UT_Report(__FILE__, __LINE__,
              CFE_ES_RebuildCDS() == CFE_ES_CDS_INVALID,
              "CFE_ES_RebuildCDS",
              "Registry too large to recover");

    /* Test successfully rebuilding the CDS */
    ES_ResetUnitTest();
    CFE_ES_Global.CDSVars.MaxNumRegEntries = CFE_PLATFORM_ES_CDS_MAX_NUM_ENTRIES - 4;
    UT_Report(__FILE__, __LINE__,
              CFE_ES_RebuildCDS() == CFE_SUCCESS,
              "CFE_ES_RebuildCDS",
              "CDS rebuild successful");

    /* Test rebuilding the CDS with the registry unreadable */
    ES_ResetUnitTest();
    UT_SetDeferredRetcode(UT_KEY(CFE_PSP_ReadFromCDS), 2, OS_ERROR);
    UT_Report(__FILE__, __LINE__,
              CFE_ES_RebuildCDS() == CFE_ES_CDS_INVALID,
              "CFE_ES_RebuildCDS",
              "CDS registry unreadable");

    /* Test deleting the CDS from the registry with a registry write failure */
    ES_ResetUnitTest();
    CFE_ES_CDSBlockDesc.CheckBits = CFE_ES_CDS_CHECK_PATTERN;
    CFE_ES_CDSBlockDesc.AllocatedFlag = CFE_ES_CDS_BLOCK_USED;
    CFE_ES_CDSBlockDesc.ActualSize =  512;
    CFE_ES_Global.CDSVars.Registry[0].Taken = true;
    CFE_ES_Global.CDSVars.Registry[0].Table = true;
    CFE_ES_Global.CDSVars.Registry[0].MemHandle = 200;
    strncpy(CFE_ES_Global.CDSVars.Registry[0].Name,
            "NO_APP.CDS_NAME", OS_MAX_API_NAME);
    CFE_ES_Global.CDSVars.Registry[0].Name[OS_MAX_API_NAME - 1] = '\0';
    UT_SetDeferredRetcode(UT_KEY(CFE_PSP_WriteToCDS), 2, OS_ERROR);
    UT_Report(__FILE__, __LINE__,
              CFE_ES_DeleteCDS("NO_APP.CDS_NAME", true) == -1,
              "CFE_ES_DeleteCDS",
              "CDS registry write failed");

    /* Test deleting the CDS from the registry with the owner application
     * still active
     */
    ES_ResetUnitTest();
    CFE_ES_Global.CDSVars.Registry[0].Taken = true;
    CFE_ES_Global.CDSVars.Registry[0].Table = true;
    CFE_ES_Global.CDSVars.Registry[0].MemHandle = 200;
    strncpy(CFE_ES_Global.CDSVars.Registry[0].Name,
            "CFE_ES.CDS_NAME", OS_MAX_API_NAME);
    CFE_ES_Global.CDSVars.Registry[0].Name[OS_MAX_API_NAME - 1] = '\0';
    strncpy((char *) CFE_ES_Global.AppTable[0].StartParams.Name, "CFE_ES",
            OS_MAX_API_NAME);
    CFE_ES_Global.AppTable[0].StartParams.Name[OS_MAX_API_NAME - 1] = '\0';
    CFE_ES_Global.AppTable[0].AppState = CFE_ES_AppState_RUNNING;
    UT_Report(__FILE__, __LINE__,
              CFE_ES_DeleteCDS("CFE_ES.CDS_NAME", true) ==
                  CFE_ES_CDS_OWNER_ACTIVE_ERR,
              "CFE_ES_DeleteCDS",
              "Owner application still active");

    /* Test CDS initialization where rebuilding the CDS is successful */
    ES_ResetUnitTest();
    CdsSize = 128 * 1024;
    CdsPtr = UT_SetCDSSize(128 * 1024);
    memcpy(CdsPtr, "_CDSBeg_", 8);
    memcpy(CdsPtr + CdsSize - 8, "_CDSEnd_", 8);
    CFE_ES_Global.CDSVars.MaxNumRegEntries = CFE_PLATFORM_ES_CDS_MAX_NUM_ENTRIES - 4;
    UT_Report(__FILE__, __LINE__,
              CFE_ES_CDS_EarlyInit() == CFE_SUCCESS,
              "CFE_ES_CDS_EarlyInit",
              "Initialization with successful rebuild");

    /* Test CDS initialization where rebuilding the CDS is unsuccessful */
    ES_ResetUnitTest();
    UT_SetDeferredRetcode(UT_KEY(CFE_PSP_ReadFromCDS), 3, OS_ERROR);
    CFE_ES_Global.CDSVars.MaxNumRegEntries = CFE_PLATFORM_ES_CDS_MAX_NUM_ENTRIES - 4;
    UT_Report(__FILE__, __LINE__,
              CFE_ES_CDS_EarlyInit() == CFE_SUCCESS,
              "CFE_ES_CDS_EarlyInit",
              "Initialization with unsuccessful rebuild");

    /* Test CDS initialization where write call to the CDS fails while filling
     * in extra uint32 space
     */
    ES_ResetUnitTest();
    UT_SetCDSSize(0);
    UT_SetDeferredRetcode(UT_KEY(CFE_PSP_WriteToCDS), 5, OS_ERROR);
    UT_Report(__FILE__, __LINE__,
              CFE_ES_InitializeCDS(32 * 4 - 4) == OS_ERROR,
              "CFE_ES_InitializeCDS",
              "CDS write failed while filling extra space");

    /* Test CDS initialization where creating the CDS pool fails */
    ES_ResetUnitTest();
    UT_Report(__FILE__, __LINE__,
              CFE_ES_InitializeCDS(sizeof(CFE_ES_Global.CDSVars.ValidityField)) ==
                                     CFE_ES_BAD_ARGUMENT,
              "CFE_ES_InitializeCDS",
              "CDS pool create failed");

    /* Test deleting the CDS from the registry with a CDS name longer than the
     * maximum allowed
     */
    ES_ResetUnitTest();
    CFE_ES_Global.CDSVars.Registry[0].Taken = true;
    CFE_ES_Global.CDSVars.Registry[0].Table = true;
    memset(CFE_ES_Global.CDSVars.Registry[0].Name, 'a', CFE_ES_CDS_MAX_FULL_NAME_LEN - 1);
    CFE_ES_Global.CDSVars.Registry[0].Name[CFE_ES_CDS_MAX_FULL_NAME_LEN - 1] = '\0';
    UT_Report(__FILE__, __LINE__,
              CFE_ES_DeleteCDS(CFE_ES_Global.CDSVars.Registry[0].Name,
                               true) == CFE_ES_ERR_MEM_HANDLE,
              "CFE_ES_DeleteCDS",
              "CDS name too long");
} /* End TestCDS */

void TestCDSMempool(void)
{
    uint32                  MinCDSSize = CFE_ES_CDS_MIN_BLOCK_SIZE +
                                         sizeof(CFE_ES_CDSBlockDesc_t);
    CFE_ES_CDSBlockHandle_t BlockHandle;
    int                     Data;
    uint32                  i;

    extern uint32 CFE_ES_CDSMemPoolDefSize[];

#ifdef UT_VERBOSE
    UT_Text("Begin Test CDS memory pool\n");
#endif
    UT_SetCDSSize(0);

    /* Set up the CDS block to read in the following tests */
    CFE_ES_CDSBlockDesc.CheckBits = CFE_ES_CDS_CHECK_PATTERN;
    CFE_ES_CDSBlockDesc.AllocatedFlag = CFE_ES_CDS_BLOCK_USED;
    CFE_ES_CDSBlockDesc.ActualSize =  512;
    CFE_ES_CDSBlockDesc.SizeUsed =  512;

    /* Test creating the CDS pool with the pool size too small */
    ES_ResetUnitTest();
    UT_Report(__FILE__, __LINE__,
              CFE_ES_CreateCDSPool(0, 0) == CFE_ES_BAD_ARGUMENT,
              "CFE_ES_CreateCDSPool",
              "CDS pool size too small");

    /* Test rebuilding the CDS pool with the pool size too small */
    ES_ResetUnitTest();
    UT_Report(__FILE__, __LINE__,
              CFE_ES_RebuildCDSPool(0, 0) == CFE_ES_BAD_ARGUMENT,
              "CFE_ES_RebuildCDSPool",
              "CDS pool size too small");

    /* Test rebuilding the CDS pool with the CDS block unused */
    ES_ResetUnitTest();
    UT_SetDeferredRetcode(UT_KEY(CFE_PSP_ReadFromCDS), 2, OS_ERROR);
    CFE_ES_CDSBlockDesc.AllocatedFlag = CFE_ES_CDS_BLOCK_UNUSED;
    UT_Report(__FILE__, __LINE__,
              CFE_ES_RebuildCDSPool(MinCDSSize, 0) == CFE_SUCCESS,
              "CFE_ES_RebuildCDSPool",
              "CDS block unused");

    /* Test rebuilding the CDS pool with a CDS read failure */
    ES_ResetUnitTest();
    UT_SetForceFail(UT_KEY(CFE_PSP_ReadFromCDS), -1);
    UT_Report(__FILE__, __LINE__,
              CFE_ES_RebuildCDSPool(MinCDSSize, 0) == CFE_ES_CDS_ACCESS_ERROR,
              "CFE_ES_RebuildCDSPool",
              "Error reading CDS");

    /* Test rebuilding the CDS pool with a CDS write failure */
    ES_ResetUnitTest();
    UT_SetDeferredRetcode(UT_KEY(CFE_PSP_ReadFromCDS), 2, OS_ERROR);
    UT_SetForceFail(UT_KEY(CFE_PSP_WriteToCDS), OS_ERROR);
    UT_Report(__FILE__, __LINE__,
              CFE_ES_RebuildCDSPool(MinCDSSize, 0) == CFE_ES_CDS_ACCESS_ERROR,
              "CFE_ES_RebuildCDSPool",
              "Error writing CDS");

    /* Test rebuilding the CDS pool with a block not previously used */
    ES_ResetUnitTest();
    CFE_ES_CDSBlockDesc.CheckBits = 1;

    /* Set flags so as to fail on second CDS read */
    UT_SetDeferredRetcode(UT_KEY(CFE_PSP_ReadFromCDS), 1, OS_SUCCESS);
    UT_SetForceFail(UT_KEY(CFE_PSP_ReadFromCDS), -1);
    UT_Report(__FILE__, __LINE__,
              CFE_ES_RebuildCDSPool(MinCDSSize, 1) == OS_SUCCESS,
              "CFE_ES_RebuildCDSPool",
              "CDS block not used before");
    CFE_ES_CDSBlockDesc.CheckBits = CFE_ES_CDS_CHECK_PATTERN;

    /* Test rebuilding the CDS pool with an invalid block descriptor */
    ES_ResetUnitTest();
    CFE_ES_CDSMemPoolDefSize[0] = 0;
    UT_Report(__FILE__, __LINE__,
              CFE_ES_RebuildCDSPool(MinCDSSize, 0) == CFE_ES_CDS_ACCESS_ERROR,
              "CFE_ES_RebuildCDSPool",
              "Invalid block descriptor");
    CFE_ES_CDSMemPoolDefSize[0] = CFE_PLATFORM_ES_CDS_MAX_BLOCK_SIZE;

    /* Test successfully creating a pool where the offset = 0 */
    ES_ResetUnitTest();
    UT_Report(__FILE__, __LINE__,
              CFE_ES_CreateCDSPool(1000000, 0) == CFE_SUCCESS,
              "CFE_ES_CreateCDSPool",
              "Create with zero offset; successful");

    /* Test allocating a CDS block with a block size error */
    ES_ResetUnitTest();
    UT_Report(__FILE__, __LINE__,
              CFE_ES_GetCDSBlock(&BlockHandle,
                                 800) == CFE_ES_ERR_MEM_BLOCK_SIZE,
              "CFE_ES_GetCDSBlock",
              "Block size error");

    /* Test returning a CDS block to the memory pool using an invalid
         block descriptor */
    ES_ResetUnitTest();
    BlockHandle = 0;
    UT_Report(__FILE__, __LINE__,
              CFE_ES_PutCDSBlock(BlockHandle) == CFE_ES_ERR_MEM_HANDLE,
              "CFE_ES_PutCDSBlock",
              "Invalid block descriptor");

    /* Test creating a new pool and set up for getting a pre-made block */
    ES_ResetUnitTest();
    BlockHandle = 0;
    UT_Report(__FILE__, __LINE__,
              CFE_ES_CreateCDSPool(1000000, 8) == CFE_SUCCESS,
              "CFE_ES_CreateCDSPool",
              "Create with non-zero offset; successful");

    /* Test successfully allocating a pre-made CDS block */
    ES_ResetUnitTest();
    UT_Report(__FILE__, __LINE__,
              CFE_ES_GetCDSBlock(&BlockHandle, 800) == OS_SUCCESS,
              "CFE_ES_GetCDSBlock",
              "Get a CDS block; successful");

    /* Test successfully returning a CDS block back to the memory pool */
    ES_ResetUnitTest();
    UT_Report(__FILE__, __LINE__,
              CFE_ES_PutCDSBlock(BlockHandle) == OS_SUCCESS,
              "CFE_ES_PutCDSBlock",
              "Return a CDS block; successful");

    /* Test allocating a CDS block with a CDS read failure */
    ES_ResetUnitTest();
    UT_SetDeferredRetcode(UT_KEY(CFE_PSP_ReadFromCDS), 1, -1);
    UT_Report(__FILE__, __LINE__,
              CFE_ES_GetCDSBlock(&BlockHandle, 800) == CFE_ES_CDS_ACCESS_ERROR,
              "CFE_ES_GetCDSBlock",
              "Error reading CDS");

    /* Test allocating a CDS block with a CDS write failure */
    ES_ResetUnitTest();
    UT_SetForceFail(UT_KEY(CFE_PSP_WriteToCDS), OS_ERROR);
    UT_Report(__FILE__, __LINE__,
              CFE_ES_GetCDSBlock(&BlockHandle, 800) == CFE_ES_CDS_ACCESS_ERROR,
              "CFE_ES_GetCDSBlock",
              "Error writing CDS");

    /* Test allocating a CDS block using a block size that's too large */
    ES_ResetUnitTest();
    UT_Report(__FILE__, __LINE__,
              CFE_ES_GetCDSBlock(&BlockHandle,
                                 CFE_PLATFORM_ES_CDS_MAX_BLOCK_SIZE + 1) ==
                  CFE_ES_ERR_MEM_BLOCK_SIZE,
              "CFE_ES_GetCDSBlock",
              "Block size too large");

    /* Test returning a CDS block to the memory pool with an
     * invalid CDS handle
     */
    ES_ResetUnitTest();
    BlockHandle = sizeof(CFE_ES_Global.CDSVars.ValidityField) - 1;
    UT_Report(__FILE__, __LINE__,
              CFE_ES_PutCDSBlock(BlockHandle) == CFE_ES_ERR_MEM_HANDLE,
              "CFE_ES_PutCDSBlock",
              "Invalid CDS handle");

    /* Test returning a CDS block to the memory pool with a CDS read error */
    ES_ResetUnitTest();
    UT_SetForceFail(UT_KEY(CFE_PSP_ReadFromCDS), -1);
    BlockHandle = 10;
    UT_Report(__FILE__, __LINE__,
              CFE_ES_PutCDSBlock(BlockHandle) == CFE_ES_CDS_ACCESS_ERROR,
              "CFE_ES_PutCDSBlock",
              "Error reading CDS");

    /* Test returning a CDS block to the memory pool with an invalid
     * block descriptor
     */
    ES_ResetUnitTest();
    CFE_ES_CDSBlockDesc.AllocatedFlag = CFE_ES_CDS_BLOCK_UNUSED;
    UT_Report(__FILE__, __LINE__,
              CFE_ES_PutCDSBlock(BlockHandle) == CFE_ES_ERR_MEM_HANDLE,
              "CFE_ES_PutCDSBlock",
              "Invalid block descriptor");

    /* Test returning a CDS block to the memory pool with the block size
     * too large
     */
    ES_ResetUnitTest();
    CFE_ES_CDSBlockDesc.ActualSize  = CFE_PLATFORM_ES_CDS_MAX_BLOCK_SIZE + 1;
    CFE_ES_CDSBlockDesc.AllocatedFlag = CFE_ES_CDS_BLOCK_USED;
    UT_Report(__FILE__, __LINE__,
              CFE_ES_PutCDSBlock(BlockHandle) == CFE_ES_ERR_MEM_HANDLE,
              "CFE_ES_PutCDSBlock",
              "Invalid memory handle");

    /* Test returning a CDS block to the memory pool with a CDS write error */
    ES_ResetUnitTest();
    CFE_ES_CDSBlockDesc.ActualSize  = 452;
    UT_SetForceFail(UT_KEY(CFE_PSP_WriteToCDS), OS_ERROR);
    UT_Report(__FILE__, __LINE__,
              CFE_ES_PutCDSBlock(BlockHandle) == CFE_ES_CDS_ACCESS_ERROR,
              "CFE_ES_PutCDSBlock",
              "Error writing CDS");

    /* Test CDS block write using an invalid memory handle */
    ES_ResetUnitTest();
    BlockHandle = 7;
    UT_Report(__FILE__, __LINE__,
              CFE_ES_CDSBlockWrite(BlockHandle,
                                   &Data) == CFE_ES_ERR_MEM_HANDLE,
              "CFE_ES_CDSBlockWrite",
              "Invalid memory handle");
    BlockHandle = 10;

    /* Test CDS block write with the block size too large */
    ES_ResetUnitTest();
    CFE_ES_CDSBlockDesc.ActualSize  = CFE_PLATFORM_ES_CDS_MAX_BLOCK_SIZE + 1;
    CFE_ES_CDSBlockDesc.CheckBits = CFE_ES_CDS_CHECK_PATTERN;
    CFE_ES_CDSBlockDesc.AllocatedFlag = CFE_ES_CDS_BLOCK_USED;
    UT_Report(__FILE__, __LINE__,
              CFE_ES_CDSBlockWrite(BlockHandle,
                                   &Data) == CFE_ES_ERR_MEM_HANDLE,
              "CFE_ES_CDSBlockWrite",
              "Actual size too large");
    CFE_ES_CDSBlockDesc.ActualSize  = 452;

    /* Test CDS block write using an invalid (unused) block */
    ES_ResetUnitTest();
    CFE_ES_CDSBlockDesc.AllocatedFlag = CFE_ES_CDS_BLOCK_UNUSED;
    UT_Report(__FILE__, __LINE__,
              CFE_ES_CDSBlockWrite(BlockHandle,
                                   &Data) == CFE_ES_ERR_MEM_HANDLE,
              "CFE_ES_CDSBlockWrite",
              "Invalid CDS block");
    CFE_ES_CDSBlockDesc.AllocatedFlag = CFE_ES_CDS_BLOCK_USED;

    /* Test CDS block write with a CDS write error (block descriptor) */
    ES_ResetUnitTest();
    UT_SetDeferredRetcode(UT_KEY(CFE_PSP_WriteToCDS), 1, OS_ERROR);
    UT_Report(__FILE__, __LINE__,
              CFE_ES_CDSBlockWrite(BlockHandle, &Data) == OS_ERROR,
              "CFE_ES_CDSBlockWrite",
              "Error writing block descriptor to CDS");

    /* Test CDS block write with a CDS write error (new data) */
    ES_ResetUnitTest();
    UT_SetDeferredRetcode(UT_KEY(CFE_PSP_WriteToCDS), 2, OS_ERROR);
    UT_Report(__FILE__, __LINE__,
              CFE_ES_CDSBlockWrite(BlockHandle, &Data) == OS_ERROR,
              "CFE_ES_CDSBlockWrite",
              "Error writing new data to CDS");

    /* Test CDS block write with a CDS read error */
    ES_ResetUnitTest();
    UT_SetForceFail(UT_KEY(CFE_PSP_ReadFromCDS), -1);
    UT_Report(__FILE__, __LINE__,
              CFE_ES_CDSBlockWrite(BlockHandle, &Data) == OS_ERROR,
              "CFE_ES_CDSBlockWrite",
              "Error reading CDS");

    /* Test CDS block read with an invalid memory handle */
    ES_ResetUnitTest();
    BlockHandle = 7;
    UT_Report(__FILE__, __LINE__,
              CFE_ES_CDSBlockRead(&Data, BlockHandle) == CFE_ES_ERR_MEM_HANDLE,
              "CFE_ES_CDSBlockRead",
              "Invalid memory handle");
    BlockHandle = 10;

    /* Test CDS block read with the block size too large */
    ES_ResetUnitTest();
    CFE_ES_CDSBlockDesc.ActualSize  = CFE_PLATFORM_ES_CDS_MAX_BLOCK_SIZE + 1;
    CFE_ES_CDSBlockDesc.CheckBits = CFE_ES_CDS_CHECK_PATTERN;
    CFE_ES_CDSBlockDesc.AllocatedFlag = CFE_ES_CDS_BLOCK_USED;
    UT_Report(__FILE__, __LINE__,
              CFE_ES_CDSBlockRead(&Data, BlockHandle) == CFE_ES_ERR_MEM_HANDLE,
              "CFE_ES_CDSBlockRead",
              "Actual size too large");
    CFE_ES_CDSBlockDesc.ActualSize = 452;

    /* Test CDS block read using an invalid (unused) block */
    ES_ResetUnitTest();
    CFE_ES_CDSBlockDesc.AllocatedFlag = CFE_ES_CDS_BLOCK_UNUSED;
    UT_Report(__FILE__, __LINE__,
              CFE_ES_CDSBlockRead(&Data, BlockHandle) == CFE_ES_ERR_MEM_HANDLE,
              "CFE_ES_CDSBlockRead",
              "Invalid CDS block");
    CFE_ES_CDSBlockDesc.AllocatedFlag = CFE_ES_CDS_BLOCK_USED;

    /* Test CDS block read with a CRC mismatch */
    ES_ResetUnitTest();
    Data = CFE_ES_CDSBlockDesc.CRC;
    CFE_ES_CDSBlockDesc.CRC = 56456464;
    UT_Report(__FILE__, __LINE__,
              CFE_ES_CDSBlockRead(&Data,
                                  BlockHandle) == CFE_ES_CDS_BLOCK_CRC_ERR,
              "CFE_ES_CDSBlockRead",
              "CRC doesn't match");
    CFE_ES_CDSBlockDesc.CRC = Data;

    /* Test CDS block read with a CDS read error (block descriptor) */
    ES_ResetUnitTest();
    UT_SetForceFail(UT_KEY(CFE_PSP_ReadFromCDS), -1);
    UT_Report(__FILE__, __LINE__,
              CFE_ES_CDSBlockRead(&Data, BlockHandle) == OS_ERROR,
              "CFE_ES_CDSBlockRead",
              "Error reading block descriptor from CDS");

    /* Test CDS block read with a CDS read error (block data) */
    ES_ResetUnitTest();
    UT_SetForceFail(UT_KEY(CFE_PSP_ReadFromCDS), -1);
    UT_SetDeferredRetcode(UT_KEY(CFE_PSP_ReadFromCDS), 1, OS_SUCCESS);
    UT_Report(__FILE__, __LINE__,
              CFE_ES_CDSBlockRead(&Data, BlockHandle) == OS_ERROR,
              "CFE_ES_CDSBlockRead",
              "Error reading block data from CDS");

    /* Test allocating a CDS block with a block size error (path 2)*/
    ES_ResetUnitTest();
    CFE_ES_CDSMemPool.Current = CFE_ES_CDSMemPool.End;
    UT_Report(__FILE__, __LINE__,
              CFE_ES_GetCDSBlock(&BlockHandle,
                                 800) == CFE_ES_ERR_MEM_BLOCK_SIZE,
              "CFE_ES_GetCDSBlock",
              "Block size error (second path)");

    /* Test rebuilding the CDS pool with an invalid block descriptor */
    ES_ResetUnitTest();
    CFE_ES_CDSMemPoolDefSize[0] = 0;
    CFE_ES_CDSBlockDesc.AllocatedFlag = CFE_ES_CDS_BLOCK_USED;
    UT_Report(__FILE__, __LINE__,
              CFE_ES_RebuildCDSPool(MinCDSSize, 0) == OS_SUCCESS,
              "CFE_ES_RebuildCDSPool",
              "Invalid block descriptor");

    /* Test returning a CDS block to the memory pool with an
     * invalid check bit pattern
     */
    ES_ResetUnitTest();
    CFE_ES_CDSBlockDesc.CheckBits = 0x1111;
    UT_Report(__FILE__, __LINE__,
              CFE_ES_PutCDSBlock(BlockHandle) == CFE_ES_ERR_MEM_HANDLE,
              "CFE_ES_PutCDSBlock",
              "Invalid check bit pattern");

    /* Test returning a CDS block to the memory pool with an
     * invalid check bit pattern
     */
    ES_ResetUnitTest();
    CFE_ES_CDSBlockDesc.CheckBits = 0x1111;
    UT_Report(__FILE__, __LINE__,
              CFE_ES_CDSBlockWrite(BlockHandle, &Data) ==
                  CFE_ES_ERR_MEM_HANDLE,
              "CFE_ES_CDSBlockWrite",
              "Invalid check bit pattern");

    /* Test returning a CDS block to the memory pool with an
     * invalid check bit pattern
     */
    ES_ResetUnitTest();
    CFE_ES_CDSBlockDesc.CheckBits = 0x1111;
    UT_Report(__FILE__, __LINE__,
              CFE_ES_CDSBlockRead(&Data, BlockHandle) ==
                  CFE_ES_ERR_MEM_HANDLE,
              "CFE_ES_CDSBlockRead",
              "Invalid check bit pattern");

    /* Test returning a CDS block to the memory pool with an
     * invalid CDS handle (path 2)
     */
    ES_ResetUnitTest();
    BlockHandle = CFE_ES_CDSMemPool.End - sizeof(CFE_ES_CDSBlockDesc_t) -
            CFE_ES_CDSMemPool.MinBlockSize -
            sizeof(CFE_ES_Global.CDSVars.ValidityField) + 1;
    UT_Report(__FILE__, __LINE__,
              CFE_ES_PutCDSBlock(BlockHandle) == CFE_ES_ERR_MEM_HANDLE,
              "CFE_ES_PutCDSBlock",
              "Invalid CDS handle (second path)");

    /* Test CDS block write with a CDS read error (path 2) */
    ES_ResetUnitTest();
    BlockHandle = CFE_ES_CDSMemPool.End - sizeof(CFE_ES_CDSBlockDesc_t) -
            CFE_ES_CDSMemPool.MinBlockSize -
            sizeof(CFE_ES_Global.CDSVars.ValidityField) + 1;
    UT_Report(__FILE__, __LINE__,
              CFE_ES_CDSBlockWrite(BlockHandle, &Data) ==
                  CFE_ES_ERR_MEM_HANDLE,
              "CFE_ES_CDSBlockWrite",
              "Error writing CDS (second path)");

    /* Test CDS block read with a CDS read error (path 2) */
    ES_ResetUnitTest();
    BlockHandle = CFE_ES_CDSMemPool.End - sizeof(CFE_ES_CDSBlockDesc_t) -
            CFE_ES_CDSMemPool.MinBlockSize -
            sizeof(CFE_ES_Global.CDSVars.ValidityField) + 1;
    UT_Report(__FILE__, __LINE__,
              CFE_ES_CDSBlockRead(&Data, BlockHandle) ==
                  CFE_ES_ERR_MEM_HANDLE,
              "CFE_ES_CDSBlockRead",
              "Error reading CDS (second path)");

    /* Test CDS minimum memory pool size with no non-zero blocks defined */
    ES_ResetUnitTest();

    for (i = 0; i < CFE_ES_CDS_NUM_BLOCK_SIZES; i++)
    {
        CFE_ES_CDSMemPoolDefSize[i] = 0;
    }

    CFE_ES_CDSMemPool.MinBlockSize = 0;
    UT_Report(__FILE__, __LINE__,
              CFE_ES_CDSReqdMinSize(1) == sizeof(CFE_ES_CDSBlockDesc_t),
              "CFE_ES_CDSReqdMinSize",
              "No non-zero blocks");
}

void TestESMempool(void)
{
    CFE_ES_MemHandle_t    HandlePtr;
    uint8                 Buffer[CFE_PLATFORM_ES_MAX_BLOCK_SIZE];
    uint8                 *address = NULL;
    uint8                 *address2 = NULL;
    Pool_t                *PoolPtr;
    CFE_ES_MemPoolStats_t Stats;
    uint32                BlockSizes[4];
    BD_t                  *BdPtr;
    CFE_ES_MemHandle_t    HandlePtr2;
    CFE_ES_MemHandle_t    HandlePtrSave;
    uint32                i;

#ifdef UT_VERBOSE
    UT_Text("Begin Test ES memory pool\n");
#endif

    /* Test creating memory pool without using a mutex with the pool size
      * too small
      */
    ES_ResetUnitTest();
    UT_Report(__FILE__, __LINE__,
              CFE_ES_PoolCreateNoSem(&HandlePtr,
                                     Buffer,
                                     0) == CFE_ES_BAD_ARGUMENT,
              "CFE_ES_PoolCreateNoSem",
              "Pool size too small");

    /* Test successfully creating memory pool without using a mutex */
    ES_ResetUnitTest();
    UT_Report(__FILE__, __LINE__,
              CFE_ES_PoolCreateNoSem(&HandlePtr,
                                     Buffer,
                                     CFE_PLATFORM_ES_MAX_BLOCK_SIZE) == CFE_SUCCESS,
              "CFE_ES_PoolCreateNoSem",
              "Memory pool create; successful");

    /* Test creating memory pool using a mutex with the pool size too small */
    ES_ResetUnitTest();
    UT_Report(__FILE__, __LINE__,
              CFE_ES_PoolCreate(&HandlePtr, Buffer, 0) == CFE_ES_BAD_ARGUMENT,
              "CFE_ES_PoolCreate",
              "Pool size too small");

    /* Test successfully creating memory pool using a mutex */
    ES_ResetUnitTest();
    UT_Report(__FILE__, __LINE__,
              CFE_ES_PoolCreate(&HandlePtr,
                                Buffer,
                                CFE_PLATFORM_ES_MAX_BLOCK_SIZE) == CFE_SUCCESS,
              "CFE_ES_PoolCreate",
              "Create memory pool (using mutex) [1]; successful");

    /* Test successfully allocating a pool buffer */
    ES_ResetUnitTest();
    UT_Report(__FILE__, __LINE__,
              CFE_ES_GetPoolBuf((uint32 **) &address, HandlePtr, 256) > 0,
              "CFE_ES_GetPoolBuf",
              "Allocate pool buffer [1]; successful");

    /* Test successfully getting the size of an existing pool buffer */
    ES_ResetUnitTest();
    UT_Report(__FILE__, __LINE__,
              CFE_ES_GetPoolBufInfo(HandlePtr, (uint32 *) address) > 0,
              "CFE_ES_GetPoolBufInfo",
              "Get pool buffer size; successful");

    /* Test successfully getting the size of an existing pool buffer.  Use no
     * mutex in order to get branch path coverage
     */
    ES_ResetUnitTest();
    ((Pool_t *) HandlePtr)->UseMutex = CFE_ES_NO_MUTEX;
    UT_Report(__FILE__, __LINE__,
              CFE_ES_GetPoolBufInfo(HandlePtr, (uint32 *) address) > 0,
              "CFE_ES_GetPoolBufInfo",
              "Get pool buffer size; successful (no mutex)");
    ((Pool_t *) HandlePtr)->UseMutex = CFE_ES_USE_MUTEX;

    /* Test successfully returning a pool buffer to the memory pool */
    ES_ResetUnitTest();
    UT_Report(__FILE__, __LINE__,
              CFE_ES_PutPoolBuf(HandlePtr, (uint32 *) address) > 0,
              "CFE_ES_PutPoolBuf",
              "Return buffer to the memory pool; successful");

    /* Test successfully allocating an additional pool buffer */
    ES_ResetUnitTest();
    UT_Report(__FILE__, __LINE__,
              CFE_ES_GetPoolBuf((uint32 **) &address, HandlePtr, 256) > 0,
              "CFE_ES_GetPoolBuf",
              "Allocate pool buffer [2]; successful");

    /* Test successfully returning a pool buffer to the second memory pool.
     * Use no mutex in order to get branch path coverage
     */
    ES_ResetUnitTest();
    ((Pool_t *) HandlePtr)->UseMutex = CFE_ES_NO_MUTEX;
    UT_Report(__FILE__, __LINE__,
              CFE_ES_PutPoolBuf(HandlePtr, (uint32 *) address) > 0,
              "CFE_ES_PutPoolBuf",
              "Return buffer to the second memory pool; successful");
    ((Pool_t *) HandlePtr)->UseMutex = CFE_ES_USE_MUTEX;

    /* Test handle validation using a handle with an invalid memory address */
    ES_ResetUnitTest();
    PoolPtr = (Pool_t *) &HandlePtr2;
    PoolPtr->PoolHandle = (cpuaddr)&HandlePtrSave;
    PoolPtr->Size = 64;
    UT_SetDeferredRetcode(UT_KEY(CFE_PSP_MemValidateRange), 1, -1);
    UT_Report(__FILE__, __LINE__,
              CFE_ES_ValidateHandle(HandlePtr2) == false,
              "CFE_ES_ValidateHandle",
              "Invalid handle; bad memory address");

    /* Test handle validation using a handle where the first pool structure
     * field is not the pool start address
     */
    ES_ResetUnitTest();
    UT_Report(__FILE__, __LINE__,
              CFE_ES_ValidateHandle(HandlePtr2) == false,
              "CFE_ES_ValidateHandle",
              "Invalid handle; not pool start address");

    /* Test allocating a pool buffer where the memory handle is not the pool
     * start address
     */
    ES_ResetUnitTest();
    UT_Report(__FILE__, __LINE__,
              CFE_ES_GetPoolBuf((uint32 **) &address,
                                HandlePtr2,
                                256) == CFE_ES_ERR_MEM_HANDLE,
              "CFE_ES_GetPoolBuf",
              "Invalid handle; not pool start address");

    /* Test getting memory pool statistics where the memory handle is not
     * the pool start address
     */
    ES_ResetUnitTest();
    UT_Report(__FILE__, __LINE__,
              CFE_ES_GetMemPoolStats(&Stats,
                                     HandlePtr2) == CFE_ES_ERR_MEM_HANDLE,
              "CFE_ES_GetMemPoolStats",
              "Invalid handle; not pool start address");

    /* Test allocating a pool buffer where the memory block doesn't fit within
     * the remaining memory
     */
    ES_ResetUnitTest();
    UT_Report(__FILE__, __LINE__,
              CFE_ES_GetPoolBuf((uint32 **) &address,
                                HandlePtr,
                                75000) == CFE_ES_ERR_MEM_BLOCK_SIZE,
              "CFE_ES_GetPoolBuf",
              "Requested pool size too large");

    /* Test getting the size of an existing pool buffer using an
     * invalid handle
     */
    ES_ResetUnitTest();
    UT_Report(__FILE__, __LINE__,
              CFE_ES_GetPoolBufInfo(HandlePtr, (uint32 *) address) ==
                  CFE_ES_BUFFER_NOT_IN_POOL,
              "CFE_ES_GetPoolBufInfo",
              "Invalid memory pool handle");

    /* Test returning a pool buffer using an invalid memory block */
    ES_ResetUnitTest();
    UT_Report(__FILE__, __LINE__,
              CFE_ES_PutPoolBuf(HandlePtr,
                                (uint32 *) address) == CFE_ES_ERR_MEM_HANDLE,
              "CFE_ES_PutPoolBuf",
              "Invalid memory block");

    /* Test initializing a pre-allocated pool specifying a number of block
     * sizes greater than the maximum
     */
    ES_ResetUnitTest();
    UT_Report(__FILE__, __LINE__,
              CFE_ES_PoolCreateEx(&HandlePtr,
                                  Buffer,
                                  sizeof(Buffer),
                                  CFE_ES_MAX_MEMPOOL_BLOCK_SIZES + 2,
                                  BlockSizes,
                                  CFE_ES_USE_MUTEX) == CFE_ES_BAD_ARGUMENT,
              "CFE_ES_PoolCreateEx",
              "Number of block sizes exceeds maximum");

    /* Test initializing a pre-allocated pool specifying a pool size that
     * is too small and using the default block size
     */
    ES_ResetUnitTest();
    UT_Report(__FILE__, __LINE__,
              CFE_ES_PoolCreateEx(&HandlePtr,
                                  Buffer,
                                  sizeof(Pool_t) / 2,
                                  CFE_ES_MAX_MEMPOOL_BLOCK_SIZES - 2,
                                  NULL,
                                  CFE_ES_USE_MUTEX) == CFE_ES_BAD_ARGUMENT,
              "CFE_ES_PoolCreateEx",
              "Memory pool size too small (default block size)");


    /* 
     * Test to use default block sizes if none are given
     */
    ES_ResetUnitTest();
    UT_Report(__FILE__, __LINE__,
              CFE_ES_PoolCreateEx(&HandlePtr,
                                  Buffer,
                                  sizeof(Buffer),
                                  0,
                                  NULL,
                                  CFE_ES_USE_MUTEX) == CFE_SUCCESS,
              "CFE_ES_PoolCreateEx",
              "Use default block sizes when none are given");

    /* Test initializing a pre-allocated pool using an invalid mutex option */
    ES_ResetUnitTest();
    UT_Report(__FILE__, __LINE__,
              CFE_ES_PoolCreateEx(&HandlePtr,
                                  Buffer,
                                  sizeof(Buffer),
                                  CFE_ES_MAX_MEMPOOL_BLOCK_SIZES - 2,
                                  BlockSizes,
                                  2) == CFE_ES_BAD_ARGUMENT,
              "CFE_ES_PoolCreateEx",
              "Invalid mutex option");

    /* Test initializing a pre-allocated pool specifying a pool size that
     * is too small and specifying the block size with one block size set
     * to zero
     */
    ES_ResetUnitTest();
    BlockSizes[0] = 10;
    BlockSizes[1] = 50;
    BlockSizes[2] = 100;
    BlockSizes[3] = 0;
    UT_Report(__FILE__, __LINE__,
              CFE_ES_PoolCreateEx(&HandlePtr,
                                 Buffer,
                                 sizeof(Pool_t) + sizeof(BD_t),
                                 4,
                                 BlockSizes,
                                 CFE_ES_USE_MUTEX) == CFE_ES_BAD_ARGUMENT,
              "CFE_ES_PoolCreateEx",
              "Memory pool size too small (block size specified)");

    ES_ResetUnitTest();
    BlockSizes[0] = 10;
    BlockSizes[1] = 50;
    UT_Report(__FILE__, __LINE__,
              CFE_ES_PoolCreateEx(&HandlePtr,
                                 Buffer,
                                 sizeof(Pool_t) + sizeof(BD_t) + sizeof(CFE_ES_STATIC_POOL_TYPE(CFE_PLATFORM_ES_MEMPOOL_ALIGN_SIZE_MIN)),
                                 2,
                                 BlockSizes,
                                 CFE_ES_USE_MUTEX) == CFE_SUCCESS,
              "CFE_ES_PoolCreateEx",
              "Make space for new size");
    
    /* Test successfully creating memory pool using a mutex for
     * subsequent tests
     */
    ES_ResetUnitTest();
    UT_Report(__FILE__, __LINE__,
              CFE_ES_PoolCreate(&HandlePtr,
                                Buffer,
                                CFE_PLATFORM_ES_MAX_BLOCK_SIZE) == CFE_SUCCESS,
              "CFE_ES_PoolCreate",
              "Create memory pool (using mutex) [2]; successful");

    /* Test successfully allocating an additional pool buffer for
     * subsequent tests
     */
    ES_ResetUnitTest();
    UT_Report(__FILE__, __LINE__,
              CFE_ES_GetPoolBuf((uint32 **) &address, HandlePtr, 256) > 0,
              "CFE_ES_GetPoolBuf",
              "Allocate pool buffer [3]; successful");

    /* Test getting the size of an existing pool buffer using an
     * unallocated block
     */
    ES_ResetUnitTest();
    BdPtr = ((BD_t *)address) - 1;
    BdPtr->Allocated = 717;
    UT_Report(__FILE__, __LINE__,
              CFE_ES_GetPoolBufInfo(HandlePtr,
                                    (uint32 *) address) ==
                  CFE_ES_ERR_MEM_HANDLE,
              "CFE_ES_GetPoolBufInfo",
              "Invalid memory pool handle; unallocated block");

    /* Test getting the size of an existing pool buffer using an
     * unallocated block.  Use no mutex in order to get branch path coverage
     */
    ES_ResetUnitTest();
    ((Pool_t *) HandlePtr)->UseMutex = CFE_ES_NO_MUTEX;
    BdPtr = ((BD_t *)address) - 1;
    BdPtr->Allocated = 717;
    UT_Report(__FILE__, __LINE__,
              CFE_ES_GetPoolBufInfo(HandlePtr,
                                    (uint32 *) address) ==
                  CFE_ES_ERR_MEM_HANDLE,
              "CFE_ES_GetPoolBufInfo",
              "Invalid memory pool handle; unallocated block (no mutex)");
    ((Pool_t *) HandlePtr)->UseMutex = CFE_ES_USE_MUTEX;

    /* Test returning a pool buffer using an unallocated block */
    ES_ResetUnitTest();
    UT_Report(__FILE__, __LINE__,
              CFE_ES_PutPoolBuf(HandlePtr,
                                (uint32 *) address) == CFE_ES_ERR_MEM_HANDLE,
              "CFE_ES_PutPoolBuf",
              "Deallocate an unallocated block");

    /* Test returning a pool buffer using an unallocated block.  Use no mutex
     * in order to get branch path coverage
     */
    ES_ResetUnitTest();
    ((Pool_t *) HandlePtr)->UseMutex = CFE_ES_NO_MUTEX;
    UT_Report(__FILE__, __LINE__,
              CFE_ES_PutPoolBuf(HandlePtr,
                                (uint32 *) address) == CFE_ES_ERR_MEM_HANDLE,
              "CFE_ES_PutPoolBuf",
              "Deallocate an unallocated block (no mutex)");
    ((Pool_t *) HandlePtr)->UseMutex = CFE_ES_USE_MUTEX;

    /* Test getting the size of an existing pool buffer using an
     * invalid check bit pattern
     */
    ES_ResetUnitTest();
    BdPtr->Allocated = 0xaaaa;
    BdPtr->CheckBits = 717;
    UT_Report(__FILE__, __LINE__,
              CFE_ES_GetPoolBufInfo(HandlePtr,
                                    (uint32 *) address) ==
                  CFE_ES_ERR_MEM_HANDLE,
              "CFE_ES_GetPoolBufInfo",
              "Invalid memory pool handle; check bit pattern");

    /* Test getting the size of an existing pool buffer using an
     * invalid check bit pattern.  Use no mutex in order to get branch path
     * coverage
     */
    ES_ResetUnitTest();
    ((Pool_t *) HandlePtr)->UseMutex = CFE_ES_NO_MUTEX;
    BdPtr->Allocated = 0xaaaa;
    BdPtr->CheckBits = 717;
    UT_Report(__FILE__, __LINE__,
              CFE_ES_GetPoolBufInfo(HandlePtr,
                                    (uint32 *) address) ==
                  CFE_ES_ERR_MEM_HANDLE,
              "CFE_ES_GetPoolBufInfo",
              "Invalid memory pool handle; check bit pattern (no mutex)");
    ((Pool_t *) HandlePtr)->UseMutex = CFE_ES_USE_MUTEX;

    /* Test returning a pool buffer using an invalid or corrupted
     * memory descriptor
     */
    ES_ResetUnitTest();
    UT_Report(__FILE__, __LINE__,
              CFE_ES_PutPoolBuf(HandlePtr,
                                (uint32 *) address) ==
                  CFE_ES_ERR_MEM_HANDLE,
              "CFE_ES_PutPoolBuf",
              "Invalid/corrupted memory descriptor");

    /* Test returning a pool buffer using an invalid or corrupted
     * memory descriptor.  Use no mutex in order to get branch path coverage
     */
    ES_ResetUnitTest();
    ((Pool_t *) HandlePtr)->UseMutex = CFE_ES_NO_MUTEX;
    UT_Report(__FILE__, __LINE__,
              CFE_ES_PutPoolBuf(HandlePtr,
                                (uint32 *) address) ==
                  CFE_ES_ERR_MEM_HANDLE,
              "CFE_ES_PutPoolBuf",
              "Invalid/corrupted memory descriptor (no mutex)");
    ((Pool_t *) HandlePtr)->UseMutex = CFE_ES_USE_MUTEX;

    /* Test successfully creating memory pool using a mutex for
     * subsequent tests
     */
    ES_ResetUnitTest();
    UT_Report(__FILE__, __LINE__,
              CFE_ES_PoolCreate(&HandlePtr,
                                Buffer,
                                CFE_PLATFORM_ES_MAX_BLOCK_SIZE) == CFE_SUCCESS,
              "CFE_ES_PoolCreate",
              "Create memory pool (using mutex) [3]; successful");

    /* Test successfully allocating an additional pool buffer for
     * subsequent tests.  Use no mutex in order to get branch path coverage
     */
    ES_ResetUnitTest();
    ((Pool_t *) HandlePtr)->UseMutex = CFE_ES_NO_MUTEX;
    UT_Report(__FILE__, __LINE__,
              CFE_ES_GetPoolBuf((uint32 **) &address, HandlePtr, 256) > 0,
              "CFE_ES_GetPoolBuf",
              "Allocate pool buffer [4]; successful");
    ((Pool_t *) HandlePtr)->UseMutex = CFE_ES_USE_MUTEX;

    /* Test returning a pool buffer using a buffer size larger than
     * the maximum
     */
    ES_ResetUnitTest();
    BdPtr->CheckBits = 0x5a5a;
    BdPtr->Size =CFE_PLATFORM_ES_MAX_BLOCK_SIZE +1;
    UT_Report(__FILE__, __LINE__,
              CFE_ES_PutPoolBuf(HandlePtr,
                                (uint32 *) address) == CFE_ES_ERR_MEM_HANDLE,
              "CFE_ES_PutPoolBuf",
              "Pool buffer size exceeds maximum");

    /* Test returning a pool buffer using a buffer size larger than
     * the maximum.  Use no mutex in order to get branch path coverage
     */
    ES_ResetUnitTest();
    ((Pool_t *) HandlePtr)->UseMutex = CFE_ES_NO_MUTEX;
    BdPtr->CheckBits = 0x5a5a;
    BdPtr->Size =CFE_PLATFORM_ES_MAX_BLOCK_SIZE +1;
    UT_Report(__FILE__, __LINE__,
              CFE_ES_PutPoolBuf(HandlePtr,
                                (uint32 *) address) == CFE_ES_ERR_MEM_HANDLE,
              "CFE_ES_PutPoolBuf",
              "Pool buffer size exceeds maximum (no mutex)");
    ((Pool_t *) HandlePtr)->UseMutex = CFE_ES_USE_MUTEX;

    /* Test allocating an additional pool buffer using a buffer size larger
     * than the maximum
     */
    ES_ResetUnitTest();
    UT_Report(__FILE__, __LINE__,
              CFE_ES_GetPoolBuf((uint32 **) &address2,
                                HandlePtr,
                                99000) == CFE_ES_ERR_MEM_BLOCK_SIZE,
              "CFE_ES_GetPoolBuf",
              "Pool buffer size exceeds maximum");

    /* Test handle validation using a null handle */
    ES_ResetUnitTest();
    UT_Report(__FILE__, __LINE__,
              CFE_ES_ValidateHandle(0) == false,
              "CFE_ES_ValidateHandle",
              "NULL handle");

    /* Test returning a pool buffer using a null handle */
    ES_ResetUnitTest();
    UT_Report(__FILE__, __LINE__,
              CFE_ES_PutPoolBuf(0,
                                (uint32 *) address) == CFE_ES_ERR_MEM_HANDLE,
              "CFE_ES_PutPoolBuf",
              "NULL memory handle");

    /* Test allocating a pool buffer using a null handle */
    ES_ResetUnitTest();
    UT_Report(__FILE__, __LINE__,
              CFE_ES_GetPoolBuf((uint32 **) &address,
                                0,
                                256) == CFE_ES_ERR_MEM_HANDLE,
              "CFE_ES_GetPoolBuf",
              "NULL memory handle");

    /* Test getting the size of an existing pool buffer using a null handle */
    ES_ResetUnitTest();
    UT_Report(__FILE__, __LINE__,
              CFE_ES_GetPoolBufInfo(0,
                                    (uint32 *) address) ==
                  CFE_ES_ERR_MEM_HANDLE,
              "CFE_ES_GetPoolBufInfo",
              "NULL memory handle");

    /* Test initializing a pre-allocated pool specifying a small block size */
    ES_ResetUnitTest();
    BlockSizes[0] = 16;
    UT_Report(__FILE__, __LINE__,
              CFE_ES_PoolCreateEx(&HandlePtr,
                                  Buffer,
                                  sizeof(Pool_t) + sizeof(BD_t) + 16 +
                                  sizeof(CFE_ES_STATIC_POOL_TYPE(CFE_PLATFORM_ES_MEMPOOL_ALIGN_SIZE_MIN)),
                                  1,
                                  BlockSizes,
                                  CFE_ES_USE_MUTEX) == CFE_SUCCESS,
              "CFE_ES_PoolCreateEx",
              "Allocate small memory pool");

    /* Test allocating an additional pool buffer using a buffer size larger
     * than the maximum.  Use no mutex in order to get branch path coverage
     */
    ES_ResetUnitTest();
    ((Pool_t *) HandlePtr)->UseMutex = CFE_ES_NO_MUTEX;
    UT_Report(__FILE__, __LINE__,
              CFE_ES_GetPoolBuf((uint32 **) &address2,
                                HandlePtr,
                                32) == CFE_ES_ERR_MEM_BLOCK_SIZE,
              "CFE_ES_GetPoolBuf",
              "Pool buffer size exceeds maximum (no mutex)");
    ((Pool_t *) HandlePtr)->UseMutex = CFE_ES_USE_MUTEX;

    /*
     * Test allocating a pool buffer where the memory block doesn't fit within
     * the remaining memory.  Use no mutex in order to get branch path coverage
     *
     * NOTE: Theoretically with a 128 byte pool this should fail after ~4 allocations.
     * (16 byte block plus 12 byte BD = 28 bytes each)
     *
     * However due to alignment requirements of the local CPU padding might be added
     * and the sizeof(BD_t) might be bigger too, resulting in fewer allocations.
     *
     * There should always be at least 1 successful allocation, but the number of
     * successful ones is dependent on the CPU architecture and the setting of
     * CFE_PLATFORM_ES_MEMPOOL_ALIGN_SIZE_MIN.  Expect a failure within 20 allocations.
     */
    ES_ResetUnitTest();
    ((Pool_t *) HandlePtr)->UseMutex = CFE_ES_NO_MUTEX;
    for (i=0; i < 25; ++i)
    {
        if (CFE_ES_GetPoolBuf((uint32 **) &address,
                          HandlePtr,
                          12) == CFE_ES_ERR_MEM_BLOCK_SIZE)
        {
            break;
        }
    }
    ((Pool_t *) HandlePtr)->UseMutex = CFE_ES_USE_MUTEX;

    UT_Report(__FILE__, __LINE__,
              i >= 1 && i <= 20,
              "CFE_ES_GetPoolBuf",
              "Pool fully allocated (no mutex)");

    /* Test getting the size of a pool buffer that is not in the pool */
    ES_ResetUnitTest();
    UT_Report(__FILE__, __LINE__,
              CFE_ES_GetPoolBufInfo(HandlePtr,
                                    (uint32 *) HandlePtr + 1) ==
                                        CFE_ES_BUFFER_NOT_IN_POOL,
              "CFE_ES_GetPoolBufInfo",
              "Invalid pool buffer");

    /* Test getting the size of a pool buffer with an invalid memory handle */
    ES_ResetUnitTest();
    UT_Report(__FILE__, __LINE__,
              CFE_ES_PutPoolBuf(HandlePtr,
                                (uint32 *) HandlePtr + 1) ==
                                        CFE_ES_ERR_MEM_HANDLE,
              "CFE_ES_PutPoolBuf",
              "Invalid memory handle");
}

/* Tests to fill gaps in coverage in SysLog */
void TestSysLog(void)
{
    CFE_ES_SysLogReadBuffer_t SysLogBuffer;
    char                      LogString[(CFE_PLATFORM_ES_SYSTEM_LOG_SIZE / 2) + 2];

    char          TmpString[CFE_ES_MAX_SYSLOG_MSG_SIZE + 1];
#ifdef UT_VERBOSE
    UT_Text("Begin Test Sys Log\n");
#endif


    /* Test loop in CFE_ES_SysLogReadStart_Unsync that ensures
     * reading at the start of a message */
    ES_ResetUnitTest();
    CFE_ES_ResetDataPtr->SystemLogWriteIdx = 0;
    CFE_ES_ResetDataPtr->SystemLogEndIdx = sizeof(CFE_ES_ResetDataPtr->SystemLog) - 1;
    
    memset(CFE_ES_ResetDataPtr->SystemLog, 'a', CFE_ES_ResetDataPtr->SystemLogEndIdx);
    CFE_ES_ResetDataPtr->SystemLog[CFE_ES_ResetDataPtr->SystemLogEndIdx-1] = '\n';

    CFE_ES_SysLogReadStart_Unsync(&SysLogBuffer);

    UT_Report(__FILE__, __LINE__,
              SysLogBuffer.EndIdx == sizeof(CFE_ES_ResetDataPtr->SystemLog) - 1 &&
              SysLogBuffer.LastOffset == sizeof(CFE_ES_ResetDataPtr->SystemLog) - 1 &&
              SysLogBuffer.BlockSize == 0 &&
              SysLogBuffer.SizeLeft == 0,
              "CFE_ES_SysLogReadStart_Unsync(SysLogBuffer)",
              "ResetDataPtr pointing to an old fragment of a message");
    
    /* Test truncation of a sys log message that is over half
     * the size of the total log */
    ES_ResetUnitTest();
    memset(LogString, 'a', (CFE_PLATFORM_ES_SYSTEM_LOG_SIZE / 2) + 1);
    LogString[(CFE_PLATFORM_ES_SYSTEM_LOG_SIZE / 2) + 1] = '\0';
    UT_Report(__FILE__, __LINE__,
              CFE_ES_SysLogAppend_Unsync(LogString) == CFE_ES_ERR_SYS_LOG_TRUNCATED,
              "CFE_ES_SysLogAppend_Unsync",
              "Truncated sys log message");
    
    /* Test code that skips writing an empty string to the sys log */
    ES_ResetUnitTest();
    memset(LogString, 'a', (CFE_PLATFORM_ES_SYSTEM_LOG_SIZE / 2) + 1);
    LogString[0] = '\0';
    UT_Report(__FILE__, __LINE__,
              CFE_ES_SysLogAppend_Unsync(LogString) == CFE_SUCCESS,
              "CFE_ES_SysLogAppend_Unsync",
              "Don't log an empty string");
    
    /* Test Reading space between the current read offset and end of the log buffer */
    ES_ResetUnitTest();
    SysLogBuffer.EndIdx = 3;
    SysLogBuffer.LastOffset = 0;
    SysLogBuffer.BlockSize = 3;
    SysLogBuffer.SizeLeft = 1;
    
    CFE_ES_SysLogReadData(&SysLogBuffer);
    
    UT_Report(__FILE__, __LINE__,
              SysLogBuffer.EndIdx == 3 &&
              SysLogBuffer.LastOffset == 1 &&
              SysLogBuffer.BlockSize == 1 &&
              SysLogBuffer.SizeLeft == 0,
              "CFE_ES_SysLogReadData",
              "Read space between current offset and end of log buffer");
   
    /* Test nominal flow through CFE_ES_SysLogDump
     * with multiple reads and writes  */
    ES_ResetUnitTest();
    CFE_ES_ResetDataPtr->SystemLogWriteIdx = 0;
    CFE_ES_ResetDataPtr->SystemLogEndIdx = sizeof(CFE_ES_ResetDataPtr->SystemLog) - 1;
    
    CFE_ES_SysLogDump("fakefilename");

    UT_Report(__FILE__, __LINE__,
              true,
              "CFE_ES_SysLogDump",
              "Multiple reads and writes to sys log");
   
    /* Test "message got truncated"  */
    ES_ResetUnitTest();
    memset(TmpString, 'a', CFE_ES_MAX_SYSLOG_MSG_SIZE);
    TmpString[CFE_ES_MAX_SYSLOG_MSG_SIZE] = '\0';
    
    CFE_ES_WriteToSysLog("%s",TmpString);
    UT_Report(__FILE__, __LINE__,
              true,
              "CFE_ES_WriteToSysLog",
              "Truncate message");
    
}

void TestBackground(void)
{
    int32 status;

    /* CFE_ES_BackgroundInit() with default setup
     * causes  CFE_ES_CreateChildTask to fail.
     */
    ES_ResetUnitTest();
    status = CFE_ES_BackgroundInit();
    UtAssert_True(status == CFE_ES_ERR_APPID, "CFE_ES_BackgroundInit - CFE_ES_CreateChildTask failure (%08x)", (unsigned int)status);

    /* The CFE_ES_BackgroundCleanup() function has no conditionals -
     * it just needs to be executed as part of this routine,
     * and confirm that it deleted the semaphore.
     */
    ES_ResetUnitTest();
    OS_BinSemCreate(&CFE_ES_Global.BackgroundTask.WorkSem, "UT", 0, 0);
    CFE_ES_BackgroundCleanup();
    UtAssert_True(UT_GetStubCount(UT_KEY(OS_BinSemDelete)) == 1, "CFE_ES_BackgroundCleanup - OS_BinSemDelete called");

    /*
     * Test background task loop function
     */
    ES_ResetUnitTest();
    UT_SetDeferredRetcode(UT_KEY(OS_TaskRegister), 1, -1);
    CFE_ES_BackgroundTask();
    /* this has no return value, but this can ensure that a syslog/printf was generated */
    UtAssert_True(UT_GetStubCount(UT_KEY(OS_printf)) == 1, "CFE_ES_BackgroundTask - CFE_ES_RegisterChildTask failure");

    /*
     * When testing the background task loop, it is normally an infinite loop,
     * so this is needed to set a condition for the loop to exit.
     *
     * This also sets a state so the background perf log dump will be "Active" to
     * execute the code which counts the number of active jobs.
     */
    ES_ResetUnitTest();
    memset(&CFE_ES_TaskData.BackgroundPerfDumpState, 0,
            sizeof(CFE_ES_TaskData.BackgroundPerfDumpState));
    UT_SetForceFail(UT_KEY(OS_write), -10);
    CFE_ES_TaskData.BackgroundPerfDumpState.CurrentState = CFE_ES_PerfDumpState_INIT;
    UT_SetDeferredRetcode(UT_KEY(OS_BinSemTimedWait), 3, -4);
    CFE_ES_BackgroundTask();
    /* this has no return value, but this can ensure that a syslog/printf was generated */
    UtAssert_True(UT_GetStubCount(UT_KEY(OS_printf)) == 1, "CFE_ES_BackgroundTask - Nominal");
    /* The number of jobs running should be 1 (perf log dump) */
    UtAssert_True(CFE_ES_Global.BackgroundTask.NumJobsRunning == 1,
            "CFE_ES_BackgroundTask - Nominal, CFE_ES_Global.BackgroundTask.NumJobsRunning (%u) == 1",
            (unsigned int)CFE_ES_Global.BackgroundTask.NumJobsRunning);
}



#ifdef CFE_ARINC653
void TestStaticApp(void)
{
    int                     j;
    uint32                  Id;
    uint32                  LibraryIdPtr;
    CFE_ES_AppMainFuncPtr_t MainFunc = 0;

    /* Test successful static app creation */
    ES_ResetUnitTest();
    CFE_ES_Global.AppTable[0].AppState = CFE_ES_AppState_RUNNING;
    CFE_ES_Global.AppTable[1].AppState = CFE_ES_AppState_UNDEFINED;
    CFE_ES_Global.TaskTable[1].RecordUsed = false;
    UT_Report(__FILE__, __LINE__,
              CFE_ES_StaticAppCreate(&Id,
                                     MainFunc,
                                     "AppName",
                                     170,
                                     4096,
                                     1) == CFE_SUCCESS &&
              CFE_ES_Global.TaskTable[1].RecordUsed == true,
              "CFE_ES_StaticAppCreate",
              "Create static application; successful");

    /* Test static app creation with a task create failure */
    ES_ResetUnitTest();
    UT_SetForceFail(UT_KEY(OS_TaskCreate), OS_ERROR);
    UT_Report(__FILE__, __LINE__,
              CFE_ES_StaticAppCreate(&Id,
                                     MainFunc,
                                     "AppName",
                                     170,
                                     4096,
                                     1) == CFE_ES_ERR_APP_CREATE,
              "CFE_ES_StaticAppCreate",
              "Task create error");

    /* Test static app creation specifying a slot already in use */
    ES_ResetUnitTest();
    CFE_ES_Global.TaskTable[0].RecordUsed = true;
    UT_Report(__FILE__, __LINE__,
              CFE_ES_StaticAppCreate(&Id,
                                     MainFunc,
                                     "AppName",
                                     170,
                                     4096,
                                     1) == CFE_SUCCESS,
              "CFE_ES_StaticAppCreate",
              "Task slot in use");

    /* Test static app creation with no free slots available */
    ES_ResetUnitTest();

    for (j = 0; j < CFE_PLATFORM_ES_MAX_APPLICATIONS; j++)
    {
        CFE_ES_Global.AppTable[j].AppState = CFE_ES_AppState_RUNNING;
    }

    UT_Report(__FILE__, __LINE__,
              CFE_ES_StaticAppCreate(&Id,
                                     MainFunc,
                                     "AppName",
                                     170,
                                     4096,
                                     1) == CFE_ES_ERR_APP_CREATE,
              "CFE_ES_StaticAppCreate",
              "No free application slots available");

    /* Test successful static shared library initialization */
    ES_ResetUnitTest();
    UT_SetLibInitRtn(CFE_SUCCESS);
    LibraryIdPtr = 1;
    CFE_ES_Global.LibTable[0].RecordUsed = false;
    UT_Report(__FILE__, __LINE__,
              CFE_ES_InitStaticLibrary(&LibraryIdPtr,
                                       (CFE_ES_LibInitFuncPtr_t) UT_LibInit,
                                       "LibName") == CFE_SUCCESS &&
              LibraryIdPtr == 0,
              "CFE_ES_InitStaticLibrary",
              "Static library initialization; successful");

    /* Test static shared library initialization with a library load failure */
    ES_ResetUnitTest();
    UT_SetLibInitRtn(CFE_ES_ERR_LOAD_LIB);
    CFE_ES_Global.LibTable[0].RecordUsed = false;
    UT_Report(__FILE__, __LINE__,
              CFE_ES_InitStaticLibrary(&LibraryIdPtr,
                                       (CFE_ES_LibInitFuncPtr_t) UT_LibInit,
                                       "LibName") == CFE_ES_ERR_LOAD_LIB,
              "CFE_ES_InitStaticLibrary",
              "Shared library initialization failure");

    /* Test static shared library initialization with no free
     * slots available
     */
    ES_ResetUnitTest();

    for (j = 0; j < CFE_PLATFORM_ES_MAX_LIBRARIES; j++)
    {
        CFE_ES_Global.LibTable[j].RecordUsed = true;
    }

    UT_Report(__FILE__, __LINE__,
              CFE_ES_InitStaticLibrary(&LibraryIdPtr,
                                       (CFE_ES_LibInitFuncPtr_t) UT_LibInit,
                                       "LibName") == CFE_ES_ERR_LOAD_LIB,
              "CFE_ES_InitStaticLibrary",
              "No free library slots available");

    /* Test successful static application initialization */
    ES_ResetUnitTest();

    for (j = 0; j < CFE_PLATFORM_ES_MAX_LIBRARIES; j++)
    {
        CFE_ES_Global.LibTable[j].RecordUsed = false;
    }

    strncpy(CFE_ES_StaticStartupTable[0].Name,
            "StaticAppName", OS_MAX_API_NAME);
    CFE_ES_StaticStartupTable[0].Name[OS_MAX_API_NAME - 1] = '\0';
    CFE_ES_StaticStartupTable[0].ObjectType = CFE_ES_STATIC_APP;
    CFE_ES_StaticStartupTable[0].ExceptionAction =
        CFE_ES_ExceptionAction_RESTART_APP + 1;
    CFE_ES_StartStaticApplications(CFE_PSP_RST_TYPE_PROCESSOR);
    UT_Report(__FILE__, __LINE__,
              CFE_ES_StaticStartupTable[0].ExceptionAction ==
                  CFE_ES_ExceptionAction_PROC_RESTART &&
              UT_PrintfIsInHistory(UT_OSP_MESSAGES[UT_OSP_NO_MESSAGE]),
              "CFE_ES_StartStaticApplications",
              "*Not implemented* Initialize static application; successful");

    /* Test successful static library initialization */
    ES_ResetUnitTest();
    CFE_ES_StaticStartupTable[0].ObjectType = CFE_ES_STATIC_LIB;
    CFE_ES_StartStaticApplications(CFE_PSP_RST_TYPE_PROCESSOR);
    UT_Report(__FILE__, __LINE__,
              UT_PrintfIsInHistory(UT_OSP_MESSAGES[UT_OSP_NO_MESSAGE]),
              "CFE_ES_StartStaticApplications",
              "*Not implemented* Initialize static shared library; successful");

    /* Test successful static application initialization null action */
    ES_ResetUnitTest();
    CFE_ES_StaticStartupTable[0].ObjectType = CFE_ES_STATIC_NULL;
    CFE_ES_StartStaticApplications(CFE_PSP_RST_TYPE_PROCESSOR);
    UT_Report(__FILE__, __LINE__,
              UT_PrintfIsInHistory(UT_OSP_MESSAGES[UT_OSP_NO_MESSAGE]),
              "CFE_ES_StartStaticApplications",
              "*Not implemented* No action");

    /* Test successful static library initialization with an invalid
     * entry type
     */
    ES_ResetUnitTest();
    CFE_ES_StaticStartupTable[0].ObjectType = 0xff;
    CFE_ES_StartStaticApplications(CFE_PSP_RST_TYPE_PROCESSOR);
    UT_Report(__FILE__, __LINE__,
              UT_PrintfIsInHistory(UT_OSP_MESSAGES[UT_OSP_NO_MESSAGE]),
              "CFE_ES_StartStaticApplications",
              "*Not implemented* Unexpected entry type");
}
#endif
<|MERGE_RESOLUTION|>--- conflicted
+++ resolved
@@ -73,37 +73,21 @@
 
 static const UT_TaskPipeDispatchId_t  UT_TPID_CFE_ES_CMD_NOOP_CC =
 {
-<<<<<<< HEAD
         .DispatchOffset = offsetof(CFE_ES_Application_Component_Telecommand_DispatchTable_t, CMD.Noop_indication)
-=======
-        .MsgId = CFE_SB_MSGID_WRAP_VALUE(CFE_ES_CMD_MID),
-        .CommandCode = CFE_ES_NOOP_CC
->>>>>>> 8365a0c6
 };
 
 static const UT_TaskPipeDispatchId_t  UT_TPID_CFE_ES_CMD_RESET_COUNTERS_CC =
 {
-<<<<<<< HEAD
         .DispatchOffset = offsetof(CFE_ES_Application_Component_Telecommand_DispatchTable_t, CMD.ResetCounters_indication)
-=======
-        .MsgId = CFE_SB_MSGID_WRAP_VALUE(CFE_ES_CMD_MID),
-        .CommandCode = CFE_ES_RESET_COUNTERS_CC
->>>>>>> 8365a0c6
 };
 
 static const UT_TaskPipeDispatchId_t  UT_TPID_CFE_ES_CMD_RESTART_CC =
 {
-<<<<<<< HEAD
         .DispatchOffset = offsetof(CFE_ES_Application_Component_Telecommand_DispatchTable_t, CMD.Restart_indication)
-=======
-        .MsgId = CFE_SB_MSGID_WRAP_VALUE(CFE_ES_CMD_MID),
-        .CommandCode = CFE_ES_RESTART_CC
->>>>>>> 8365a0c6
 };
 
 static const UT_TaskPipeDispatchId_t  UT_TPID_CFE_ES_CMD_SHELL_CC =
 {
-<<<<<<< HEAD
         .DispatchOffset = offsetof(CFE_ES_Application_Component_Telecommand_DispatchTable_t, CMD.Shell_indication)
 };
 static const UT_TaskPipeDispatchId_t  UT_TPID_CFE_ES_CMD_START_APP_CC =
@@ -133,50 +117,10 @@
 static const UT_TaskPipeDispatchId_t  UT_TPID_CFE_ES_CMD_QUERY_ALL_TASKS_CC =
 {
         .DispatchOffset = offsetof(CFE_ES_Application_Component_Telecommand_DispatchTable_t, CMD.QueryAllTasks_indication)
-=======
-        .MsgId = CFE_SB_MSGID_WRAP_VALUE(CFE_ES_CMD_MID),
-        .CommandCode = CFE_ES_SHELL_CC
-};
-static const UT_TaskPipeDispatchId_t  UT_TPID_CFE_ES_CMD_START_APP_CC =
-{
-        .MsgId = CFE_SB_MSGID_WRAP_VALUE(CFE_ES_CMD_MID),
-        .CommandCode = CFE_ES_START_APP_CC
-};
-static const UT_TaskPipeDispatchId_t  UT_TPID_CFE_ES_CMD_STOP_APP_CC =
-{
-        .MsgId = CFE_SB_MSGID_WRAP_VALUE(CFE_ES_CMD_MID),
-        .CommandCode = CFE_ES_STOP_APP_CC
-};
-static const UT_TaskPipeDispatchId_t  UT_TPID_CFE_ES_CMD_RESTART_APP_CC =
-{
-        .MsgId = CFE_SB_MSGID_WRAP_VALUE(CFE_ES_CMD_MID),
-        .CommandCode = CFE_ES_RESTART_APP_CC
-};
-static const UT_TaskPipeDispatchId_t  UT_TPID_CFE_ES_CMD_RELOAD_APP_CC =
-{
-        .MsgId = CFE_SB_MSGID_WRAP_VALUE(CFE_ES_CMD_MID),
-        .CommandCode = CFE_ES_RELOAD_APP_CC
-};
-static const UT_TaskPipeDispatchId_t  UT_TPID_CFE_ES_CMD_QUERY_ONE_CC =
-{
-        .MsgId = CFE_SB_MSGID_WRAP_VALUE(CFE_ES_CMD_MID),
-        .CommandCode = CFE_ES_QUERY_ONE_CC 
-};
-static const UT_TaskPipeDispatchId_t  UT_TPID_CFE_ES_CMD_QUERY_ALL_CC =
-{
-        .MsgId = CFE_SB_MSGID_WRAP_VALUE(CFE_ES_CMD_MID),
-        .CommandCode = CFE_ES_QUERY_ALL_CC
-};
-static const UT_TaskPipeDispatchId_t  UT_TPID_CFE_ES_CMD_QUERY_ALL_TASKS_CC =
-{
-        .MsgId = CFE_SB_MSGID_WRAP_VALUE(CFE_ES_CMD_MID),
-        .CommandCode = CFE_ES_QUERY_ALL_TASKS_CC
->>>>>>> 8365a0c6
 };
 
 static const UT_TaskPipeDispatchId_t  UT_TPID_CFE_ES_CMD_CLEAR_SYSLOG_CC =
 {
-<<<<<<< HEAD
         .DispatchOffset = offsetof(CFE_ES_Application_Component_Telecommand_DispatchTable_t, CMD.ClearSyslog_indication)
 };
 static const UT_TaskPipeDispatchId_t  UT_TPID_CFE_ES_CMD_WRITE_SYSLOG_CC =
@@ -230,79 +174,9 @@
 static const UT_TaskPipeDispatchId_t  UT_TPID_CFE_ES_CMD_DUMP_CDS_REGISTRY_CC =
 {
         .DispatchOffset = offsetof(CFE_ES_Application_Component_Telecommand_DispatchTable_t, CMD.DumpCDSRegistry_indication)
-=======
-        .MsgId = CFE_SB_MSGID_WRAP_VALUE(CFE_ES_CMD_MID),
-        .CommandCode = CFE_ES_CLEAR_SYSLOG_CC
-};
-static const UT_TaskPipeDispatchId_t  UT_TPID_CFE_ES_CMD_WRITE_SYSLOG_CC =
-{
-        .MsgId = CFE_SB_MSGID_WRAP_VALUE(CFE_ES_CMD_MID),
-        .CommandCode = CFE_ES_WRITE_SYSLOG_CC
-};
-static const UT_TaskPipeDispatchId_t  UT_TPID_CFE_ES_CMD_OVER_WRITE_SYSLOG_CC =
-{
-        .MsgId = CFE_SB_MSGID_WRAP_VALUE(CFE_ES_CMD_MID),
-        .CommandCode = CFE_ES_OVER_WRITE_SYSLOG_CC
-};
-static const UT_TaskPipeDispatchId_t  UT_TPID_CFE_ES_CMD_CLEAR_ER_LOG_CC =
-{
-        .MsgId = CFE_SB_MSGID_WRAP_VALUE(CFE_ES_CMD_MID),
-        .CommandCode = CFE_ES_CLEAR_ER_LOG_CC
-};
-static const UT_TaskPipeDispatchId_t  UT_TPID_CFE_ES_CMD_WRITE_ER_LOG_CC =
-{
-        .MsgId = CFE_SB_MSGID_WRAP_VALUE(CFE_ES_CMD_MID),
-        .CommandCode = CFE_ES_WRITE_ER_LOG_CC
-};
-static const UT_TaskPipeDispatchId_t  UT_TPID_CFE_ES_CMD_START_PERF_DATA_CC =
-{
-        .MsgId = CFE_SB_MSGID_WRAP_VALUE(CFE_ES_CMD_MID),
-        .CommandCode = CFE_ES_START_PERF_DATA_CC
-};
-static const UT_TaskPipeDispatchId_t  UT_TPID_CFE_ES_CMD_STOP_PERF_DATA_CC =
-{
-        .MsgId = CFE_SB_MSGID_WRAP_VALUE(CFE_ES_CMD_MID),
-        .CommandCode = CFE_ES_STOP_PERF_DATA_CC
-};
-static const UT_TaskPipeDispatchId_t  UT_TPID_CFE_ES_CMD_SET_PERF_FILTER_MASK_CC =
-{
-        .MsgId = CFE_SB_MSGID_WRAP_VALUE(CFE_ES_CMD_MID),
-        .CommandCode = CFE_ES_SET_PERF_FILTER_MASK_CC
-};
-static const UT_TaskPipeDispatchId_t  UT_TPID_CFE_ES_CMD_SET_PERF_TRIGGER_MASK_CC =
-{
-        .MsgId = CFE_SB_MSGID_WRAP_VALUE(CFE_ES_CMD_MID),
-        .CommandCode = CFE_ES_SET_PERF_TRIGGER_MASK_CC
-};
-static const UT_TaskPipeDispatchId_t  UT_TPID_CFE_ES_CMD_RESET_PR_COUNT_CC =
-{
-        .MsgId = CFE_SB_MSGID_WRAP_VALUE(CFE_ES_CMD_MID),
-        .CommandCode = CFE_ES_RESET_PR_COUNT_CC
-};
-static const UT_TaskPipeDispatchId_t  UT_TPID_CFE_ES_CMD_SET_MAX_PR_COUNT_CC =
-{
-        .MsgId = CFE_SB_MSGID_WRAP_VALUE(CFE_ES_CMD_MID),
-        .CommandCode = CFE_ES_SET_MAX_PR_COUNT_CC
-};
-static const UT_TaskPipeDispatchId_t  UT_TPID_CFE_ES_CMD_DELETE_CDS_CC =
-{
-        .MsgId = CFE_SB_MSGID_WRAP_VALUE(CFE_ES_CMD_MID),
-        .CommandCode = CFE_ES_DELETE_CDS_CC
-};
-static const UT_TaskPipeDispatchId_t  UT_TPID_CFE_ES_CMD_SEND_MEM_POOL_STATS_CC =
-{
-        .MsgId = CFE_SB_MSGID_WRAP_VALUE(CFE_ES_CMD_MID),
-        .CommandCode = CFE_ES_SEND_MEM_POOL_STATS_CC
-};
-static const UT_TaskPipeDispatchId_t  UT_TPID_CFE_ES_CMD_DUMP_CDS_REGISTRY_CC =
-{
-        .MsgId = CFE_SB_MSGID_WRAP_VALUE(CFE_ES_CMD_MID),
-        .CommandCode = CFE_ES_DUMP_CDS_REGISTRY_CC
->>>>>>> 8365a0c6
 };
 static const UT_TaskPipeDispatchId_t  UT_TPID_CFE_ES_CMD_INVALID_CC =
 {
-<<<<<<< HEAD
         .DispatchOffset = -1,
         .DispatchError = CFE_STATUS_BAD_COMMAND_CODE
 };
@@ -310,18 +184,10 @@
 {
         .DispatchOffset = -1,
         .DispatchError = CFE_STATUS_WRONG_MSG_LENGTH
-=======
-        .MsgId = CFE_SB_MSGID_WRAP_VALUE(CFE_ES_CMD_MID),
-        .CommandCode = CFE_ES_DUMP_CDS_REGISTRY_CC + 2
->>>>>>> 8365a0c6
 };
 static const UT_TaskPipeDispatchId_t  UT_TPID_CFE_ES_SEND_HK =
 {
-<<<<<<< HEAD
         .DispatchOffset = offsetof(CFE_ES_Application_Component_Telecommand_DispatchTable_t, SEND_HK.indication)
-=======
-        .MsgId = CFE_SB_MSGID_WRAP_VALUE(CFE_ES_SEND_HK_MID)
->>>>>>> 8365a0c6
 };
 
 
@@ -4139,45 +4005,8 @@
               "CFE_ES_PerfLogAdd",
               "Invalid trigger mode");
 
-<<<<<<< HEAD
     /* NOTE: EDS removes invalid length/command tests
      * because this is handled by common code (tested separately) */
-=======
-    /* Test performance data collection start with an invalid message length */
-    ES_ResetUnitTest();
-    UT_CallTaskPipe(CFE_ES_TaskPipe, &CmdBuf.Msg, 0, 
-        UT_TPID_CFE_ES_CMD_START_PERF_DATA_CC);
-    UT_Report(__FILE__, __LINE__,
-              !UT_EventIsInHistory(CFE_ES_PERF_STARTCMD_EID),
-              "CFE_ES_StartPerfDataCmd",
-              "Invalid message length");
-
-    /* Test performance data collection stop with an invalid message length */
-    ES_ResetUnitTest();
-    UT_CallTaskPipe(CFE_ES_TaskPipe, &CmdBuf.Msg, 0, 
-        UT_TPID_CFE_ES_CMD_STOP_PERF_DATA_CC);
-    UT_Report(__FILE__, __LINE__,
-              !UT_EventIsInHistory(CFE_ES_PERF_STOPCMD_EID),
-              "CFE_ES_StopPerfDataCmd",
-              "Invalid message length");
-
-    /* Test performance data filer mask with an invalid message length */
-    ES_ResetUnitTest();
-    UT_CallTaskPipe(CFE_ES_TaskPipe, &CmdBuf.Msg, 0, 
-        UT_TPID_CFE_ES_CMD_SET_PERF_FILTER_MASK_CC);
-    UT_Report(__FILE__, __LINE__,
-              !UT_EventIsInHistory(CFE_ES_PERF_FILTMSKCMD_EID),
-              "CFE_ES_SetPerfFilterMaskCmd",
-              "Invalid message length");
-
-    /* Test performance data trigger mask with an invalid message length */
-    ES_ResetUnitTest();
-    UT_CallTaskPipe(CFE_ES_TaskPipe, &CmdBuf.Msg, 0, 
-        UT_TPID_CFE_ES_CMD_SET_PERF_TRIGGER_MASK_CC);
-    UT_Report(__FILE__, __LINE__,
-              !UT_EventIsInHistory(CFE_ES_PERF_TRIGMSKCMD_EID),
-              "CFE_ES_SetPerfTriggerMaskCmd",
-              "Invalid message length");
 
     /* Test perf log dump state machine */
     /* Nominal call 1 - should go through up to the DELAY state */
@@ -4269,7 +4098,6 @@
     /* in WRITE_PERF_ENTRIES, it should report the StateCounter */
     CFE_ES_TaskData.BackgroundPerfDumpState.CurrentState = CFE_ES_PerfDumpState_WRITE_PERF_ENTRIES;
     UtAssert_True(CFE_ES_GetPerfLogDumpRemaining() == 10, " CFE_ES_GetPerfLogDumpRemaining - Active Phase");
->>>>>>> 8365a0c6
 }
 
 void TestAPI(void)
