/*
**  GSC-18128-1, "Core Flight Executive Version 6.7"
**
**  Copyright (c) 2006-2019 United States Government as represented by
**  the Administrator of the National Aeronautics and Space Administration.
**  All Rights Reserved.
**
**  Licensed under the Apache License, Version 2.0 (the "License");
**  you may not use this file except in compliance with the License.
**  You may obtain a copy of the License at
**
**    http://www.apache.org/licenses/LICENSE-2.0
**
**  Unless required by applicable law or agreed to in writing, software
**  distributed under the License is distributed on an "AS IS" BASIS,
**  WITHOUT WARRANTIES OR CONDITIONS OF ANY KIND, either express or implied.
**  See the License for the specific language governing permissions and
**  limitations under the License.
*/

/*
** File: ut_support.c
**
** Purpose:
** Unit test stubs
**
** Notes:
** Minimal work is done, only what is required for unit testing
**
*/

/*
** Includes
*/
#include "ut_support.h"

#include <string.h>

/*
** Global variables
*/
static char    UT_appname[80];
static char    UT_subsys[5];
static uint32  UT_AppID;
static uint32  UT_LastCDSSize = 0;

typedef union
{
    long long int AlignLong;
    long double AlignDbl;
    void *AlignPtr;
    char Content[128 * 1024];
} UT_Buffer_t;

static UT_Buffer_t UT_CFE_ES_MemoryPool;
static UT_Buffer_t UT_CDS_Data;
static UT_Buffer_t UT_SyslogBuffer;
static UT_Buffer_t UT_PrintfBuffer;
static union
{
    UT_Buffer_t Buff;
    CFE_ES_ResetData_t ResetData;
} UT_CFE_ES_ResetData;

static uint16   UT_SendEventHistory[UT_EVENT_HISTORY_SIZE];
static uint16   UT_SendTimedEventHistory[UT_EVENT_HISTORY_SIZE];
static uint16   UT_SendEventAppIDHistory[UT_EVENT_HISTORY_SIZE * 10];


extern int32 dummy_function(void);

/*
** Functions
*/
/*
** Initialize unit test
*/
void UT_Init(const char *subsys)
{
    int8 i;

    /* Copy the application name for later use */
    strncpy(UT_subsys, subsys, sizeof(UT_subsys)-1);
    UT_subsys[sizeof(UT_subsys)-1] = 0;
    snprintf(UT_appname, 80, "ut_cfe_%s", subsys);

    /* Convert to upper case */
    for (i = 0; i < strlen(UT_subsys); ++i)
    {
        if (UT_subsys[i] >= 'a' && UT_subsys[i] <= 'z')
        {
            UT_subsys[i] = (UT_subsys[i] - 'a') + 'A';
        }
    }

    UT_InitData();
}

/*
** Initialize unit test variables
*/
void UT_InitData(void)
{
    /*
     * Purge all entries in the entire stub table
     */
    UT_ResetState(0);

    /*
     * Set up entries to capture Events and Syslog writes
     * These are frequently needed by many tests
     */
    UT_SyslogBuffer.AlignLong = 0;
    UT_SetDataBuffer(UT_KEY(CFE_ES_WriteToSysLog), &UT_SyslogBuffer, sizeof(UT_SyslogBuffer), false);

    UT_PrintfBuffer.AlignLong = 0;
    UT_SetDataBuffer(UT_KEY(OS_printf), &UT_PrintfBuffer, sizeof(UT_PrintfBuffer), false);


    /*
     * Set up the CFE_ES reset area
     */
    UT_SetDataBuffer(UT_KEY(CFE_PSP_GetResetArea), &UT_CFE_ES_ResetData, sizeof(UT_CFE_ES_ResetData), false);

    /*
     * Set up the CDS area
     */
    UT_SetCDSSize(UT_LastCDSSize);

    /*
     * Set up for the CFE_SB_RcvMsg() call.
     *
     * The existing test cases assume that this will return success once,
     * followed by a timeout response followed by a different error.
     *
     * Specific test cases may provide an actual message buffer to return for
     * the first call, or they may override this default behavior entirely.
     *
     * The default behavior of the CFE_SB_RcvMsg stub is to return success with a zero-ed out
     * buffer returned to the caller.
     */
    UT_SetDeferredRetcode(UT_KEY(CFE_SB_RcvMsg), 2, CFE_SB_TIME_OUT);
    UT_SetDeferredRetcode(UT_KEY(CFE_SB_RcvMsg), 3, -1);

    /*
     * Set up CFE_ES_GetAppName() and friends
     * This should return the UT_appname
     */
    UT_SetDataBuffer(UT_KEY(CFE_ES_GetAppName), (uint8*)UT_appname, sizeof(UT_appname), false);
    UT_SetDataBuffer(UT_KEY(CFE_ES_GetAppID), (uint8*)&UT_AppID, sizeof(UT_AppID), false);

    /*
     * Reset the OSAL stubs to the default state
     */
    OS_API_Init();

    UT_ClearEventHistory();
    UT_ResetPoolBufferIndex();

}

void UT_ResetCDS(void)
{
    memset(&UT_CDS_Data, 0, sizeof(UT_CDS_Data));
}

/*
** Reset pool buffer index
*/
void UT_ResetPoolBufferIndex(void)
{
    /*
     * Initialize the buffer which ES mempool will allocate from
     * Set the whole memory space to a pattern.
     */
    UT_ResetState(UT_KEY(CFE_ES_GetPoolBuf));
    UT_SetDataBuffer(UT_KEY(CFE_ES_GetPoolBuf), &UT_CFE_ES_MemoryPool, sizeof(UT_CFE_ES_MemoryPool), false);
}

/*
** Output a text string
*/
void UT_Text(const char *text)
{
    UtPrintf("%s\n", text);
}

/*
** Output single test's pass/fail status
*/
void UT_Report(const char *file, uint32 line, bool test, const char *fun_name,
		       const char *info)
{
    UtAssertEx(test, UtAssert_GetContext(), file, line, "%s - %s", fun_name,
    		   info);
}

/*
** Calls the specified "task pipe" function
**
** This first sets up the various stubs according to the test case,
** then invokes the pipe function.
*/
void UT_CallTaskPipe(void (*TaskPipeFunc)(CFE_SB_MsgPtr_t), CFE_SB_MsgPtr_t Msg, uint32 MsgSize,
        UT_TaskPipeDispatchId_t DispatchId)
{
<<<<<<< HEAD
    uint32 DispatchMap;

    CCSDS_WR_LEN(Msg->Hdr, MsgSize);
=======
    /*
     * set the fields within the buffer itself.
     * a lot of the CFE code requires this as it uses
     * macros (not stubs) to read this info direct from
     * the buffer.
     */
    CFE_SB_SetTotalMsgLength(Msg, MsgSize);
    CFE_SB_SetMsgId(Msg, DispatchId.MsgId);
    CFE_SB_SetCmdCode(Msg, DispatchId.CommandCode);
>>>>>>> 95f34d25

    if (DispatchId.DispatchOffset >= 0)
    {
        DispatchMap = DispatchId.DispatchOffset;
        UT_SetDataBuffer(UT_KEY(CFE_SB_EDS_Dispatch), &DispatchMap, sizeof(DispatchMap), true);
    }

    if (DispatchId.DispatchError != 0)
    {
        UT_SetForceFail(UT_KEY(CFE_SB_EDS_Dispatch), DispatchId.DispatchError);
    }

    TaskPipeFunc(Msg);
}

int32 UT_SoftwareBusDispatchHook(void *UserObj, int32 StubRetcode, uint32 CallCount, const UT_StubContext_t *Context)
{
    union
    {
        cpuaddr MemAddr;
        const void* GenericPtr;
        int32 (**DispatchFunc)(const CCSDS_PriHdr_t *);
    } HandlerPtr;
    const CCSDS_PriHdr_t *Msg;

    HandlerPtr.GenericPtr = UserObj;
    if (Context->ArgCount > 0)
    {
        Msg = Context->ArgPtr[0];
    }
    else
    {
        Msg = NULL;
    }

    return (*HandlerPtr.DispatchFunc)(Msg);
}

int32 UT_SoftwareBusSnapshotHook(void *UserObj, int32 StubRetcode, uint32 CallCount, const UT_StubContext_t *Context)
{
    UT_SoftwareBusSnapshot_Entry_t *Snapshot = UserObj;
    const CFE_SB_Msg_t *MsgPtr;

    if (Context->ArgCount > 0)
    {
        MsgPtr = Context->ArgPtr[0];
    }
    else
    {
        MsgPtr = NULL;
    }

    if (MsgPtr != NULL && Snapshot != NULL &&
            Snapshot->TopicId == CFE_SB_MsgId_To_TopicId(CFE_SB_GetMsgId((CFE_SB_MsgPtr_t)MsgPtr)))
    {
        ++Snapshot->Count;
        if (Snapshot->SnapshotSize > 0 && Snapshot->SnapshotBuffer != NULL)
        {
            memcpy(Snapshot->SnapshotBuffer, &MsgPtr->Byte[Snapshot->SnapshotOffset],
                    Snapshot->SnapshotSize);
        }
    }

    return StubRetcode;
}

/*
** Set the application ID returned by unit test stubs
*/
void UT_SetAppID(int32 AppID_in)
{
    UT_AppID = AppID_in;
}

/*
** Set the return code of CFE_PSP_GetResetArea and the data validation
** signature
*/
void UT_SetStatusBSPResetArea(int32 status, uint32 Signature, uint32 ClockSignal)
{
    UT_CFE_ES_ResetData.ResetData.TimeResetVars.Signature = Signature;
    UT_CFE_ES_ResetData.ResetData.TimeResetVars.ClockSignal = ClockSignal;
    if (status != 0)
    {
        UT_SetForceFail(UT_KEY(CFE_PSP_GetResetArea), status);
    }
    else
    {
        UT_ClearForceFail(UT_KEY(CFE_PSP_GetResetArea));
    }
}

/*
** Set the contents of the buffer to read
*/
void UT_SetReadBuffer(void *Buff, int NumBytes)
{
    UT_SetDataBuffer(UT_KEY(OS_read), Buff, NumBytes, true);
}

/*
** Set the contents of the header to read
*/
void UT_SetReadHeader(void *Hdr, int NumBytes)
{
    UT_SetDataBuffer(UT_KEY(CFE_FS_ReadHeader), Hdr, NumBytes, true);
}

/*
** Set the dummy function return code
*/
void UT_SetDummyFuncRtn(int Return)
{
    UT_SetForceFail(UT_KEY(dummy_function), Return);
}

/*
** Set the size of the ES reset area
*/
void UT_SetSizeofESResetArea(int32 Size)
{
    UT_ResetState(UT_KEY(CFE_PSP_GetResetArea));
    if (Size > 0)
    {
        if (Size > sizeof(UT_CFE_ES_ResetData))
        {
            UtAssert_Abort("Reset area size too large");
            Size = sizeof(UT_CFE_ES_ResetData);
        }
        UT_SetDataBuffer(UT_KEY(CFE_PSP_GetResetArea), &UT_CFE_ES_ResetData, Size, false);
    }
}

/*
** Set the CDS size returned by the BSP
*/
uint8* UT_SetCDSSize(int32 Size)
{
    UT_ResetState(UT_KEY(CFE_PSP_GetCDSSize));
    UT_ResetState(UT_KEY(CFE_PSP_ReadFromCDS));
    UT_ResetState(UT_KEY(CFE_PSP_WriteToCDS));
    if (Size <= 0)
    {
        UT_LastCDSSize = 0;
        return NULL;
    }

    if (Size > sizeof(UT_CDS_Data))
    {
        UtAssert_Abort("Size of CDS too large");
        Size = sizeof(UT_CDS_Data);
    }
    UT_SetDataBuffer(UT_KEY(CFE_PSP_GetCDSSize), &UT_CDS_Data, Size, false);
    UT_SetDataBuffer(UT_KEY(CFE_PSP_ReadFromCDS), &UT_CDS_Data, Size, false);
    UT_SetDataBuffer(UT_KEY(CFE_PSP_WriteToCDS), &UT_CDS_Data, Size, false);
    UT_LastCDSSize = Size;
    return (uint8*)UT_CDS_Data.Content;
}

/*
** Set BSP time
*/
void UT_SetBSP_Time(uint32 seconds, uint32 microsecs)
{
    OS_time_t BSP_Time;

    BSP_Time.seconds = seconds;
    BSP_Time.microsecs = microsecs;

    UT_SetDataBuffer(UT_KEY(CFE_PSP_GetTime), &BSP_Time, sizeof(BSP_Time), true);
}

void UT_ClearEventHistory(void)
{
    UT_ResetState(UT_KEY(CFE_EVS_SendEvent));
    UT_ResetState(UT_KEY(CFE_EVS_SendEventWithAppID));
    UT_ResetState(UT_KEY(CFE_EVS_SendTimedEvent));
    UT_SetDataBuffer(UT_KEY(CFE_EVS_SendEvent), UT_SendEventHistory, sizeof(UT_SendEventHistory), false);
    UT_SetDataBuffer(UT_KEY(CFE_EVS_SendTimedEvent), UT_SendTimedEventHistory, sizeof(UT_SendTimedEventHistory), false);
    UT_SetDataBuffer(UT_KEY(CFE_EVS_SendEventWithAppID), UT_SendEventAppIDHistory, sizeof(UT_SendEventAppIDHistory), false);
}

static bool UT_CheckEventHistoryFromFunc(UT_EntryKey_t Func, uint16 EventIDToSearchFor)
{
    bool Result = false;
    uint32 Position;
    uint32 MaxSize;
    uint16 *EvBuf;

    UT_GetDataBuffer(Func, (void**)&EvBuf, &MaxSize, &Position);
    if (EvBuf != NULL && MaxSize > 0)
    {
        while (Position > 0)
        {
            if (*EvBuf == EventIDToSearchFor)
            {
                Result = true;
                break;
            }
            ++EvBuf;
            --Position;
        }
    }

    return Result;
}


/*
** Search the event history for a specified event ID
*/
bool UT_EventIsInHistory(uint16 EventIDToSearchFor)
{
    return (UT_CheckEventHistoryFromFunc(UT_KEY(CFE_EVS_SendEvent),EventIDToSearchFor) ||
            UT_CheckEventHistoryFromFunc(UT_KEY(CFE_EVS_SendEventWithAppID),EventIDToSearchFor) ||
            UT_CheckEventHistoryFromFunc(UT_KEY(CFE_EVS_SendTimedEvent),EventIDToSearchFor));
}

/*
** Return number of events issued
*/
uint16 UT_GetNumEventsSent(void)
{
    uint16 Total = 0;
    uint32 Position;
    uint32 MaxSize;
    void *EvBuf;

    UT_GetDataBuffer(UT_KEY(CFE_EVS_SendEvent), &EvBuf, &MaxSize, &Position);
    Total += Position / sizeof(uint16);
    UT_GetDataBuffer(UT_KEY(CFE_EVS_SendEventWithAppID), &EvBuf, &MaxSize, &Position);
    Total += Position / sizeof(uint16);
    UT_GetDataBuffer(UT_KEY(CFE_EVS_SendTimedEvent), &EvBuf, &MaxSize, &Position);
    Total += Position / sizeof(uint16);

    return Total;
}

/*
** Display the contents of a packet
*/
void UT_DisplayPkt(CFE_SB_MsgPtr_t ptr, uint32 size)
{
    uint8 *BytePtr = (uint8 *) ptr;
    uint32 i;
    uint32 BufSize = UT_MAX_MESSAGE_LENGTH;
    char DisplayMsg[UT_MAX_MESSAGE_LENGTH];
    char *msgPtr = DisplayMsg;

    DisplayMsg[0] = '\0';

    for (i = 0; i < size && BufSize > 3; i++)
    {
        snprintf(msgPtr, BufSize, "%02x ", *BytePtr);
        msgPtr += 3;
        BufSize -= 3;
        ++BytePtr;
    }

    UT_Text(DisplayMsg);
}

/*
** Return the actual packet length
*/
int16 UT_GetActualPktLenField(CFE_SB_MsgPtr_t MsgPtr)
{
    return (MsgPtr->Hdr.BaseHdr.Length);
}

/*
** Return the actual command code
*/
uint8 UT_GetActualCmdCodeField(CFE_SB_MsgPtr_t MsgPtr)
{
    return (((CFE_SB_CmdHdr_t*)MsgPtr)->Sec.Command);
}



CFE_ES_ResetData_t *UT_GetResetDataPtr(void)
{
    return &UT_CFE_ES_ResetData.ResetData;
}

/*
** Compare two strings using printf-style conversion specifiers.
**
** Determines if the TestStr could have been an output from a printf-style call
** using FormatStr.  Common conversions specifiers in FormatStr are recognized:
** %c, %d, %f, %F, %g, %G, %i, %u, %s, %p, %x, %X, and %%
**
** To keep it simple this just skips over the conversion specifier entirely,
** it does not validate whether the content of the string could have come from
** that conversion specifier or not.  In essence any conversion specifier is
** treated as a wildcard that matches any string.
**
** HOWEVER - this could be enhanced in the future, if necessary, to actually
** perform that validation by e.g. passing the string to "sscanf()" or similar
** and checking if the reverse conversion was successful.
**
** NOTE this logic is not foolproof - particularly where %s is in use, as the
** content of the string could alias the next part of the format string.
** This does not seem to be an issue for the strings generated by CFE.
**
** But on the upside this concession avoids a far more complicated issue of
** needing a fully-fledged implementation of printf in the OS_printf stub.
*/
static int UT_StrCmpFormatStr(const char *FormatStr, const char *TestStr, uint32 FormatLength, uint32 TestLength)
{
    const char *ChunkStart;
    const char *ChunkEnd;
    const char *TestStart;
    int WildCard;
    int MatchGood;
    size_t ChunkLen;

    /* Step through each character in both strings */
    ChunkStart = FormatStr;
    TestStart = TestStr;
    WildCard = 1;
    MatchGood = 1;
    while (FormatLength > 0)
    {
        if (*ChunkStart == '%')
        {
            /* At a Conversion specifier - Find the END of it */
            do
            {
                --FormatLength;
                ++ChunkStart;
            }
            while (FormatLength > 0 && strchr("%cdfFgGiuspxX ",*ChunkStart) == NULL);

            if (FormatLength == 0)
            {
                /* Invalid format string */
                MatchGood = 0;
                break;
            }

            if (*ChunkStart != '%')
            {
                WildCard = 1;
                ++ChunkStart;
                --FormatLength;
            }
            else if (TestLength > 0 && *TestStart == '%')
            {
                MatchGood = 1;
                ++TestStart;
                --TestLength;
            }
            else
            {
                /* Insufficient length on TestString */
                MatchGood = 0;
                break;
            }
        }
        else
        {
            /* Matchable content - Find the NEXT conversion specifier in the format string */
            MatchGood = 0;
            ChunkEnd = memchr(ChunkStart, '%', FormatLength);
            if (ChunkEnd != NULL)
            {
                ChunkLen = ChunkEnd - ChunkStart;
            }
            else
            {
                ChunkLen = FormatLength;
            }

            while (TestLength >= ChunkLen)
            {
                if (memcmp(ChunkStart, TestStart, ChunkLen) == 0)
                {
                    MatchGood = 1;
                    break;
                }
                if (!WildCard)
                {
                    break;
                }
                ++TestStart;
                --TestLength;
            }

            if (!MatchGood)
            {
                break;
            }

            WildCard = 0;
            ChunkStart += ChunkLen;
            TestStart += ChunkLen;
            TestLength -= ChunkLen;
            FormatLength -= ChunkLen;
        }
    }

    return MatchGood;
}

/*
 * A string comparison function that will match exact strings only
 * (Printf style conversion strings are compared literally)
 */
static int UT_StrCmpExact(const char *RefStr, const char *TestStr, uint32 RefLength, uint32 TestLength)
{
    return (RefLength == TestLength && memcmp(RefStr, TestStr, RefLength) == 0);
}

static uint32 UT_GetMessageCount(const char *Msg, UT_Buffer_t *Buf,
        int (*Comparator)(const char *, const char *, uint32, uint32))
{
    uint32 Count = 0;
    uint32 MsgLen = strlen(Msg);
    char *Start = Buf->Content;
    char *End;

    while (MsgLen > 0 && Msg[MsgLen-1] == '\n')
    {
        --MsgLen;
    }

    while(1)
    {
        End = strchr(Start, '\n');
        if (End == NULL)
        {
            End = Start + strlen(Start);
        }

        if (Start == End)
        {
            break;
        }

        if (Comparator(Msg, Start, MsgLen, End - Start))
        {
            ++Count;
        }

        if (*End == 0)
        {
            break;
        }

        Start = End + 1;
    }

    return Count;
}

uint32 UT_SyslogIsInHistory(const char *LogMsgToSearchFor)
{
    return UT_GetMessageCount(LogMsgToSearchFor, &UT_SyslogBuffer, UT_StrCmpExact);
}

uint32 UT_PrintfIsInHistory(const char *MsgToSearchFor)
{
    return UT_GetMessageCount(MsgToSearchFor, &UT_PrintfBuffer, UT_StrCmpFormatStr);
}

int32 TestStat;

void UT_STARTBLOCK_impl(const char *FileName, int LineNum, const char *TestName)
{
#ifdef VERBOSE
    char cMsg[UT_MAX_MESSAGE_LENGTH];
    snprintf(cMsg, UT_MAX_MESSAGE_LENGTH, "%s (%s:%d) Start Block", TestName, FileName, LineNum);
    UT_Text(cMsg);
#endif /* VERBOSE */
}

void UT_START_impl(const char *FileName, int LineNum, const char *TestName)
{
#ifdef VERBOSE
    char cMsg[UT_MAX_MESSAGE_LENGTH];
    snprintf(cMsg, UT_MAX_MESSAGE_LENGTH, "%s (%s:%d) Start", TestName, FileName, LineNum);
    UT_Text(cMsg);
#endif /* VERBOSE */

    TestStat = CFE_PASS;
}

void UT_REPORT_impl(const char *FileName, int LineNum, const char *TestName)
{
    UT_Report(FileName, LineNum, TestStat, TestName, "Report");
}

bool UT_SETUP_impl(const char *FileName, int LineNum, const char *TestName, const char *FnName, int32 FnRet)
{
    char cMsg[UT_MAX_MESSAGE_LENGTH];

    if(FnRet != CFE_SUCCESS)
    {
        snprintf(cMsg, UT_MAX_MESSAGE_LENGTH, "%s (%s:%d) Setup failed (%s returned %ld)",
                        TestName, FileName, LineNum, FnName, (long int)FnRet);
        UT_Text(cMsg);
        TestStat = CFE_FAIL;
        return false;
    }
    return true;
}

bool UT_ASSERT_impl(const char *FileName, int LineNum, const char *TestName, const char *FnName, int32 FnRet)
{
    char cMsg[UT_MAX_MESSAGE_LENGTH];

    if(FnRet != CFE_SUCCESS)
    {
        snprintf(cMsg, UT_MAX_MESSAGE_LENGTH, "%s (%s:%d) Assert failed (%s returned %ld)",
            TestName, FileName, LineNum, FnName, (long int)FnRet);
        UT_Text(cMsg);
        TestStat = CFE_FAIL;
        return false;
    }
    return true;
}

bool UT_ASSERT_EQ_impl(const char *FileName, int LineNum, const char *TestName,
    const char *FnName, int32 FnRet, const char *ExpName, int32 Exp)
{
    char cMsg[UT_MAX_MESSAGE_LENGTH];

    if(FnRet != Exp)
    {
        snprintf(cMsg, UT_MAX_MESSAGE_LENGTH, "%s (%s:%d) Assert failed (%s [%ld] != %s[%ld])",
            TestName, FileName, LineNum, FnName, (long int)FnRet, ExpName, (long int)Exp);
        UT_Text(cMsg);
        TestStat = CFE_FAIL;
        return false;
    }
    return true;
}

bool UT_ASSERT_TRUE_impl(const char *FileName, int LineNum, const char *TestName,
    const char *ExpName, bool Exp)
{
    char cMsg[UT_MAX_MESSAGE_LENGTH];

    if(!Exp)
    {
        snprintf(cMsg, UT_MAX_MESSAGE_LENGTH, "%s (%s:%d) Assert failed (%s)",
            TestName, FileName, LineNum, ExpName);
        UT_Text(cMsg);
        TestStat = CFE_FAIL;
        return false;
    }
    return true;
}

bool UT_EVTCNT_impl(const char *FileName, int LineNum, const char *TestName, int32 CntExp)
{
    char cMsg[UT_MAX_MESSAGE_LENGTH];

    int32 CntSent = UT_GetNumEventsSent();
    if(CntSent != CntExp)
    {
        snprintf(cMsg, UT_MAX_MESSAGE_LENGTH, "%s (%s:%d) Event count (sent: %ld != expected: %ld)",
            TestName, FileName, LineNum, (long int)CntSent, (long int)CntExp);
        UT_Text(cMsg);
        TestStat = CFE_FAIL;
        return false;
    }
    return true;
}

bool UT_EVTSENT_impl(const char *FileName, int LineNum, const char *TestName, const char *EvtName, int32 EvtId)
{
    char cMsg[UT_MAX_MESSAGE_LENGTH];

    if(!UT_EventIsInHistory(EvtId))
    {
        snprintf(cMsg, UT_MAX_MESSAGE_LENGTH, "%s (%s:%d) Event not sent (%s [%ld])",
                        TestName, FileName, LineNum, EvtName, (long int)EvtId);
        UT_Text(cMsg);
        TestStat = CFE_FAIL;
        return false;
    }
    return true;
}

bool UT_TEARDOWN_impl(const char *FileName, int LineNum, const char *TestName, const char *FnName, int32 FnRet)
{
    char cMsg[UT_MAX_MESSAGE_LENGTH];

    if(FnRet != CFE_SUCCESS)
    {
        snprintf(cMsg, UT_MAX_MESSAGE_LENGTH, "%s (%s:%d) Teardown failed (%s returned %ld)",
                        TestName, FileName, LineNum, FnName, (long int)FnRet);
        UT_Text(cMsg);
        TestStat = CFE_FAIL;
        return false;
    }
    return true;
}

void UT_ENDBLOCK_impl(const char *FileName, int LineNum, const char *TestName)
{
#ifdef VERBOSE
    snprintf(cMsg, UT_MAX_MESSAGE_LENGTH, "%s (%s:%d) End Block", TestName, FileName, LineNum);
    UT_Text();
#endif /* VERBOSE */
}<|MERGE_RESOLUTION|>--- conflicted
+++ resolved
@@ -204,11 +204,8 @@
 void UT_CallTaskPipe(void (*TaskPipeFunc)(CFE_SB_MsgPtr_t), CFE_SB_MsgPtr_t Msg, uint32 MsgSize,
         UT_TaskPipeDispatchId_t DispatchId)
 {
-<<<<<<< HEAD
     uint32 DispatchMap;
 
-    CCSDS_WR_LEN(Msg->Hdr, MsgSize);
-=======
     /*
      * set the fields within the buffer itself.
      * a lot of the CFE code requires this as it uses
@@ -216,9 +213,6 @@
      * the buffer.
      */
     CFE_SB_SetTotalMsgLength(Msg, MsgSize);
-    CFE_SB_SetMsgId(Msg, DispatchId.MsgId);
-    CFE_SB_SetCmdCode(Msg, DispatchId.CommandCode);
->>>>>>> 95f34d25
 
     if (DispatchId.DispatchOffset >= 0)
     {
@@ -494,7 +488,7 @@
 */
 uint8 UT_GetActualCmdCodeField(CFE_SB_MsgPtr_t MsgPtr)
 {
-    return (((CFE_SB_CmdHdr_t*)MsgPtr)->Sec.Command);
+    return (((CFE_SB_CmdHdr_t*)MsgPtr)->Cmd.Sec.Command);
 }
 
 
