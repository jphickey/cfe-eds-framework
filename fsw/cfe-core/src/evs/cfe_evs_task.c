--- conflicted
+++ resolved
@@ -53,13 +53,8 @@
 /*
 ** Local function prototypes.
 */
-<<<<<<< HEAD
-void  CFE_EVS_ProcessGroundCommand ( CFE_SB_MsgPtr_t EVS_MsgPtr );
-bool CFE_EVS_VerifyCmdLength(CFE_SB_MsgPtr_t Msg, size_t ExpectedLength);
-=======
 void  CFE_EVS_ProcessGroundCommand(CFE_MSG_Message_t *MsgPtr, CFE_SB_MsgId_t MsgId);
-bool CFE_EVS_VerifyCmdLength(CFE_MSG_Message_t *MsgPtr, CFE_MSG_Size_t ExpectedLength);
->>>>>>> 34e5510e
+bool CFE_EVS_VerifyCmdLength(CFE_MSG_Message_t *MsgPtr, size_t ExpectedLength);
 
 /* Function Definitions */
 
@@ -494,11 +489,7 @@
 
       case CFE_EVS_SET_FILTER_CC:
 
-<<<<<<< HEAD
-         if (CFE_EVS_VerifyCmdLength(EVS_MsgPtr, sizeof(CFE_EVS_SetFilter_t)))
-=======
-         if (CFE_EVS_VerifyCmdLength(MsgPtr, (uint16) sizeof(CFE_EVS_SetFilter_t)))
->>>>>>> 34e5510e
+         if (CFE_EVS_VerifyCmdLength(MsgPtr, sizeof(CFE_EVS_SetFilter_t)))
          {
              Status = CFE_EVS_SetFilterCmd((CFE_EVS_SetFilter_t*)MsgPtr);
          }
@@ -620,13 +611,7 @@
 ** Assumptions and Notes:
 **
 */
-<<<<<<< HEAD
-bool CFE_EVS_VerifyCmdLength(CFE_SB_MsgPtr_t Msg, size_t ExpectedLength)
-{
-    bool    result       = true;
-    size_t  ActualLength = CFE_SB_GetTotalMsgLength(Msg);
-=======
-bool CFE_EVS_VerifyCmdLength(CFE_MSG_Message_t *MsgPtr, CFE_MSG_Size_t ExpectedLength)
+bool CFE_EVS_VerifyCmdLength(CFE_MSG_Message_t *MsgPtr, size_t ExpectedLength)
 {
     bool              result       = true;
     CFE_MSG_Size_t    ActualLength = 0;
@@ -634,7 +619,6 @@
     CFE_SB_MsgId_t    MsgId        = CFE_SB_INVALID_MSG_ID;
 
     CFE_MSG_GetSize(MsgPtr, &ActualLength);
->>>>>>> 34e5510e
 
     /*
     ** Verify the command packet length
