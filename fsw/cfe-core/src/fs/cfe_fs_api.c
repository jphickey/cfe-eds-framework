/*
**  GSC-18128-1, "Core Flight Executive Version 6.7"
**
**  Copyright (c) 2006-2019 United States Government as represented by
**  the Administrator of the National Aeronautics and Space Administration.
**  All Rights Reserved.
**
**  Licensed under the Apache License, Version 2.0 (the "License");
**  you may not use this file except in compliance with the License.
**  You may obtain a copy of the License at
**
**    http://www.apache.org/licenses/LICENSE-2.0
**
**  Unless required by applicable law or agreed to in writing, software
**  distributed under the License is distributed on an "AS IS" BASIS,
**  WITHOUT WARRANTIES OR CONDITIONS OF ANY KIND, either express or implied.
**  See the License for the specific language governing permissions and
**  limitations under the License.
*/

/*
** File: cfe_fs_api.c
**
** Purpose:  cFE File Services (FS) library API source file
**
** Author:   S.Walling/Microtel
**
** Notes:
**
*/


/*
** Required header files...
*/
#include "private/cfe_private.h"
#include "cfe_fs_priv.h"
#include "cfe_fs.h"
#include "cfe_time.h"
#include "osapi.h"
#include "cfe_psp.h"
#include "cfe_es.h"
#include "cfe_sb_eds.h"
#include "edslib_datatypedb.h"
#include <string.h>


/*
** CFE_FS_ReadHeader() - See API and header file for details
*/
int32 CFE_FS_ReadHeader(CFE_FS_Header_t *Hdr, int32 FileDes)
{
    int32   Result;
    uint8_t LocalBuffer[sizeof(CFE_FS_Header_t)];
    EdsLib_Id_t EdsId;
    EdsLib_DataTypeDB_TypeInfo_t HdrInfo;
    uint32 ExpectedSize;
    
    /*
    ** Ensure that we are at the start of the file...
    */
    Result = OS_lseek(FileDes, 0, OS_SEEK_SET);

    if (Result == OS_SUCCESS)
    {
        EdsId = EDSLIB_MAKE_ID(EDS_INDEX(CFE_FS), CFE_FS_Header_DATADICTIONARY);
        EdsLib_DataTypeDB_GetTypeInfo(CFE_SB_GetEds(), EdsId, &HdrInfo);
        ExpectedSize = (HdrInfo.Size.Bits + 7) / 8;

        /*
        ** Read header structure into callers buffer...
        */
        Result = OS_read(FileDes, LocalBuffer, sizeof(LocalBuffer));
        if (Result == ExpectedSize)
        {
            Result = EdsLib_DataTypeDB_UnpackCompleteObject(CFE_SB_GetEds(), &EdsId, Hdr, LocalBuffer,
                    HdrInfo.Size.Bytes, 8 * sizeof(LocalBuffer));

            if (Result == EDSLIB_SUCCESS)
            {
                Result = HdrInfo.Size.Bytes;
            }
            else
            {
                Result = CFE_FS_BAD_ARGUMENT;
            }
        }
        else
        {
            Result = CFE_FS_BAD_ARGUMENT;
        }
    }
    
    return(Result);

} /* End of CFE_FS_ReadHeader() */

/*
** CFE_FS_InitHeader() - See API and header file for details
*/
void CFE_FS_InitHeader(CFE_FS_Header_t *Hdr, const char *Description, uint32 SubType)
{
   memset(Hdr, 0, sizeof(CFE_FS_Header_t));
   strncpy((char *)Hdr->Description, Description, sizeof(Hdr->Description) - 1);
   Hdr->SubType = SubType;
}

/*
** CFE_FS_WriteHeader() - See API and header file for details
*/
int32 CFE_FS_WriteHeader(int32 FileDes, CFE_FS_Header_t *Hdr)
{
    CFE_TIME_SysTime_t Time;
    int32   Result;
    EdsLib_Id_t                 EdsId;
    EdsLib_DataTypeDB_TypeInfo_t HdrInfo;
    uint32                      ExpectedSize;
    uint8_t LocalBuffer[sizeof(CFE_FS_Header_t)];

    /*
    ** Ensure that we are at the start of the file...
    */
    Result = OS_lseek(FileDes, 0, OS_SEEK_SET);

    if (Result == OS_SUCCESS)
    {
        EdsId = EDSLIB_MAKE_ID(EDS_INDEX(CFE_FS), CFE_FS_Header_DATADICTIONARY);
        EdsLib_DataTypeDB_GetTypeInfo(CFE_SB_GetEds(), EdsId, &HdrInfo);
        ExpectedSize = (HdrInfo.Size.Bits + 7) / 8;

        /*
        ** Fill in the ID fields...
        */
        Hdr->SpacecraftID  = CFE_PSP_GetSpacecraftId();
        Hdr->ProcessorID   = CFE_PSP_GetProcessorId();
        CFE_ES_GetAppID(&Hdr->ApplicationID);

        /* Fill in length field */

        Hdr->Length = ExpectedSize;

        /* put the header, 'cfe1' in hex, in to the content type */
        Hdr->ContentType = CFE_FS_FILE_CONTENT_ID;


        /*
        ** Fill in the timestamp fields...
        */
        Time = CFE_TIME_GetTime();
        Hdr->TimeSeconds = Time.Seconds;
        Hdr->TimeSubSeconds = Time.Subseconds;

        Result = EdsLib_DataTypeDB_PackCompleteObject(CFE_SB_GetEds(), &EdsId, LocalBuffer, Hdr,
                8 * sizeof(LocalBuffer), HdrInfo.Size.Bytes);

        if (Result == EDSLIB_SUCCESS)
        {
            /*
            ** Write header structure...
            */
            Result = OS_write(FileDes, Hdr, ExpectedSize);

            /*
             * Fixup the return status to match what had been done
             * prior to EDS integration.
             */
            if (Result == ExpectedSize)
            {
                Result = HdrInfo.Size.Bytes;
            }
        }
        else
        {
            Result = CFE_FS_BAD_ARGUMENT;
        }
    }

    return(Result);

} /* End of CFE_FS_WriteHeader() */

/*
** CFE_FS_SetTimestamp - See API and header file for details
*/
int32 CFE_FS_SetTimestamp(int32 FileDes, CFE_TIME_SysTime_t NewTimestamp)
{
    int32              Result;
    uint8              OutputBuffer[sizeof(CFE_TIME_SysTime_t)];
    int32              FileOffset = 0;
    EdsLib_Id_t        EdsId;
    EdsLib_DataTypeDB_TypeInfo_t TypeInfo;
    uint32             BlockSize;

    /*
     * FIXME: This is assuming that the field within the on-disk binary/packed object has
     * the same offset as the native memory representation.
     *
     * _THIS IS NOT GUARANTEED_
     *
     * However in the current definition of the FS header it will be always be true
     * so there is no pressing need to modify this at the moment.
     */
    FileOffset = offsetof(CFE_FS_Header_t, TimeSeconds);
    Result = OS_lseek(FileDes, FileOffset, OS_SEEK_SET);
    
    if (Result == FileOffset)
    {
        EdsId = EDSLIB_MAKE_ID(EDS_INDEX(CFE_TIME), CFE_TIME_SysTime_DATADICTIONARY);
        Result = EdsLib_DataTypeDB_PackCompleteObject(CFE_SB_GetEds(), &EdsId, OutputBuffer, &NewTimestamp,
                8 * sizeof(OutputBuffer), sizeof(NewTimestamp));
        if (Result != EDSLIB_SUCCESS ||
                EdsLib_DataTypeDB_GetTypeInfo(CFE_SB_GetEds(), EdsId, &TypeInfo) != EDSLIB_SUCCESS)
        {
            Result = CFE_FS_BAD_ARGUMENT;
        }
        else
        {
            BlockSize = (TypeInfo.Size.Bits + 7) / 8;

            Result = OS_write(FileDes, OutputBuffer, BlockSize);

            /* On a good write, the value returned will equal the number of bytes written */
            if (Result == BlockSize)
            {
                Result = CFE_SUCCESS;
            }
            else
            {
                CFE_ES_WriteToSysLog("CFE_FS:SetTime-Failed to write Seconds (Status=0x%08X)\n", (unsigned int)Result);
            }
        }
    }
    else
    {
        CFE_ES_WriteToSysLog("CFE_FS:SetTime-Failed to lseek time fields (Status=0x%08X)\n", (unsigned int)Result);
    }
    
    return(Result);
} /* End of CFE_FS_SetTimestamp() */

<<<<<<< HEAD
/* * * * * * * * * * * * * * * * * * * * * * * * * * * * * * * * * * * * * */
/*                                                                         */
/* Function: CFE_FS_ExtractFilenameFromPath                                */
/*                                                                         */
/*  This function extracts the filename from a given path/filename         */
/*   combination.                                                          */
/*                                                                         */
/* * * * * * * * * * * * * * * * * * * * * * * * * * * * * * * * * * * * * */
=======

/* * * * * * * * * * * * * * * * * * * * * * * * * * * * * * * * * * * * * */
/*                                                                         */
/* CFE_FS_ByteSwapCFEHeader() -- byte swap cFE file header structure       */
/*                                                                         */
/* * * * * * * * * * * * * * * * * * * * * * * * * * * * * * * * * * * * * */

void CFE_FS_ByteSwapCFEHeader(CFE_FS_Header_t *Hdr)
{
    CFE_FS_ByteSwapUint32(&Hdr->ContentType);
    CFE_FS_ByteSwapUint32(&Hdr->SubType);
    CFE_FS_ByteSwapUint32(&Hdr->Length);
    CFE_FS_ByteSwapUint32(&Hdr->SpacecraftID);
    CFE_FS_ByteSwapUint32(&Hdr->ProcessorID);
    CFE_FS_ByteSwapUint32(&Hdr->ApplicationID);
    CFE_FS_ByteSwapUint32(&Hdr->TimeSeconds);
    CFE_FS_ByteSwapUint32(&Hdr->TimeSubSeconds);

} /* End of CFE_FS_ByteSwapCFEHeader() */


/* * * * * * * * * * * * * * * * * * * * * * * * * * * * * * * * * * * * * */
/*                                                                         */
/* CFE_FS_ByteSwapUint32() -- byte swap an uint32                          */
/*                                                                         */
/* * * * * * * * * * * * * * * * * * * * * * * * * * * * * * * * * * * * * */

void CFE_FS_ByteSwapUint32(uint32 *Uint32ToSwapPtr)
{
    int32 Temp = *Uint32ToSwapPtr;
    char *InPtr = (char *)&Temp;
    char *OutPtr = (char *)Uint32ToSwapPtr;
    
    OutPtr[0] = InPtr[3];
    OutPtr[1] = InPtr[2];
    OutPtr[2] = InPtr[1];
    OutPtr[3] = InPtr[0];    
} /* End of CFE_FS_ByteSwapUint32() */


/*
** CFE_FS_ExtractFilenameFromPath - See API and header file for details
*/
>>>>>>> 62252d11
int32 CFE_FS_ExtractFilenameFromPath(const char *OriginalPath, char *FileNameOnly)
{
   uint32 i,j;
   int    StringLength;
   int    DirMarkIdx;
   int32   ReturnCode;
   
   if ( OriginalPath == NULL || FileNameOnly == NULL )
   {
      ReturnCode = CFE_FS_BAD_ARGUMENT;
   }
   else
   {
      
       /*
       ** Get the string length of the original file path
       */
       StringLength = strlen(OriginalPath);
   
       /*
       ** Extract the filename from the Path
       */
    
       /* 
       ** Find the last '/' Character 
       */
       DirMarkIdx = -1;
       for ( i = 0; i < StringLength; i++ )
       {
          if ( OriginalPath[i] == '/' )
          {
             DirMarkIdx = i;
          }
       }
    
       /*
       ** Verify the filename isn't too long
       */
       if ((StringLength - (DirMarkIdx + 1)) < OS_MAX_PATH_LEN)
       {       
          /* 
          ** Extract the filename portion 
          */
          if ( DirMarkIdx > 0 )
          {    
             /* 
             ** Extract the filename portion 
             */
             j = 0;
             for ( i = DirMarkIdx + 1; i < StringLength; i++ )
             {
                FileNameOnly[j] = OriginalPath[i];
                j++;
             }
             FileNameOnly[j] = '\0';
    
             ReturnCode = CFE_SUCCESS;       
          }
          else
          { 
             ReturnCode = CFE_FS_INVALID_PATH;
          }
       }
       else 
       {
           ReturnCode = CFE_FS_FNAME_TOO_LONG;
       }
    }
   
    return(ReturnCode);
}


/*
** Function: CFE_FS_IsGzFile - See API and header file for details
*/
bool CFE_FS_IsGzFile(const char *FileName)
{
   size_t    StringLength;
   
   if ( FileName == NULL )
   {
      return(false);
   }
   /*
   ** Get the string length of the SourceFile name
   */
   StringLength = strlen(FileName);
   
   /*
   ** The compressed filename must be named "something.gz"
   ** Because of that, the shortest compressed filename is "a.gz"
   ** Check for the length before determining if the file is zipped
   */
   if ( StringLength < 4 )
   {
      return(false);
   }

   /*
   ** if the last 3 characters are ".gz"
   ** Then assume the file is zipped.
   */
   if ( (FileName[StringLength - 3] == '.') &&
        (FileName[StringLength - 2] == 'g') &&
        (FileName[StringLength - 1] == 'z'))
   {
       return(true);       
   }
   else
   {
       return(false);
   }
  
}

/*
** CFE_FS_GetUncompressedFile - See API and header file for details
*/
int32 CFE_FS_GetUncompressedFile(char *OutputNameBuffer, uint32 OutputNameBufferSize,
        const char *GzipFileName, const char *TempDir)
{
    char    FileNameOnly[OS_MAX_PATH_LEN];
    int32   Status;
    int     RequiredLen;    /* using "int" per snprintf API */

    /*
    ** Extract the filename from the path
    */
    Status = CFE_FS_ExtractFilenameFromPath(GzipFileName, FileNameOnly);
    if ( Status != CFE_SUCCESS )
    {
       CFE_ES_WriteToSysLog("FS_GetUncompressedFile: Unable to extract filename from path: %s.\n",GzipFileName);
    }
    else
    {
        /*
        ** Build up the destination path in the RAM disk
        */
        RequiredLen = snprintf(OutputNameBuffer, OutputNameBufferSize,
                "%s/%s", TempDir, FileNameOnly);

        /*
        ** Remove the ".gz" prefix from the filename
        ** (Any input file name to this function must have a .gz extension,
        ** i.e. it passed the CFE_FS_IsGzFile() test, of which .gz is the only possibility)
        */
        if (RequiredLen >= 3)
        {
            RequiredLen -= 3;
        }

        /*
         * check if LoadNameBuffer got truncated
         * (snprintf returns the _required_ length, whether or not it actually fit)
         */
        if (RequiredLen < 0 || RequiredLen >= OutputNameBufferSize)
        {
            /* Can't include the name string since it could be too long for the message */
            CFE_ES_WriteToSysLog("FS_GetUncompressedFile: Temporary path plus file name length (%d) exceeds max allowed (%lu)\n",
                                 RequiredLen, (unsigned long)(OutputNameBufferSize-1));
            Status = CFE_FS_FNAME_TOO_LONG;
        }
        else
        {
            /*
             * Actually truncate the .gz from the string
             * (had to wait until after length verification)
             */
            OutputNameBuffer[RequiredLen] = 0;

            /*
            ** Decompress the file:
            */
            Status =  CFE_FS_Decompress( GzipFileName, OutputNameBuffer );
            if ( Status != CFE_SUCCESS )
            {
                CFE_ES_WriteToSysLog("FS_GetUncompressedFile: Unable to decompress %s, error=%08lx\n",
                        GzipFileName, (unsigned long)Status);
            }
        }
    }

    return Status;
}

/************************/
/*  End of File Comment */
/************************/<|MERGE_RESOLUTION|>--- conflicted
+++ resolved
@@ -238,60 +238,9 @@
     return(Result);
 } /* End of CFE_FS_SetTimestamp() */
 
-<<<<<<< HEAD
-/* * * * * * * * * * * * * * * * * * * * * * * * * * * * * * * * * * * * * */
-/*                                                                         */
-/* Function: CFE_FS_ExtractFilenameFromPath                                */
-/*                                                                         */
-/*  This function extracts the filename from a given path/filename         */
-/*   combination.                                                          */
-/*                                                                         */
-/* * * * * * * * * * * * * * * * * * * * * * * * * * * * * * * * * * * * * */
-=======
-
-/* * * * * * * * * * * * * * * * * * * * * * * * * * * * * * * * * * * * * */
-/*                                                                         */
-/* CFE_FS_ByteSwapCFEHeader() -- byte swap cFE file header structure       */
-/*                                                                         */
-/* * * * * * * * * * * * * * * * * * * * * * * * * * * * * * * * * * * * * */
-
-void CFE_FS_ByteSwapCFEHeader(CFE_FS_Header_t *Hdr)
-{
-    CFE_FS_ByteSwapUint32(&Hdr->ContentType);
-    CFE_FS_ByteSwapUint32(&Hdr->SubType);
-    CFE_FS_ByteSwapUint32(&Hdr->Length);
-    CFE_FS_ByteSwapUint32(&Hdr->SpacecraftID);
-    CFE_FS_ByteSwapUint32(&Hdr->ProcessorID);
-    CFE_FS_ByteSwapUint32(&Hdr->ApplicationID);
-    CFE_FS_ByteSwapUint32(&Hdr->TimeSeconds);
-    CFE_FS_ByteSwapUint32(&Hdr->TimeSubSeconds);
-
-} /* End of CFE_FS_ByteSwapCFEHeader() */
-
-
-/* * * * * * * * * * * * * * * * * * * * * * * * * * * * * * * * * * * * * */
-/*                                                                         */
-/* CFE_FS_ByteSwapUint32() -- byte swap an uint32                          */
-/*                                                                         */
-/* * * * * * * * * * * * * * * * * * * * * * * * * * * * * * * * * * * * * */
-
-void CFE_FS_ByteSwapUint32(uint32 *Uint32ToSwapPtr)
-{
-    int32 Temp = *Uint32ToSwapPtr;
-    char *InPtr = (char *)&Temp;
-    char *OutPtr = (char *)Uint32ToSwapPtr;
-    
-    OutPtr[0] = InPtr[3];
-    OutPtr[1] = InPtr[2];
-    OutPtr[2] = InPtr[1];
-    OutPtr[3] = InPtr[0];    
-} /* End of CFE_FS_ByteSwapUint32() */
-
-
 /*
 ** CFE_FS_ExtractFilenameFromPath - See API and header file for details
 */
->>>>>>> 62252d11
 int32 CFE_FS_ExtractFilenameFromPath(const char *OriginalPath, char *FileNameOnly)
 {
    uint32 i,j;
