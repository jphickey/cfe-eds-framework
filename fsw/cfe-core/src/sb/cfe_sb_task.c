/*
**  GSC-18128-1, "Core Flight Executive Version 6.7"
**
**  Copyright (c) 2006-2019 United States Government as represented by
**  the Administrator of the National Aeronautics and Space Administration.
**  All Rights Reserved.
**
**  Licensed under the Apache License, Version 2.0 (the "License");
**  you may not use this file except in compliance with the License.
**  You may obtain a copy of the License at
**
**    http://www.apache.org/licenses/LICENSE-2.0
**
**  Unless required by applicable law or agreed to in writing, software
**  distributed under the License is distributed on an "AS IS" BASIS,
**  WITHOUT WARRANTIES OR CONDITIONS OF ANY KIND, either express or implied.
**  See the License for the specific language governing permissions and
**  limitations under the License.
*/

/******************************************************************************
** File: cfe_sb_task.c
**
** Purpose:
**      This file contains the source code for the SB task.
**
** Author:   R.McGraw/SSI
**
******************************************************************************/

/* Include Files */

#include "cfe_sb.h"
#include "cfe_sb_events.h"
#include "cfe_evs.h"
#include "cfe_sb_priv.h"
#include "osapi.h"
#include "cfe_version.h"
#include "cfe_msgids.h"
#include "cfe_error.h"
#include "cfe_es.h"
#include "cfe_psp.h"
#include "cfe_es_msg.h"
#include "cfe_sb_verify.h"
#include "cfe_sb_eds.h"

#include <string.h>

/*  Task Globals */
cfe_sb_t                CFE_SB;
CFE_SB_Qos_t            CFE_SB_Default_Qos;

/* Include the EDS for CFE SB */
#include "cfe_sb_eds_dictionary.h"
#include "cfe_sb_eds_dispatcher.h"


/*
 * Define a lookup table for SB command codes
 */
const CFE_SB_Application_Component_Telecommand_DispatchTable_t CFE_SB_TC_DISPATCH_TABLE =
{
        .CMD = {
                .DisableRoute_indication = CFE_SB_DisableRouteCmd,
                .DisableSubReporting_indication = CFE_SB_DisableSubReportingCmd,
                .EnableRoute_indication = CFE_SB_EnableRouteCmd,
                .EnableSubReporting_indication = CFE_SB_EnableSubReportingCmd,
                .Noop_indication = CFE_SB_NoopCmd,
                .ResetCounters_indication = CFE_SB_ResetCountersCmd,
                .SendMapInfo_indication = CFE_SB_SendMapInfoCmd,
                .SendPipeInfo_indication = CFE_SB_SendPipeInfoCmd,
                .SendPrevSubs_indication = CFE_SB_SendPrevSubsCmd,
                .SendRoutingInfo_indication = CFE_SB_SendRoutingInfoCmd,
                .SendSbStats_indication = CFE_SB_SendStatsCmd
        },
        .SEND_HK = {
                .indication = CFE_SB_SendHKTlmCmd
        }
};

/******************************************************************************
**  Function:  CFE_SB_TaskMain()
**
**  Purpose:
**    Main loop for Software Bus task, used to process SB commands.
**
**  Arguments:
**    none
**
**  Return:
**    none
*/
void CFE_SB_TaskMain(void)
{
    int32  Status;

    CFE_ES_PerfLogEntry(CFE_MISSION_SB_MAIN_PERF_ID);

    Status = CFE_SB_AppInit();
    
    if(Status != CFE_SUCCESS)
    {
      CFE_ES_WriteToSysLog("SB:Application Init Failed,RC=0x%08X\n", (unsigned int)Status);
      CFE_ES_PerfLogExit(CFE_MISSION_SB_MAIN_PERF_ID);
      /* Note: CFE_ES_ExitApp will not return */
      CFE_ES_ExitApp(CFE_ES_RunStatus_CORE_APP_INIT_ERROR);
    }/* end if */

    /*
     * Wait for other apps to start.
     * It is important that the core apps are present before this starts receiving
     * messages from the command pipe, as some of those handlers might depend on
     * the other core apps.
     */
    CFE_ES_WaitForSystemState(CFE_ES_SystemState_CORE_READY, CFE_PLATFORM_CORE_MAX_STARTUP_MSEC);

    /* Main loop */
    while (Status == CFE_SUCCESS)
    {    
        /* Increment the Main task Execution Counter */
        CFE_ES_IncrementTaskCounter();

        CFE_ES_PerfLogExit(CFE_MISSION_SB_MAIN_PERF_ID);

        /* Pend on receipt of packet */
        Status = CFE_SB_RcvMsg(&CFE_SB.CmdPipePktPtr,
                                CFE_SB.CmdPipe,
                                CFE_SB_PEND_FOREVER);

        CFE_ES_PerfLogEntry(CFE_MISSION_SB_MAIN_PERF_ID);

        if(Status == CFE_SUCCESS)
        {
            /* Process cmd pipe msg */
            CFE_SB_ProcessCmdPipePkt();
        }else{
            CFE_ES_WriteToSysLog("SB:Error reading cmd pipe,RC=0x%08X\n",(unsigned int)Status);
        }/* end if */

    }/* end while */

    /* while loop exits only if CFE_SB_RcvMsg returns error */
    CFE_ES_ExitApp(CFE_ES_RunStatus_CORE_APP_RUNTIME_ERROR);

}/* end CFE_SB_TaskMain */



/******************************************************************************
**  Function:  CFE_SB_AppInit()
**
**  Purpose:
**    Initialization routine for SB application. This routine is executed when
**    the SB application is started by Executive Services.
**
**  Arguments:
**    none
**
**  Return:
**    CFE_SUCCESS if no errors, otherwise this function returns the error code
**    that was received from the function that detected the error.
**    
*/
int32 CFE_SB_AppInit(void){

    uint32 CfgFileEventsToFilter = 0;    
    uint32 *TmpPtr = NULL;
    int32  Status;
    
    Status = CFE_ES_RegisterApp();

    if(Status != CFE_SUCCESS){
      CFE_ES_WriteToSysLog("SB:Call to CFE_ES_RegisterApp Failed:RC=0x%08X\n",(unsigned int)Status);
      return Status;
    }/* end if */

    /* Get the assigned Application ID for the SB Task */
    CFE_ES_GetAppID(&CFE_SB.AppId);

    /* Register the data dictionary so that outgoing messages can be processed by other apps */
    CFE_SB_EDS_RegisterSelf(&CFE_SB_DATATYPE_DB);

    /* Process the platform cfg file events to be filtered */
    if(CFE_PLATFORM_SB_FILTERED_EVENT1 != 0){
      CFE_SB.EventFilters[CfgFileEventsToFilter].EventID = CFE_PLATFORM_SB_FILTERED_EVENT1;
      CFE_SB.EventFilters[CfgFileEventsToFilter].Mask    = CFE_PLATFORM_SB_FILTER_MASK1;      
      CfgFileEventsToFilter++;
    }/* end if */           

    if(CFE_PLATFORM_SB_FILTERED_EVENT2 != 0){
      CFE_SB.EventFilters[CfgFileEventsToFilter].EventID = CFE_PLATFORM_SB_FILTERED_EVENT2;
      CFE_SB.EventFilters[CfgFileEventsToFilter].Mask    = CFE_PLATFORM_SB_FILTER_MASK2;      
      CfgFileEventsToFilter++;
    }/* end if */      

    if(CFE_PLATFORM_SB_FILTERED_EVENT3 != 0){
      CFE_SB.EventFilters[CfgFileEventsToFilter].EventID = CFE_PLATFORM_SB_FILTERED_EVENT3;
      CFE_SB.EventFilters[CfgFileEventsToFilter].Mask    = CFE_PLATFORM_SB_FILTER_MASK3;      
      CfgFileEventsToFilter++;
    }/* end if */      

    if(CFE_PLATFORM_SB_FILTERED_EVENT4 != 0){
      CFE_SB.EventFilters[CfgFileEventsToFilter].EventID = CFE_PLATFORM_SB_FILTERED_EVENT4;
      CFE_SB.EventFilters[CfgFileEventsToFilter].Mask    = CFE_PLATFORM_SB_FILTER_MASK4;      
      CfgFileEventsToFilter++;
    }/* end if */      

    if(CFE_PLATFORM_SB_FILTERED_EVENT5 != 0){
      CFE_SB.EventFilters[CfgFileEventsToFilter].EventID = CFE_PLATFORM_SB_FILTERED_EVENT5;
      CFE_SB.EventFilters[CfgFileEventsToFilter].Mask    = CFE_PLATFORM_SB_FILTER_MASK5;      
      CfgFileEventsToFilter++;
    }/* end if */      

    if(CFE_PLATFORM_SB_FILTERED_EVENT6 != 0){
      CFE_SB.EventFilters[CfgFileEventsToFilter].EventID = CFE_PLATFORM_SB_FILTERED_EVENT6;
      CFE_SB.EventFilters[CfgFileEventsToFilter].Mask    = CFE_PLATFORM_SB_FILTER_MASK6;      
      CfgFileEventsToFilter++;
    }/* end if */      

    if(CFE_PLATFORM_SB_FILTERED_EVENT7 != 0){
      CFE_SB.EventFilters[CfgFileEventsToFilter].EventID = CFE_PLATFORM_SB_FILTERED_EVENT7;
      CFE_SB.EventFilters[CfgFileEventsToFilter].Mask    = CFE_PLATFORM_SB_FILTER_MASK7;      
      CfgFileEventsToFilter++;
    }/* end if */      

    if(CFE_PLATFORM_SB_FILTERED_EVENT8 != 0){
      CFE_SB.EventFilters[CfgFileEventsToFilter].EventID = CFE_PLATFORM_SB_FILTERED_EVENT8;
      CFE_SB.EventFilters[CfgFileEventsToFilter].Mask    = CFE_PLATFORM_SB_FILTER_MASK8;      
      CfgFileEventsToFilter++;
    }/* end if */
    
    /* Be sure the number of events to register for filtering   
    ** does not exceed CFE_PLATFORM_EVS_MAX_EVENT_FILTERS */
    if(CFE_PLATFORM_EVS_MAX_EVENT_FILTERS < CfgFileEventsToFilter){
      CfgFileEventsToFilter = CFE_PLATFORM_EVS_MAX_EVENT_FILTERS;
    }/* end if */


    /* Register event filter table... */
    Status = CFE_EVS_Register(CFE_SB.EventFilters,
                              CfgFileEventsToFilter,
                              CFE_EVS_EventFilter_BINARY);
    if(Status != CFE_SUCCESS){
      CFE_ES_WriteToSysLog("SB:Call to CFE_EVS_Register Failed:RC=0x%08X\n",(unsigned int)Status);
      return Status;
    }/* end if */
    
    CFE_ES_WriteToSysLog("SB:Registered %d events for filtering\n",(int)CfgFileEventsToFilter);

    CFE_SB_InitMsg(&CFE_SB.HKTlmMsg,
                   CFE_SB_ValueToMsgId(CFE_SB_HK_TLM_MID),
                   sizeof(CFE_SB.HKTlmMsg),
                   true);

    CFE_SB_InitMsg(&CFE_SB.PrevSubMsg,
                   CFE_SB_ValueToMsgId(CFE_SB_ALLSUBS_TLM_MID),
                   sizeof(CFE_SB.PrevSubMsg),
                   true);

    CFE_SB_InitMsg(&CFE_SB.SubRprtMsg,
                   CFE_SB_ValueToMsgId(CFE_SB_ONESUB_TLM_MID),
                   sizeof(CFE_SB.SubRprtMsg),
                   true);    

    /* Populate the fixed fields in the HK Tlm Msg */
    CFE_SB_SET_MEMADDR(CFE_SB.HKTlmMsg.Payload.MemPoolHandle, CFE_SB.Mem.PoolHdl);
    
    /* Populate the fixed fields in the Stat Tlm Msg */
    CFE_SB.StatTlmMsg.Payload.MaxMsgIdsAllowed = CFE_PLATFORM_SB_MAX_MSG_IDS;
    CFE_SB.StatTlmMsg.Payload.MaxPipesAllowed  = CFE_PLATFORM_SB_MAX_PIPES;
    CFE_SB.StatTlmMsg.Payload.MaxMemAllowed    = CFE_PLATFORM_SB_BUF_MEMORY_BYTES;
    CFE_SB.StatTlmMsg.Payload.MaxPipeDepthAllowed = CFE_PLATFORM_SB_MAX_PIPE_DEPTH;
    CFE_SB.StatTlmMsg.Payload.MaxSubscriptionsAllowed =
                    ((CFE_PLATFORM_SB_MAX_MSG_IDS)*(CFE_PLATFORM_SB_MAX_DEST_PER_PKT));
    
    Status = CFE_SB_CreatePipe(&CFE_SB.CmdPipe,
                                CFE_SB_CMD_PIPE_DEPTH,
                                CFE_SB_CMD_PIPE_NAME);
    if(Status != CFE_SUCCESS){
      CFE_ES_WriteToSysLog("SB:Call to CFE_SB_CreatePipe Failed:RC=0x%08X\n",(unsigned int)Status);
      return Status;
    }/* end if */                                

    Status = CFE_SB_Subscribe(CFE_SB_ValueToMsgId(CFE_SB_CMD_MID),CFE_SB.CmdPipe);

    if(Status != CFE_SUCCESS){
      CFE_ES_WriteToSysLog("SB:Subscribe to Cmds Failed:RC=0x%08X\n",(unsigned int)Status);
      return Status;
    }/* end if */
        
    Status = CFE_SB_Subscribe(CFE_SB_ValueToMsgId(CFE_SB_SEND_HK_MID),CFE_SB.CmdPipe);

    if(Status != CFE_SUCCESS){
      CFE_ES_WriteToSysLog("SB:Subscribe to HK Request Failed:RC=0x%08X\n",(unsigned int)Status);
      return Status;
    }/* end if */
     
    /* Ensure a ground commanded reset does not get blocked if SB mem pool  */
    /* becomes fully configured (DCR6772) */
    Status = CFE_ES_GetPoolBuf((uint32 **)&TmpPtr, CFE_SB.Mem.PoolHdl,
                                        sizeof(CFE_ES_Restart_t));

    if(Status < 0){
      CFE_ES_WriteToSysLog("SB:Init error, GetPool Failed:RC=0x%08X\n",(unsigned int)Status);
      return Status;
    }/* end if */

    /* Return mem block used on previous call,the actual memory is not needed.*/
    /* The SB mem pool is now configured with a block size for the reset cmd. */
    Status = CFE_ES_PutPoolBuf(CFE_SB.Mem.PoolHdl, (uint32 *)TmpPtr);

    if(Status < 0){
      CFE_ES_WriteToSysLog("SB:Init error, PutPool Failed:RC=0x%08X\n",(unsigned int)Status);
      return Status;
    }/* end if */    
    
    Status = CFE_EVS_SendEvent(CFE_SB_INIT_EID,
                              CFE_EVS_EventType_INFORMATION,
                              "cFE SB Initialized");
    if(Status != CFE_SUCCESS){
      CFE_ES_WriteToSysLog("SB:Error sending init event:RC=0x%08X\n",(unsigned int)Status);
      return Status;
    }/* end if */
                      
    return CFE_SUCCESS;                      

}/* end CFE_SB_AppInit */


/******************************************************************************
<<<<<<< HEAD
=======
**  Function:  CFE_SB_VerifyCmdLength()
**
**  Purpose:
**    Function to verify the length of incoming SB command packets
**
**  Arguments:
**    Message pointer and expected length
**
**  Return:
**    true if length is acceptable
*/
bool CFE_SB_VerifyCmdLength(CFE_SB_MsgPtr_t Msg, uint16 ExpectedLength)
{
    bool result       = true;
    uint16  ActualLength = CFE_SB_GetTotalMsgLength(Msg);

    /*
    ** Verify the command packet length
    */
    if (ExpectedLength != ActualLength)
    {
        CFE_SB_MsgId_t MessageID = CFE_SB_GetMsgId(Msg);
        uint16 CommandCode = CFE_SB_GetCmdCode(Msg);

        CFE_EVS_SendEvent(CFE_SB_LEN_ERR_EID, CFE_EVS_EventType_ERROR,
                "Invalid cmd length: ID = 0x%X, CC = %d, Exp Len = %d, Len = %d",
                (unsigned int)CFE_SB_MsgIdToValue(MessageID), (int)CommandCode,
                (int)ExpectedLength, (int)ActualLength);
        result = false;
        ++CFE_SB.HKTlmMsg.Payload.CommandErrorCounter;
    }

    return(result);

} /* End of CFE_SB_VerifyCmdLength() */



/******************************************************************************
>>>>>>> 8365a0c6
**  Function:  CFE_SB_ProcessCmdPipePkt()
**
**  Purpose:
**    Function to control actions when an SB command is received.
**
**  Arguments:
**    none
**
**  Return:
**    none
*/
<<<<<<< HEAD
void CFE_SB_ProcessCmdPipePkt(void)
{
    int32 Status;
=======
void CFE_SB_ProcessCmdPipePkt(void) {
   CFE_SB_MsgId_t MessageID;

   MessageID = CFE_SB_GetMsgId(CFE_SB.CmdPipePktPtr);

   switch(CFE_SB_MsgIdToValue(MessageID)){

      case CFE_SB_SEND_HK_MID:
         /* Note: Command counter not incremented for this command */
         CFE_SB_SendHKTlmCmd((CCSDS_CommandPacket_t *)CFE_SB.CmdPipePktPtr);
         break;

      case CFE_SB_CMD_MID:
         switch (CFE_SB_GetCmdCode(CFE_SB.CmdPipePktPtr)) {
            case CFE_SB_NOOP_CC:
                if (CFE_SB_VerifyCmdLength(CFE_SB.CmdPipePktPtr, sizeof(CFE_SB_Noop_t)))
                {
                    CFE_SB_NoopCmd((CFE_SB_Noop_t *)CFE_SB.CmdPipePktPtr);
                }
                break;

            case CFE_SB_RESET_COUNTERS_CC:
                if (CFE_SB_VerifyCmdLength(CFE_SB.CmdPipePktPtr, sizeof(CFE_SB_ResetCounters_t)))
                {
                    /* Note: Command counter not incremented for this command */
                    CFE_SB_ResetCountersCmd((CFE_SB_ResetCounters_t *)CFE_SB.CmdPipePktPtr);
                }
                break;

            case CFE_SB_SEND_SB_STATS_CC:
                if (CFE_SB_VerifyCmdLength(CFE_SB.CmdPipePktPtr, sizeof(CFE_SB_SendSbStats_t)))
                {
                    CFE_SB_SendStatsCmd((CFE_SB_SendSbStats_t *)CFE_SB.CmdPipePktPtr);
                }
                break;

            case CFE_SB_SEND_ROUTING_INFO_CC:
                if (CFE_SB_VerifyCmdLength(CFE_SB.CmdPipePktPtr, sizeof(CFE_SB_SendRoutingInfo_t)))
                {
                    CFE_SB_SendRoutingInfoCmd((CFE_SB_SendRoutingInfo_t *)CFE_SB.CmdPipePktPtr);
                }
                break;

            case CFE_SB_ENABLE_ROUTE_CC:
                if (CFE_SB_VerifyCmdLength(CFE_SB.CmdPipePktPtr, sizeof(CFE_SB_EnableRoute_t)))
                {
                    CFE_SB_EnableRouteCmd((CFE_SB_EnableRoute_t *)CFE_SB.CmdPipePktPtr);
                }
                break;

            case CFE_SB_DISABLE_ROUTE_CC:
                if (CFE_SB_VerifyCmdLength(CFE_SB.CmdPipePktPtr, sizeof(CFE_SB_DisableRoute_t)))
                {
                    CFE_SB_DisableRouteCmd((CFE_SB_DisableRoute_t *)CFE_SB.CmdPipePktPtr);
                }
                break;

            case CFE_SB_SEND_PIPE_INFO_CC:
                if (CFE_SB_VerifyCmdLength(CFE_SB.CmdPipePktPtr, sizeof(CFE_SB_SendPipeInfo_t)))
                {
                    CFE_SB_SendPipeInfoCmd((CFE_SB_SendPipeInfo_t *)CFE_SB.CmdPipePktPtr);
                }
                break;

            case CFE_SB_SEND_MAP_INFO_CC:
                if (CFE_SB_VerifyCmdLength(CFE_SB.CmdPipePktPtr, sizeof(CFE_SB_SendMapInfo_t)))
                {
                    CFE_SB_SendMapInfoCmd((CFE_SB_SendMapInfo_t *)CFE_SB.CmdPipePktPtr);
                }
                break;

            case CFE_SB_SEND_PREV_SUBS_CC:
                if (CFE_SB_VerifyCmdLength(CFE_SB.CmdPipePktPtr, sizeof(CFE_SB_SendPrevSubs_t)))
                {
                    CFE_SB_SendPrevSubsCmd((CFE_SB_SendPrevSubs_t *)CFE_SB.CmdPipePktPtr);
                }
                break;

            case CFE_SB_ENABLE_SUB_REPORTING_CC:
                if (CFE_SB_VerifyCmdLength(CFE_SB.CmdPipePktPtr, sizeof(CFE_SB_EnableSubReporting_t)))
                {
                    CFE_SB_EnableSubReportingCmd((CFE_SB_EnableSubReporting_t *)CFE_SB.CmdPipePktPtr);
                }
                break;
>>>>>>> 8365a0c6

    Status = CFE_SB_Application_Component_Telecommand_Dispatch(
            CFE_SB_Telecommand_indication_Command_ID,
            CFE_SB.CmdPipePktPtr,
            &CFE_SB_TC_DISPATCH_TABLE);

    if (Status == CFE_STATUS_BAD_COMMAND_CODE)
    {
        CFE_EVS_SendEvent(CFE_SB_BAD_CMD_CODE_EID,CFE_EVS_EventType_ERROR,
                     "Invalid Cmd, Unexpected Command Code %d",
                     (int)CFE_SB_GetCmdCode(CFE_SB.CmdPipePktPtr));
<<<<<<< HEAD
        CFE_SB.HKTlmMsg.Payload.CommandErrorCounter++;
    }
    else if (Status == CFE_STATUS_WRONG_MSG_LENGTH)
    {
        CFE_EVS_SendEvent(CFE_SB_LEN_ERR_EID, CFE_EVS_EventType_ERROR,
                "Invalid cmd length: ID = 0x%X, CC = %d",
                (unsigned int)CFE_SB_MsgIdToValue(CFE_SB_GetMsgId(CFE_SB.CmdPipePktPtr)), (int)CFE_SB_GetCmdCode(CFE_SB.CmdPipePktPtr));
        ++CFE_SB.HKTlmMsg.Payload.CommandErrorCounter;
    }
    else if (Status != CFE_SUCCESS)
    {
        CFE_EVS_SendEvent(CFE_SB_BAD_MSGID_EID,CFE_EVS_EventType_ERROR,
                "Invalid Cmd, Unexpected Msg Id: 0x%04x",
                  (unsigned int)CFE_SB_MsgIdToValue(CFE_SB_GetMsgId(CFE_SB.CmdPipePktPtr)));
        CFE_SB.HKTlmMsg.Payload.CommandErrorCounter++;
    }
=======
               CFE_SB.HKTlmMsg.Payload.CommandErrorCounter++;
               break;
         } /* end switch on cmd code */
         break;

         default:
            CFE_EVS_SendEvent(CFE_SB_BAD_MSGID_EID,CFE_EVS_EventType_ERROR,
                  "Invalid Cmd, Unexpected Msg Id: 0x%04x",
                  (unsigned int)CFE_SB_MsgIdToValue(MessageID));
            CFE_SB.HKTlmMsg.Payload.CommandErrorCounter++;
            break;

   } /* end switch on MsgId */
>>>>>>> 8365a0c6

} /* end CFE_SB_ProcessCmdPipePkt */



/******************************************************************************
**  Function:  CFE_SB_NoopCmd()
**
**  Purpose:
**    Handler function the SB command
**
*/
int32 CFE_SB_NoopCmd(const CFE_SB_Noop_t *data)
{
    CFE_EVS_SendEvent(CFE_SB_CMD0_RCVD_EID,CFE_EVS_EventType_INFORMATION,
            "No-op Cmd Rcvd. cFE Version %d.%d.%d.%d",
            CFE_MAJOR_VERSION,CFE_MINOR_VERSION,CFE_REVISION,CFE_MISSION_REV);
    CFE_SB.HKTlmMsg.Payload.CommandCounter++;

    return CFE_SUCCESS;
}

/******************************************************************************
**  Function:  CFE_SB_ResetCountersCmd()
**
**  Purpose:
**    Handler function the SB command
**
*/
int32 CFE_SB_ResetCountersCmd(const CFE_SB_ResetCounters_t *data)
{
    CFE_EVS_SendEvent(CFE_SB_CMD1_RCVD_EID,CFE_EVS_EventType_DEBUG,
            "Reset Counters Cmd Rcvd");

    CFE_SB_ResetCounters();

    return CFE_SUCCESS;
}

/******************************************************************************
**  Function:  CFE_SB_EnableSubReportingCmd()
**
**  Purpose:
**    Handler function the SB command
**
*/
int32 CFE_SB_EnableSubReportingCmd(const CFE_SB_EnableSubReporting_t *data)
{
    CFE_SB_SetSubscriptionReporting(CFE_SB_ENABLE);
    return CFE_SUCCESS;
}

/******************************************************************************
**  Function:  CFE_SB_DisableSubReportingCmd()
**
**  Purpose:
**    Handler function the SB command
**
*/
int32 CFE_SB_DisableSubReportingCmd(const CFE_SB_DisableSubReporting_t *data)
{
    CFE_SB_SetSubscriptionReporting(CFE_SB_DISABLE);
    return CFE_SUCCESS;
}


/******************************************************************************
**  Function:  CFE_SB_SendHKTlmCmd()
**
**  Purpose:
**    Function to send the SB housekeeping packet.
**
**  Arguments:
**    none
**
**  Notes:
**    Command counter not incremented for this command
**
**  Return:
**    none
*/
int32 CFE_SB_SendHKTlmCmd(const CCSDS_CommandPacket_t *data)
{
    CFE_SB.HKTlmMsg.Payload.MemInUse        = CFE_SB.StatTlmMsg.Payload.MemInUse;
    CFE_SB.HKTlmMsg.Payload.UnmarkedMem     = CFE_PLATFORM_SB_BUF_MEMORY_BYTES - CFE_SB.StatTlmMsg.Payload.PeakMemInUse;
    
    CFE_SB_TimeStampMsg((CFE_SB_Msg_t *) &CFE_SB.HKTlmMsg);
    CFE_SB_SendMsg((CFE_SB_Msg_t *)&CFE_SB.HKTlmMsg);

    return CFE_SUCCESS;
}/* end CFE_SB_SendHKTlmCmd */


/******************************************************************************
**  Function:  CFE_SB_ResetCounters()
**
**  Purpose:
**    Function to reset the SB housekeeping counters.
**
**  Arguments:
**    none
**
**  Notes:
**    Command counter not incremented for this command
**
**  Return:
**    none
*/
void CFE_SB_ResetCounters(void){

   CFE_SB.HKTlmMsg.Payload.CommandCounter          = 0;
   CFE_SB.HKTlmMsg.Payload.CommandErrorCounter           = 0;
   CFE_SB.HKTlmMsg.Payload.NoSubscribersCounter    = 0;
   CFE_SB.HKTlmMsg.Payload.DuplicateSubscriptionsCounter = 0;
   CFE_SB.HKTlmMsg.Payload.MsgSendErrorCounter       = 0;
   CFE_SB.HKTlmMsg.Payload.MsgReceiveErrorCounter    = 0;
   CFE_SB.HKTlmMsg.Payload.InternalErrorCounter      = 0;
   CFE_SB.HKTlmMsg.Payload.CreatePipeErrorCounter    = 0;
   CFE_SB.HKTlmMsg.Payload.SubscribeErrorCounter     = 0;
   CFE_SB.HKTlmMsg.Payload.PipeOverflowErrorCounter  = 0;
   CFE_SB.HKTlmMsg.Payload.MsgLimitErrorCounter        = 0;

}/* end CFE_SB_ResetCounters */


/******************************************************************************
**  Function:  CFE_SB_EnableRouteCmd()
**
**  Purpose:
**    SB internal function to enable a specific route. A route is defined as a
**    MsgId/PipeId combination.
**
**  Arguments:
**    MsgPtr  : pointer to the message
**
**  Return:
**    None
*/
int32 CFE_SB_EnableRouteCmd(const CFE_SB_EnableRoute_t *data)
{
    CFE_SB_MsgId_t          MsgId;
    CFE_SB_PipeId_t         PipeId;
    CFE_SB_DestinationD_t   *DestPtr;
    const CFE_SB_RouteCmd_Payload_t      *CmdPtr;

    CmdPtr = &data->Payload;

    MsgId  = CFE_SB_ValueToMsgId(CmdPtr->MsgId);
    PipeId = CmdPtr->Pipe;

    /* check cmd parameters */
    if(!CFE_SB_IsValidMsgId(MsgId) ||
       (CFE_SB_ValidatePipeId(PipeId) != CFE_SUCCESS))
    {
        CFE_EVS_SendEvent(CFE_SB_ENBL_RTE3_EID,CFE_EVS_EventType_ERROR,
<<<<<<< HEAD
                      "Enbl Route Cmd:Invalid Param.Msg 0x%x,Pipe %d",(unsigned int)CFE_SB_MsgIdToValue(MsgId),(int)PipeId);
=======
                      "Enbl Route Cmd:Invalid Param.Msg 0x%x,Pipe %d",
                      (unsigned int)CFE_SB_MsgIdToValue(MsgId),(int)PipeId);
>>>>>>> 8365a0c6
        CFE_SB.HKTlmMsg.Payload.CommandErrorCounter++;
        /*
         * returning "success" here as there is no other recourse;
         * the full extent of the error recovery has been done
         */
       return CFE_SUCCESS;
    }/* end if */

    DestPtr = CFE_SB_GetDestPtr(CFE_SB_ConvertMsgIdtoMsgKey(MsgId), PipeId);
    if(DestPtr == NULL){
        CFE_EVS_SendEvent(CFE_SB_ENBL_RTE1_EID,CFE_EVS_EventType_ERROR,
<<<<<<< HEAD
                "Enbl Route Cmd:Route does not exist.Msg 0x%x,Pipe %d",(unsigned int)CFE_SB_MsgIdToValue(MsgId),(int)PipeId);
=======
                "Enbl Route Cmd:Route does not exist.Msg 0x%x,Pipe %d",
                (unsigned int)CFE_SB_MsgIdToValue(MsgId),(int)PipeId);
>>>>>>> 8365a0c6
        CFE_SB.HKTlmMsg.Payload.CommandErrorCounter++;
        /*
         * returning "success" here as there is no other recourse;
         * the full extent of the error recovery has been done
         */
       return CFE_SUCCESS;
    }/* end if */

    DestPtr->Active = CFE_SB_ACTIVE;
    CFE_EVS_SendEvent(CFE_SB_ENBL_RTE2_EID,CFE_EVS_EventType_DEBUG,
<<<<<<< HEAD
                      "Enabling Route,Msg 0x%x,Pipe %d",(unsigned int)CFE_SB_MsgIdToValue(MsgId),(int)PipeId);
=======
                      "Enabling Route,Msg 0x%x,Pipe %d",
                      (unsigned int)CFE_SB_MsgIdToValue(MsgId),(int)PipeId);
>>>>>>> 8365a0c6

    CFE_SB.HKTlmMsg.Payload.CommandCounter++;

    return CFE_SUCCESS;
}/* end CFE_SB_EnableRouteCmd */



/******************************************************************************
**  Function:  CFE_SB_DisableRouteCmd()
**
**  Purpose:
**    SB internal function to disable a specific route. A route is defined as a
**    MsgId/PipeId combination.
**
**  Arguments:
**    MsgPtr  : pointer to the message
**
**  Return:
**    None
*/
int32 CFE_SB_DisableRouteCmd(const CFE_SB_DisableRoute_t *data)
{
    CFE_SB_MsgId_t          MsgId;
    CFE_SB_PipeId_t         PipeId;
    CFE_SB_DestinationD_t   *DestPtr;
    const CFE_SB_RouteCmd_Payload_t      *CmdPtr;

    CmdPtr = &data->Payload;

    MsgId  = CFE_SB_ValueToMsgId(CmdPtr->MsgId);
    PipeId = CmdPtr->Pipe;

    /* check cmd parameters */
    if(!CFE_SB_IsValidMsgId(MsgId) ||
       (CFE_SB_ValidatePipeId(PipeId) != CFE_SUCCESS)){
        CFE_EVS_SendEvent(CFE_SB_DSBL_RTE3_EID,CFE_EVS_EventType_ERROR,
<<<<<<< HEAD
                   "Disable Route Cmd:Invalid Param.Msg 0x%x,Pipe %d",(unsigned int)CFE_SB_MsgIdToValue(MsgId),(int)PipeId);
=======
                   "Disable Route Cmd:Invalid Param.Msg 0x%x,Pipe %d",
                   (unsigned int)CFE_SB_MsgIdToValue(MsgId),(int)PipeId);
>>>>>>> 8365a0c6
        CFE_SB.HKTlmMsg.Payload.CommandErrorCounter++;
        /*
         * returning "success" here as there is no other recourse;
         * the full extent of the error recovery has been done
         */
       return CFE_SUCCESS;
    }/* end if */

    DestPtr = CFE_SB_GetDestPtr(CFE_SB_ConvertMsgIdtoMsgKey(MsgId), PipeId);
    if(DestPtr == NULL){
        CFE_EVS_SendEvent(CFE_SB_DSBL_RTE1_EID,CFE_EVS_EventType_ERROR,
<<<<<<< HEAD
            "Disable Route Cmd:Route does not exist,Msg 0x%x,Pipe %d",(unsigned int)CFE_SB_MsgIdToValue(MsgId),(int)PipeId);
=======
            "Disable Route Cmd:Route does not exist,Msg 0x%x,Pipe %d",
            (unsigned int)CFE_SB_MsgIdToValue(MsgId),(int)PipeId);
>>>>>>> 8365a0c6
        CFE_SB.HKTlmMsg.Payload.CommandErrorCounter++;
        /*
         * returning "success" here as there is no other recourse;
         * the full extent of the error recovery has been done
         */
       return CFE_SUCCESS;
    }/* end if */

    DestPtr->Active = CFE_SB_INACTIVE;

    CFE_EVS_SendEvent(CFE_SB_DSBL_RTE2_EID,CFE_EVS_EventType_DEBUG,
<<<<<<< HEAD
                      "Route Disabled,Msg 0x%x,Pipe %d",(unsigned int)CFE_SB_MsgIdToValue(MsgId),(int)PipeId);
=======
                      "Route Disabled,Msg 0x%x,Pipe %d",
                      (unsigned int)CFE_SB_MsgIdToValue(MsgId),(int)PipeId);
>>>>>>> 8365a0c6
    CFE_SB.HKTlmMsg.Payload.CommandCounter++;

    return CFE_SUCCESS;
}/* end CFE_SB_DisableRouteCmd */


/******************************************************************************
**  Function:  CFE_SB_SendStatsCmd()
**
**  Purpose:
**    SB internal function to send a Software Bus statistics packet
**
**  Arguments:
**    None
**
**  Return:
**    None
*/
int32 CFE_SB_SendStatsCmd(const CFE_SB_SendSbStats_t *data)
{

    CFE_SB_TimeStampMsg((CFE_SB_Msg_t *) &CFE_SB.StatTlmMsg);
    CFE_SB_SendMsg((CFE_SB_Msg_t *)&CFE_SB.StatTlmMsg);

    CFE_EVS_SendEvent(CFE_SB_SND_STATS_EID,CFE_EVS_EventType_DEBUG,
                      "Software Bus Statistics packet sent");

    CFE_SB.HKTlmMsg.Payload.CommandCounter++;

    return CFE_SUCCESS;
}/* CFE_SB_SendStatsCmd */


/******************************************************************************
**  Function:  CFE_SB_SendRoutingInfoCmd()
**
**  Purpose:
**    SB internal function to handle processing of 'Send Routing Info' Cmd
**
**  Arguments:
**    None
**
**  Return:
**    None
*/
int32 CFE_SB_SendRoutingInfoCmd(const CFE_SB_SendRoutingInfo_t *data)
{
    const CFE_SB_WriteFileInfoCmd_Payload_t *ptr;
    char LocalFilename[OS_MAX_PATH_LEN];
    int32 Stat;

    ptr = &data->Payload;

    CFE_SB_MessageStringGet(LocalFilename, ptr->Filename, CFE_PLATFORM_SB_DEFAULT_ROUTING_FILENAME,
            OS_MAX_PATH_LEN, sizeof(ptr->Filename));

    Stat = CFE_SB_SendRtgInfo(LocalFilename);
    CFE_SB_IncrCmdCtr(Stat);

    return CFE_SUCCESS;
}/* end CFE_SB_SendRoutingInfoCmd */


/******************************************************************************
**  Function:  CFE_SB_SendPipeInfoCmd()
**
**  Purpose:
**    SB internal function to handle processing of 'Send Pipe Info' Cmd
**
**  Arguments:
**    None
**
**  Return:
**    None
*/
int32 CFE_SB_SendPipeInfoCmd(const CFE_SB_SendPipeInfo_t *data)
{
    const CFE_SB_WriteFileInfoCmd_Payload_t *ptr;
    char LocalFilename[OS_MAX_PATH_LEN];
    int32 Stat;

    ptr = &data->Payload;

    CFE_SB_MessageStringGet(LocalFilename, ptr->Filename, CFE_PLATFORM_SB_DEFAULT_PIPE_FILENAME,
            OS_MAX_PATH_LEN, sizeof(ptr->Filename));

    Stat = CFE_SB_SendPipeInfo(LocalFilename);
    CFE_SB_IncrCmdCtr(Stat);

    return CFE_SUCCESS;
}/* end CFE_SB_SendPipeInfoCmd */


/******************************************************************************
**  Function:  CFE_SB_SendMapInfoCmd()
**
**  Purpose:
**    SB internal function to handle processing of 'Send Map Info' Cmd
**
**  Arguments:
**    None
**
**  Return:
**    None
*/
int32 CFE_SB_SendMapInfoCmd(const CFE_SB_SendMapInfo_t *data)
{
    const CFE_SB_WriteFileInfoCmd_Payload_t *ptr;
    char LocalFilename[OS_MAX_PATH_LEN];
    int32 Stat;

    ptr = &data->Payload;

    CFE_SB_MessageStringGet(LocalFilename, ptr->Filename, CFE_PLATFORM_SB_DEFAULT_MAP_FILENAME,
            OS_MAX_PATH_LEN, sizeof(ptr->Filename));

    Stat = CFE_SB_SendMapInfo(LocalFilename);

    CFE_SB_IncrCmdCtr(Stat);

    return CFE_SUCCESS;
}/* end CFE_SB_SendMapInfoCmd */


/******************************************************************************
**  Function:  CFE_SB_SendRoutingInfo()
**
**  Purpose:
**    SB internal function to write the routing information to a file
**
**  Arguments:
**    Pointer to a filename
**
**  Return:
**    CFE_SB_FILE_IO_ERR for file I/O errors or CFE_SUCCESS
*/
int32 CFE_SB_SendRtgInfo(const char *Filename)
{
    CFE_SB_MsgRouteIdx_t        RtgTblIdx;
    const CFE_SB_RouteEntry_t*  RtgTblPtr;
    CFE_SB_MsgKey_Atom_t        MsgKeyVal;
    int32                       fd = 0;
    int32                       WriteStat;
    uint32                      FileSize = 0;
    uint32                      EntryCount = 0;
    CFE_SB_RoutingFileEntry_t   Entry;
    CFE_FS_Header_t             FileHdr;
    CFE_SB_PipeD_t              *pd; 
    CFE_SB_DestinationD_t       *DestPtr;

    fd = OS_creat(Filename, OS_WRITE_ONLY);
    if(fd < OS_SUCCESS){
        CFE_EVS_SendEvent(CFE_SB_SND_RTG_ERR1_EID,CFE_EVS_EventType_ERROR,
                      "Error creating file %s, stat=0x%x",
                      Filename,(unsigned int)fd);
        return CFE_SB_FILE_IO_ERR;
    }/* end if */

    /* clear out the cfe file header fields, then populate description and subtype */
    CFE_FS_InitHeader(&FileHdr, "SB Routing Information", CFE_FS_SubType_SB_ROUTEDATA);

    WriteStat = CFE_FS_WriteHeader(fd, &FileHdr);
    if(WriteStat != sizeof(CFE_FS_Header_t)){
        CFE_SB_FileWriteByteCntErr(Filename,sizeof(CFE_FS_Header_t),WriteStat);
        OS_close(fd);
        return CFE_SB_FILE_IO_ERR;
    }/* end if */

    FileSize = WriteStat;

    /* loop through the entire MsgMap */
    for(MsgKeyVal=0; MsgKeyVal < CFE_SB_MAX_NUMBER_OF_MSG_KEYS; ++MsgKeyVal)
    {
        RtgTblIdx = CFE_SB.MsgMap[MsgKeyVal];

        /* Only process table entry if it is used. */
        if(!CFE_SB_IsValidRouteIdx(RtgTblIdx))
        {
            DestPtr = NULL;
            RtgTblPtr = NULL;
        } 
        else 
        {
            RtgTblPtr = CFE_SB_GetRoutePtrFromIdx(RtgTblIdx);
            DestPtr = RtgTblPtr->ListHeadPtr;
        }

        while(DestPtr != NULL){

            pd = CFE_SB_GetPipePtr(DestPtr -> PipeId);
            /* If invalid id, continue on to next entry */
            if (pd != NULL) {
            
                Entry.MsgId     = CFE_SB_MsgIdToValue(RtgTblPtr->MsgId);
                Entry.PipeId    = DestPtr -> PipeId;
                Entry.State     = DestPtr -> Active;
                Entry.MsgCnt    = DestPtr -> DestCnt;               
            
                Entry.AppName[0] = 0;
                /* 
                 * NOTE: as long as CFE_ES_GetAppName() returns success, then it 
                 * guarantees null termination of the output.  Return code is not
                 * checked here (bad) but in case of error it does not seem to touch
                 * the buffer, therefore the initialization above will protect for now 
                 */
                CFE_ES_GetAppName(&Entry.AppName[0], pd->AppId, sizeof(Entry.AppName));
                CFE_SB_GetPipeName(Entry.PipeName, sizeof(Entry.PipeName), Entry.PipeId);

                WriteStat = OS_write (fd, &Entry, sizeof(CFE_SB_RoutingFileEntry_t));
                if(WriteStat != sizeof(CFE_SB_RoutingFileEntry_t)){
                    CFE_SB_FileWriteByteCntErr(Filename,
                                           sizeof(CFE_SB_RoutingFileEntry_t),
                                           WriteStat);
                    OS_close(fd);
                    return CFE_SB_FILE_IO_ERR;
                }/* end if */

                FileSize += WriteStat;
                EntryCount ++;
            }
            
            DestPtr = DestPtr->Next;

        }/* end while */

    }/* end for */

    OS_close(fd);

    CFE_EVS_SendEvent(CFE_SB_SND_RTG_EID,CFE_EVS_EventType_DEBUG,
                      "%s written:Size=%d,Entries=%d",
                      Filename,(int)FileSize,(int)EntryCount);

    return CFE_SUCCESS;

}/* end CFE_SB_SendRtgInfo */


/******************************************************************************
**  Function:  CFE_SB_SendPipeInfo()
**
**  Purpose:
**    SB internal function to write the Pipe table to a file
**
**  Arguments:
**    Pointer to a filename
**
**  Return:
**    CFE_SB_FILE_IO_ERR for file I/O errors or CFE_SUCCESS
*/
int32 CFE_SB_SendPipeInfo(const char *Filename)
{
    uint16 i;
    int32  fd = 0;
    int32  WriteStat;
    uint32 FileSize = 0;
    uint32 EntryCount = 0;
    CFE_FS_Header_t FileHdr;

    fd = OS_creat(Filename, OS_WRITE_ONLY);

    if(fd < OS_SUCCESS){
        CFE_EVS_SendEvent(CFE_SB_SND_RTG_ERR1_EID,CFE_EVS_EventType_ERROR,
                          "Error creating file %s, stat=0x%x",
                           Filename,(unsigned int)fd);
        return CFE_SB_FILE_IO_ERR;
    }/* end if */

    /* clear out the cfe file header fields, then populate description and subtype */
    CFE_FS_InitHeader(&FileHdr, "SB Pipe Information", CFE_FS_SubType_SB_PIPEDATA);
    
    WriteStat = CFE_FS_WriteHeader(fd, &FileHdr);
    if(WriteStat != sizeof(CFE_FS_Header_t)){
        CFE_SB_FileWriteByteCntErr(Filename,sizeof(CFE_FS_Header_t),WriteStat);
        OS_close(fd);
        return CFE_SB_FILE_IO_ERR;
    }/* end if */

    FileSize = WriteStat;

    /* loop through the pipe table */
    for(i=0;i<CFE_PLATFORM_SB_MAX_PIPES;i++){

        if(CFE_SB.PipeTbl[i].InUse==CFE_SB_IN_USE){

            WriteStat = OS_write (fd, &(CFE_SB.PipeTbl[i]), sizeof(CFE_SB_PipeD_t));
            if(WriteStat != sizeof(CFE_SB_PipeD_t)){
                CFE_SB_FileWriteByteCntErr(Filename,sizeof(CFE_SB_PipeD_t),WriteStat);
                OS_close(fd);
                return CFE_SB_FILE_IO_ERR;
            }/* end if */

            FileSize += WriteStat;
            EntryCount ++;

        }/* end if */

    }/* end for */

    OS_close(fd);

    CFE_EVS_SendEvent(CFE_SB_SND_RTG_EID,CFE_EVS_EventType_DEBUG,
                      "%s written:Size=%d,Entries=%d",
                       Filename,(int)FileSize,(int)EntryCount);

    return CFE_SUCCESS;

}/* end CFE_SB_SendPipeInfo */


/******************************************************************************
**  Function:  CFE_SB_SendMapInfo()
**
**  Purpose:
**    SB internal function to write the Message Map to a file
**
**  Arguments:
**    Pointer to a filename
**
**  Return:
**    CFE_SB_FILE_IO_ERR for file I/O errors or CFE_SUCCESS
*/
int32 CFE_SB_SendMapInfo(const char *Filename)
{
    const CFE_SB_RouteEntry_t*  RtgTblPtr;
    CFE_SB_MsgRouteIdx_t        RtgTblIdx;
    CFE_SB_MsgKey_Atom_t        MsgKeyVal;
    int32  fd = 0;
    int32  WriteStat;
    uint32 FileSize = 0;
    uint32 EntryCount = 0;
    CFE_SB_MsgMapFileEntry_t Entry;
    CFE_FS_Header_t FileHdr;

    fd = OS_creat(Filename, OS_WRITE_ONLY);

    if (fd < OS_SUCCESS){
        CFE_EVS_SendEvent(CFE_SB_SND_RTG_ERR1_EID,CFE_EVS_EventType_ERROR,
                          "Error creating file %s, stat=0x%x",
                           Filename,(unsigned int)fd);
        return CFE_SB_FILE_IO_ERR;
    }/* end if */

    /* clear out the cfe file header fields, then populate description and subtype */
    CFE_FS_InitHeader(&FileHdr, "SB Message Map Information", CFE_FS_SubType_SB_MAPDATA);

    WriteStat = CFE_FS_WriteHeader(fd, &FileHdr);
    if(WriteStat != sizeof(CFE_FS_Header_t)){
        CFE_SB_FileWriteByteCntErr(Filename,sizeof(CFE_FS_Header_t),WriteStat);
        OS_close(fd);
        return CFE_SB_FILE_IO_ERR;
    }/* end if */

    FileSize = WriteStat;

    /* loop through the entire MsgMap */
    for(MsgKeyVal=0; MsgKeyVal < CFE_SB_MAX_NUMBER_OF_MSG_KEYS; ++MsgKeyVal)
    {
        RtgTblIdx = CFE_SB_GetRoutingTblIdx(CFE_SB_ValueToMsgKey(MsgKeyVal));

        if(CFE_SB_IsValidRouteIdx(RtgTblIdx))
        {
            RtgTblPtr = CFE_SB_GetRoutePtrFromIdx(RtgTblIdx);

            Entry.MsgId = CFE_SB_MsgIdToValue(RtgTblPtr->MsgId);
            Entry.Index = CFE_SB_RouteIdxToValue(RtgTblIdx);

            WriteStat = OS_write (fd, &Entry, sizeof(CFE_SB_MsgMapFileEntry_t));
            if(WriteStat != sizeof(CFE_SB_MsgMapFileEntry_t)){
                CFE_SB_FileWriteByteCntErr(Filename,sizeof(CFE_SB_MsgMapFileEntry_t),WriteStat);
                OS_close(fd);
                return CFE_SB_FILE_IO_ERR;
            }/* end if */

            FileSize += WriteStat;
            EntryCount ++;

        }/* end for */
    }/* end for */

    OS_close(fd);

    CFE_EVS_SendEvent(CFE_SB_SND_RTG_EID,CFE_EVS_EventType_DEBUG,
                      "%s written:Size=%d,Entries=%d",
                      Filename,(int)FileSize,(int)EntryCount);

    return CFE_SUCCESS;

}/* end CFE_SB_SendMapInfo */



/******************************************************************************
**  Function:  CFE_SB_SendPrevSubsCmd()
**
**  Purpose:
**    SB function to build and send an SB packet containing a complete list of
**    current subscriptions.Intended to be used primarily for the Software Bus
**    Networking Application (SBN).
**
**  Arguments:
**    None
**
**  Return:
**    None
*/
int32 CFE_SB_SendPrevSubsCmd(const CFE_SB_SendPrevSubs_t *data)
{
  CFE_SB_MsgRouteIdx_Atom_t i;
  const CFE_SB_RouteEntry_t* RoutePtr;
  uint32 EntryNum = 0;
  uint32 SegNum = 1;
  int32  Stat;
  CFE_SB_DestinationD_t *DestPtr = NULL;

  /* Take semaphore to ensure data does not change during this function */
  CFE_SB_LockSharedData(__func__,__LINE__);

  /* seek msgids that are in use */
  for(i=0;i<CFE_PLATFORM_SB_MAX_MSG_IDS;++i)
  {
      RoutePtr = CFE_SB_GetRoutePtrFromIdx(CFE_SB_ValueToRouteIdx(i));
      if(!CFE_SB_IsValidMsgId(RoutePtr->MsgId))
      {
          DestPtr = NULL;
      }
      else
      {
          DestPtr = CFE_SB.RoutingTbl[i].ListHeadPtr;
      }
        
        while(DestPtr != NULL){

            if(DestPtr->Scope == CFE_SB_GLOBAL){
            
                /* ...add entry into pkt */
                CFE_SB.PrevSubMsg.Payload.Entry[EntryNum].MsgId = CFE_SB_MsgIdToValue(RoutePtr->MsgId);
                CFE_SB.PrevSubMsg.Payload.Entry[EntryNum].Qos.Priority = 0;
                CFE_SB.PrevSubMsg.Payload.Entry[EntryNum].Qos.Reliability = 0;
                EntryNum++;
        
                /* send pkt if full */
                if(EntryNum >= CFE_SB_SUB_ENTRIES_PER_PKT){
                  CFE_SB.PrevSubMsg.Payload.PktSegment = SegNum;
                  CFE_SB.PrevSubMsg.Payload.Entries = EntryNum;
                  CFE_SB_UnlockSharedData(__func__,__LINE__);
                  Stat = CFE_SB_SendMsg((CFE_SB_Msg_t *)&CFE_SB.PrevSubMsg);
                  CFE_SB_LockSharedData(__func__,__LINE__);
                  CFE_EVS_SendEvent(CFE_SB_FULL_SUB_PKT_EID,CFE_EVS_EventType_DEBUG,
                      "Full Sub Pkt %d Sent,Entries=%d,Stat=0x%x\n",(int)SegNum,(int)EntryNum,(unsigned int)Stat);
                  EntryNum = 0;
                  SegNum++;
                }/* end if */
        
                /* break while loop through destinations, onto next CFE_SB.RoutingTbl index */
                /* This is done because we want only one network subscription per msgid */
                /* Later when Qos is used, we may want to take just the highest priority */
                /* subscription if there are more than one */
                break;
                
            }/* end if */
            
            /* Check next destination (if another exists) for global scope */
            DestPtr = DestPtr -> Next;
        
        }/* end while */
  
  }/* end for */ 

  /* if pkt has any number of entries, send it as a partial pkt */
  if(EntryNum > 0){
    CFE_SB.PrevSubMsg.Payload.PktSegment = SegNum;
    CFE_SB.PrevSubMsg.Payload.Entries = EntryNum;
    CFE_SB_UnlockSharedData(__func__,__LINE__);
    Stat = CFE_SB_SendMsg((CFE_SB_Msg_t *)&CFE_SB.PrevSubMsg);
    CFE_SB_LockSharedData(__func__,__LINE__);
    CFE_EVS_SendEvent(CFE_SB_PART_SUB_PKT_EID,CFE_EVS_EventType_DEBUG,
        "Partial Sub Pkt %d Sent,Entries=%d,Stat=0x%x",(int)SegNum,(int)EntryNum,(unsigned int)Stat);
  }/* end if */

  CFE_SB_UnlockSharedData(__func__,__LINE__);

  return CFE_SUCCESS;
}/* end CFE_SB_SendPrevSubsCmd */


/******************************************************************************
**  Function:  CFE_SB_FindGlobalMsgIdCnt()
**
**  Purpose:
**    SB internal function to get a count of the global message ids in use.
**
**  Notes:
**    Subscriptions made with CFE_SB_SubscribeLocal would not be counted.
**    Subscription made with a subscribe API other than CFE_SB_SubscribeLocal are
**    considerd to be global subscriptions. MsgIds with both global and local
**    subscriptions would be counted.
**
**  Arguments:
**
**  Return:
**    None
*/
uint32 CFE_SB_FindGlobalMsgIdCnt(void){

    CFE_SB_MsgRouteIdx_Atom_t i;
    uint32 cnt = 0;
    const CFE_SB_RouteEntry_t* RoutePtr;
    CFE_SB_DestinationD_t *DestPtr = NULL;
    
    for(i=0;i<CFE_PLATFORM_SB_MAX_MSG_IDS;i++)
    {
        RoutePtr = CFE_SB_GetRoutePtrFromIdx(CFE_SB_ValueToRouteIdx(i));
        if(!CFE_SB_IsValidMsgId(RoutePtr->MsgId))
        {
            DestPtr = NULL;
        }
        else
        {
            DestPtr = RoutePtr->ListHeadPtr;
        }
        
        while(DestPtr != NULL){
    
            if(DestPtr->Scope == CFE_SB_GLOBAL){

                cnt++;
                break;

            }/* end if */
            
            /* Check next destination (if another exists) for global scope */
            DestPtr = DestPtr -> Next;
            
        }/* end while */

    }/* end for */

  return cnt;

}/* end CFE_SB_FindGlobalMsgIdCnt */




/******************************************************************************
**  Function:  CFE_SB_IncrCmdCtr()
**
**  Purpose:
**    SB internal function to increment the proper cmd counter based on the
**    status input. This small utility was written to eliminate duplicate code.
**
**  Arguments:
**    status - typically CFE_SUCCESS or an SB error code
**
**  Return:
**    None
*/
void CFE_SB_IncrCmdCtr(int32 status){

    if(status==CFE_SUCCESS){
      CFE_SB.HKTlmMsg.Payload.CommandCounter++;
    }else{
      CFE_SB.HKTlmMsg.Payload.CommandErrorCounter++;
    }/* end if */

}/* end CFE_SB_IncrCmdCtr */



/******************************************************************************
**  Function:  CFE_SB_FileWriteByteCntErr()
**
**  Purpose:
**    SB internal function to report a file write error
**
**  Arguments:
**
**
**  Return:
**    None
*/
void CFE_SB_FileWriteByteCntErr(const char *Filename,uint32 Requested,uint32 Actual){

    CFE_EVS_SendEvent(CFE_SB_FILEWRITE_ERR_EID,CFE_EVS_EventType_ERROR,
                      "File write,byte cnt err,file %s,request=%d,actual=%d",
                       Filename,(int)Requested,(int)Actual);

}/* end CFE_SB_FileWriteByteCntErr() */


/******************************************************************************
**  Function:  CFE_SB_SetSubscriptionReporting()
**
**  Purpose:
**    SB internal function to enable and disable subscription reporting.
**
**  Arguments:
**
**
**  Return:
**    None
*/
void CFE_SB_SetSubscriptionReporting(uint32 state){

    CFE_SB.SubscriptionReporting = state;

}/* end CFE_SB_SetSubscriptionReporting */




<|MERGE_RESOLUTION|>--- conflicted
+++ resolved
@@ -248,17 +248,17 @@
     CFE_ES_WriteToSysLog("SB:Registered %d events for filtering\n",(int)CfgFileEventsToFilter);
 
     CFE_SB_InitMsg(&CFE_SB.HKTlmMsg,
-                   CFE_SB_ValueToMsgId(CFE_SB_HK_TLM_MID),
+                   CFE_SB_MsgId_From_TopicId(CFE_MISSION_SB_HK_TLM_TOPICID),
                    sizeof(CFE_SB.HKTlmMsg),
                    true);
 
     CFE_SB_InitMsg(&CFE_SB.PrevSubMsg,
-                   CFE_SB_ValueToMsgId(CFE_SB_ALLSUBS_TLM_MID),
+                   CFE_SB_MsgId_From_TopicId(CFE_MISSION_SB_ALLSUBS_TLM_TOPICID),
                    sizeof(CFE_SB.PrevSubMsg),
                    true);
 
     CFE_SB_InitMsg(&CFE_SB.SubRprtMsg,
-                   CFE_SB_ValueToMsgId(CFE_SB_ONESUB_TLM_MID),
+                   CFE_SB_MsgId_From_TopicId(CFE_MISSION_SB_ONESUB_TLM_TOPICID),
                    sizeof(CFE_SB.SubRprtMsg),
                    true);    
 
@@ -281,14 +281,14 @@
       return Status;
     }/* end if */                                
 
-    Status = CFE_SB_Subscribe(CFE_SB_ValueToMsgId(CFE_SB_CMD_MID),CFE_SB.CmdPipe);
+    Status = CFE_SB_Subscribe(CFE_SB_MsgId_From_TopicId(CFE_MISSION_SB_CMD_TOPICID),CFE_SB.CmdPipe);
 
     if(Status != CFE_SUCCESS){
       CFE_ES_WriteToSysLog("SB:Subscribe to Cmds Failed:RC=0x%08X\n",(unsigned int)Status);
       return Status;
     }/* end if */
         
-    Status = CFE_SB_Subscribe(CFE_SB_ValueToMsgId(CFE_SB_SEND_HK_MID),CFE_SB.CmdPipe);
+    Status = CFE_SB_Subscribe(CFE_SB_MsgId_From_TopicId(CFE_MISSION_SB_SEND_HK_TOPICID),CFE_SB.CmdPipe);
 
     if(Status != CFE_SUCCESS){
       CFE_ES_WriteToSysLog("SB:Subscribe to HK Request Failed:RC=0x%08X\n",(unsigned int)Status);
@@ -328,48 +328,6 @@
 
 
 /******************************************************************************
-<<<<<<< HEAD
-=======
-**  Function:  CFE_SB_VerifyCmdLength()
-**
-**  Purpose:
-**    Function to verify the length of incoming SB command packets
-**
-**  Arguments:
-**    Message pointer and expected length
-**
-**  Return:
-**    true if length is acceptable
-*/
-bool CFE_SB_VerifyCmdLength(CFE_SB_MsgPtr_t Msg, uint16 ExpectedLength)
-{
-    bool result       = true;
-    uint16  ActualLength = CFE_SB_GetTotalMsgLength(Msg);
-
-    /*
-    ** Verify the command packet length
-    */
-    if (ExpectedLength != ActualLength)
-    {
-        CFE_SB_MsgId_t MessageID = CFE_SB_GetMsgId(Msg);
-        uint16 CommandCode = CFE_SB_GetCmdCode(Msg);
-
-        CFE_EVS_SendEvent(CFE_SB_LEN_ERR_EID, CFE_EVS_EventType_ERROR,
-                "Invalid cmd length: ID = 0x%X, CC = %d, Exp Len = %d, Len = %d",
-                (unsigned int)CFE_SB_MsgIdToValue(MessageID), (int)CommandCode,
-                (int)ExpectedLength, (int)ActualLength);
-        result = false;
-        ++CFE_SB.HKTlmMsg.Payload.CommandErrorCounter;
-    }
-
-    return(result);
-
-} /* End of CFE_SB_VerifyCmdLength() */
-
-
-
-/******************************************************************************
->>>>>>> 8365a0c6
 **  Function:  CFE_SB_ProcessCmdPipePkt()
 **
 **  Purpose:
@@ -381,96 +339,9 @@
 **  Return:
 **    none
 */
-<<<<<<< HEAD
 void CFE_SB_ProcessCmdPipePkt(void)
 {
     int32 Status;
-=======
-void CFE_SB_ProcessCmdPipePkt(void) {
-   CFE_SB_MsgId_t MessageID;
-
-   MessageID = CFE_SB_GetMsgId(CFE_SB.CmdPipePktPtr);
-
-   switch(CFE_SB_MsgIdToValue(MessageID)){
-
-      case CFE_SB_SEND_HK_MID:
-         /* Note: Command counter not incremented for this command */
-         CFE_SB_SendHKTlmCmd((CCSDS_CommandPacket_t *)CFE_SB.CmdPipePktPtr);
-         break;
-
-      case CFE_SB_CMD_MID:
-         switch (CFE_SB_GetCmdCode(CFE_SB.CmdPipePktPtr)) {
-            case CFE_SB_NOOP_CC:
-                if (CFE_SB_VerifyCmdLength(CFE_SB.CmdPipePktPtr, sizeof(CFE_SB_Noop_t)))
-                {
-                    CFE_SB_NoopCmd((CFE_SB_Noop_t *)CFE_SB.CmdPipePktPtr);
-                }
-                break;
-
-            case CFE_SB_RESET_COUNTERS_CC:
-                if (CFE_SB_VerifyCmdLength(CFE_SB.CmdPipePktPtr, sizeof(CFE_SB_ResetCounters_t)))
-                {
-                    /* Note: Command counter not incremented for this command */
-                    CFE_SB_ResetCountersCmd((CFE_SB_ResetCounters_t *)CFE_SB.CmdPipePktPtr);
-                }
-                break;
-
-            case CFE_SB_SEND_SB_STATS_CC:
-                if (CFE_SB_VerifyCmdLength(CFE_SB.CmdPipePktPtr, sizeof(CFE_SB_SendSbStats_t)))
-                {
-                    CFE_SB_SendStatsCmd((CFE_SB_SendSbStats_t *)CFE_SB.CmdPipePktPtr);
-                }
-                break;
-
-            case CFE_SB_SEND_ROUTING_INFO_CC:
-                if (CFE_SB_VerifyCmdLength(CFE_SB.CmdPipePktPtr, sizeof(CFE_SB_SendRoutingInfo_t)))
-                {
-                    CFE_SB_SendRoutingInfoCmd((CFE_SB_SendRoutingInfo_t *)CFE_SB.CmdPipePktPtr);
-                }
-                break;
-
-            case CFE_SB_ENABLE_ROUTE_CC:
-                if (CFE_SB_VerifyCmdLength(CFE_SB.CmdPipePktPtr, sizeof(CFE_SB_EnableRoute_t)))
-                {
-                    CFE_SB_EnableRouteCmd((CFE_SB_EnableRoute_t *)CFE_SB.CmdPipePktPtr);
-                }
-                break;
-
-            case CFE_SB_DISABLE_ROUTE_CC:
-                if (CFE_SB_VerifyCmdLength(CFE_SB.CmdPipePktPtr, sizeof(CFE_SB_DisableRoute_t)))
-                {
-                    CFE_SB_DisableRouteCmd((CFE_SB_DisableRoute_t *)CFE_SB.CmdPipePktPtr);
-                }
-                break;
-
-            case CFE_SB_SEND_PIPE_INFO_CC:
-                if (CFE_SB_VerifyCmdLength(CFE_SB.CmdPipePktPtr, sizeof(CFE_SB_SendPipeInfo_t)))
-                {
-                    CFE_SB_SendPipeInfoCmd((CFE_SB_SendPipeInfo_t *)CFE_SB.CmdPipePktPtr);
-                }
-                break;
-
-            case CFE_SB_SEND_MAP_INFO_CC:
-                if (CFE_SB_VerifyCmdLength(CFE_SB.CmdPipePktPtr, sizeof(CFE_SB_SendMapInfo_t)))
-                {
-                    CFE_SB_SendMapInfoCmd((CFE_SB_SendMapInfo_t *)CFE_SB.CmdPipePktPtr);
-                }
-                break;
-
-            case CFE_SB_SEND_PREV_SUBS_CC:
-                if (CFE_SB_VerifyCmdLength(CFE_SB.CmdPipePktPtr, sizeof(CFE_SB_SendPrevSubs_t)))
-                {
-                    CFE_SB_SendPrevSubsCmd((CFE_SB_SendPrevSubs_t *)CFE_SB.CmdPipePktPtr);
-                }
-                break;
-
-            case CFE_SB_ENABLE_SUB_REPORTING_CC:
-                if (CFE_SB_VerifyCmdLength(CFE_SB.CmdPipePktPtr, sizeof(CFE_SB_EnableSubReporting_t)))
-                {
-                    CFE_SB_EnableSubReportingCmd((CFE_SB_EnableSubReporting_t *)CFE_SB.CmdPipePktPtr);
-                }
-                break;
->>>>>>> 8365a0c6
 
     Status = CFE_SB_Application_Component_Telecommand_Dispatch(
             CFE_SB_Telecommand_indication_Command_ID,
@@ -482,7 +353,6 @@
         CFE_EVS_SendEvent(CFE_SB_BAD_CMD_CODE_EID,CFE_EVS_EventType_ERROR,
                      "Invalid Cmd, Unexpected Command Code %d",
                      (int)CFE_SB_GetCmdCode(CFE_SB.CmdPipePktPtr));
-<<<<<<< HEAD
         CFE_SB.HKTlmMsg.Payload.CommandErrorCounter++;
     }
     else if (Status == CFE_STATUS_WRONG_MSG_LENGTH)
@@ -499,21 +369,6 @@
                   (unsigned int)CFE_SB_MsgIdToValue(CFE_SB_GetMsgId(CFE_SB.CmdPipePktPtr)));
         CFE_SB.HKTlmMsg.Payload.CommandErrorCounter++;
     }
-=======
-               CFE_SB.HKTlmMsg.Payload.CommandErrorCounter++;
-               break;
-         } /* end switch on cmd code */
-         break;
-
-         default:
-            CFE_EVS_SendEvent(CFE_SB_BAD_MSGID_EID,CFE_EVS_EventType_ERROR,
-                  "Invalid Cmd, Unexpected Msg Id: 0x%04x",
-                  (unsigned int)CFE_SB_MsgIdToValue(MessageID));
-            CFE_SB.HKTlmMsg.Payload.CommandErrorCounter++;
-            break;
-
-   } /* end switch on MsgId */
->>>>>>> 8365a0c6
 
 } /* end CFE_SB_ProcessCmdPipePkt */
 
@@ -669,12 +524,8 @@
        (CFE_SB_ValidatePipeId(PipeId) != CFE_SUCCESS))
     {
         CFE_EVS_SendEvent(CFE_SB_ENBL_RTE3_EID,CFE_EVS_EventType_ERROR,
-<<<<<<< HEAD
-                      "Enbl Route Cmd:Invalid Param.Msg 0x%x,Pipe %d",(unsigned int)CFE_SB_MsgIdToValue(MsgId),(int)PipeId);
-=======
                       "Enbl Route Cmd:Invalid Param.Msg 0x%x,Pipe %d",
                       (unsigned int)CFE_SB_MsgIdToValue(MsgId),(int)PipeId);
->>>>>>> 8365a0c6
         CFE_SB.HKTlmMsg.Payload.CommandErrorCounter++;
         /*
          * returning "success" here as there is no other recourse;
@@ -686,12 +537,8 @@
     DestPtr = CFE_SB_GetDestPtr(CFE_SB_ConvertMsgIdtoMsgKey(MsgId), PipeId);
     if(DestPtr == NULL){
         CFE_EVS_SendEvent(CFE_SB_ENBL_RTE1_EID,CFE_EVS_EventType_ERROR,
-<<<<<<< HEAD
-                "Enbl Route Cmd:Route does not exist.Msg 0x%x,Pipe %d",(unsigned int)CFE_SB_MsgIdToValue(MsgId),(int)PipeId);
-=======
                 "Enbl Route Cmd:Route does not exist.Msg 0x%x,Pipe %d",
                 (unsigned int)CFE_SB_MsgIdToValue(MsgId),(int)PipeId);
->>>>>>> 8365a0c6
         CFE_SB.HKTlmMsg.Payload.CommandErrorCounter++;
         /*
          * returning "success" here as there is no other recourse;
@@ -702,12 +549,8 @@
 
     DestPtr->Active = CFE_SB_ACTIVE;
     CFE_EVS_SendEvent(CFE_SB_ENBL_RTE2_EID,CFE_EVS_EventType_DEBUG,
-<<<<<<< HEAD
-                      "Enabling Route,Msg 0x%x,Pipe %d",(unsigned int)CFE_SB_MsgIdToValue(MsgId),(int)PipeId);
-=======
                       "Enabling Route,Msg 0x%x,Pipe %d",
                       (unsigned int)CFE_SB_MsgIdToValue(MsgId),(int)PipeId);
->>>>>>> 8365a0c6
 
     CFE_SB.HKTlmMsg.Payload.CommandCounter++;
 
@@ -745,12 +588,8 @@
     if(!CFE_SB_IsValidMsgId(MsgId) ||
        (CFE_SB_ValidatePipeId(PipeId) != CFE_SUCCESS)){
         CFE_EVS_SendEvent(CFE_SB_DSBL_RTE3_EID,CFE_EVS_EventType_ERROR,
-<<<<<<< HEAD
-                   "Disable Route Cmd:Invalid Param.Msg 0x%x,Pipe %d",(unsigned int)CFE_SB_MsgIdToValue(MsgId),(int)PipeId);
-=======
                    "Disable Route Cmd:Invalid Param.Msg 0x%x,Pipe %d",
                    (unsigned int)CFE_SB_MsgIdToValue(MsgId),(int)PipeId);
->>>>>>> 8365a0c6
         CFE_SB.HKTlmMsg.Payload.CommandErrorCounter++;
         /*
          * returning "success" here as there is no other recourse;
@@ -762,12 +601,8 @@
     DestPtr = CFE_SB_GetDestPtr(CFE_SB_ConvertMsgIdtoMsgKey(MsgId), PipeId);
     if(DestPtr == NULL){
         CFE_EVS_SendEvent(CFE_SB_DSBL_RTE1_EID,CFE_EVS_EventType_ERROR,
-<<<<<<< HEAD
-            "Disable Route Cmd:Route does not exist,Msg 0x%x,Pipe %d",(unsigned int)CFE_SB_MsgIdToValue(MsgId),(int)PipeId);
-=======
             "Disable Route Cmd:Route does not exist,Msg 0x%x,Pipe %d",
             (unsigned int)CFE_SB_MsgIdToValue(MsgId),(int)PipeId);
->>>>>>> 8365a0c6
         CFE_SB.HKTlmMsg.Payload.CommandErrorCounter++;
         /*
          * returning "success" here as there is no other recourse;
@@ -779,12 +614,8 @@
     DestPtr->Active = CFE_SB_INACTIVE;
 
     CFE_EVS_SendEvent(CFE_SB_DSBL_RTE2_EID,CFE_EVS_EventType_DEBUG,
-<<<<<<< HEAD
-                      "Route Disabled,Msg 0x%x,Pipe %d",(unsigned int)CFE_SB_MsgIdToValue(MsgId),(int)PipeId);
-=======
                       "Route Disabled,Msg 0x%x,Pipe %d",
                       (unsigned int)CFE_SB_MsgIdToValue(MsgId),(int)PipeId);
->>>>>>> 8365a0c6
     CFE_SB.HKTlmMsg.Payload.CommandCounter++;
 
     return CFE_SUCCESS;
