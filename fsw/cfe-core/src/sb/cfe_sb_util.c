--- conflicted
+++ resolved
@@ -115,32 +115,7 @@
     CFE_SB_SoftwareBus_PubSub_Interface_t Params;
     CFE_SB_Get_PubSub_Parameters(&Params, &MsgPtr->SpacePacket);
 
-<<<<<<< HEAD
     return CFE_SB_GetMsgHdrSize_Impl(&Params);
-=======
-    uint16 size;
-    const CCSDS_PriHdr_t  *HdrPtr;
-
-    HdrPtr = (const CCSDS_PriHdr_t *) MsgPtr;
-
-    /* if secondary hdr is not present... */
-    /* Since all cFE messages must have a secondary hdr this check is not needed */
-    if(CCSDS_RD_SHDR(*HdrPtr) == 0){
-        size = sizeof(CCSDS_PriHdr_t);
-
-    }else if(CCSDS_RD_TYPE(*HdrPtr) == CCSDS_CMD){
-
-        size = CFE_SB_CMD_HDR_SIZE;
-
-    }else{
-
-        size = CFE_SB_TLM_HDR_SIZE;
-  
-    }
-
-   return size;
-
->>>>>>> 8365a0c6
 }/* end CFE_SB_MsgHdrSize */
 
 
@@ -149,19 +124,9 @@
  */
 void *CFE_SB_GetUserData(CFE_SB_MsgPtr_t MsgPtr)
 {
-<<<<<<< HEAD
     CFE_SB_SoftwareBus_PubSub_Interface_t  Params;
     CFE_SB_Get_PubSub_Parameters(&Params, &MsgPtr->SpacePacket);
     return &MsgPtr->Byte[CFE_SB_GetMsgHdrSize_Impl(&Params)];
-=======
-    uint8           *BytePtr;
-    uint16          HdrSize;
-
-    BytePtr = (uint8 *)MsgPtr;
-    HdrSize = CFE_SB_MsgHdrSize(MsgPtr);
-
-    return (BytePtr + HdrSize);
->>>>>>> 8365a0c6
 }/* end CFE_SB_GetUserData */
 
 
@@ -170,10 +135,7 @@
  */
 uint16 CFE_SB_GetUserDataLength(const CFE_SB_Msg_t *MsgPtr)
 {
-<<<<<<< HEAD
     CFE_SB_SoftwareBus_PubSub_Interface_t  Params;
-=======
->>>>>>> 8365a0c6
     uint16 TotalMsgSize;
     uint16 HdrSize;
 
@@ -190,17 +152,11 @@
  */
 void CFE_SB_SetUserDataLength(CFE_SB_MsgPtr_t MsgPtr, uint16 DataLength)
 {
-<<<<<<< HEAD
     CFE_SB_SoftwareBus_PubSub_Interface_t  Params;
     uint16 TotalMsgSize;
 
     CFE_SB_Get_PubSub_Parameters(&Params, &MsgPtr->SpacePacket);
     TotalMsgSize = CFE_SB_GetMsgHdrSize_Impl(&Params) + DataLength;
-
-#ifdef MESSAGE_FORMAT_IS_CCSDS
-=======
-    uint32 TotalMsgSize, HdrSize;
->>>>>>> 8365a0c6
 
     CCSDS_WR_LEN(MsgPtr->Hdr,TotalMsgSize);
 
@@ -237,14 +193,6 @@
     CFE_TIME_SysTime_t TimeFromMsg;
     uint32 LocalSecs32 = 0;
     uint32 LocalSubs32 = 0;
-
-<<<<<<< HEAD
-#ifdef MESSAGE_FORMAT_IS_CCSDS
-=======
-    #if (CFE_MISSION_SB_PACKET_TIME_FORMAT == CFE_MISSION_SB_TIME_32_16_SUBS)
-    uint16 LocalSubs16;
-    #endif
->>>>>>> 8365a0c6
 
     CFE_SB_TlmHdr_t *TlmHdrPtr;
 
@@ -279,11 +227,6 @@
 
     }
 
-<<<<<<< HEAD
-#endif
-
-=======
->>>>>>> 8365a0c6
     /* return the packet time converted to CFE_TIME_SysTime_t format */
     TimeFromMsg.Seconds    = LocalSecs32;
     TimeFromMsg.Subseconds = LocalSubs32;
@@ -300,11 +243,6 @@
 {
     int32 Result = CFE_SB_WRONG_MSG_TYPE;
 
-<<<<<<< HEAD
-#ifdef MESSAGE_FORMAT_IS_CCSDS
-
-=======
->>>>>>> 8365a0c6
     CFE_SB_TlmHdr_t *TlmHdrPtr;
 
     /* cannot set time if msg type is a command or msg has no secondary hdr */
