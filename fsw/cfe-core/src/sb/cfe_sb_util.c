--- conflicted
+++ resolved
@@ -45,7 +45,6 @@
 #include <string.h>
 
 /*
-<<<<<<< HEAD
  * Helper function to obtain the header size from PubSub interface parameters
  */
 static inline uint16 CFE_SB_GetMsgHdrSize_Impl(const CFE_SB_SoftwareBus_PubSub_Interface_t *Params)
@@ -64,26 +63,9 @@
     return sizeof(CCSDS_PriHdr_t);
 }
 
-/******************************************************************************
-**  Function:  CFE_SB_InitMsg()
-**
-**  Purpose:
-**    Initialize the header fields of a message 
-**
-**  Arguments:
-**    MsgPtr  - Pointer to the header of a message.
-**    MsgId   - MsgId to use for the message.
-**    Length  - Length of the message in bytes.
-**    Clear   - Indicates whether to clear the entire message:
-**                true = fill sequence count and packet data with zeros
-**                false = leave sequence count and packet data unchanged
-**  Return:
-**    (none)
-*/
-=======
+/*
  * Function: CFE_SB_InitMsg - See API and header file for details
  */
->>>>>>> 62252d11
 void CFE_SB_InitMsg(void           *MsgPtr,
                     CFE_SB_MsgId_t MsgId,
                     uint16         Length,
