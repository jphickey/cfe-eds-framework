/*
**  GSC-18128-1, "Core Flight Executive Version 6.7"
**
**  Copyright (c) 2006-2019 United States Government as represented by
**  the Administrator of the National Aeronautics and Space Administration.
**  All Rights Reserved.
**
**  Licensed under the Apache License, Version 2.0 (the "License");
**  you may not use this file except in compliance with the License.
**  You may obtain a copy of the License at
**
**    http://www.apache.org/licenses/LICENSE-2.0
**
**  Unless required by applicable law or agreed to in writing, software
**  distributed under the License is distributed on an "AS IS" BASIS,
**  WITHOUT WARRANTIES OR CONDITIONS OF ANY KIND, either express or implied.
**  See the License for the specific language governing permissions and
**  limitations under the License.
*/

/******************************************************************************
** File: cfe_sb_init.c
**
** Purpose:
**      This file contains the source code for the SB Initialization.
**
** Author:   R.McGraw/SSI
**
******************************************************************************/

/*
**  Include Files
*/

#include "cfe_sb_priv.h"
#include "cfe_sb.h"
#include "osapi.h"
#include "cfe_msgids.h"
#include "cfe_es.h"
#include "cfe_psp.h"
#include "cfe_error.h"
#include "cfe_sb_events.h"
#include "private/cfe_core_resourceid_basevalues.h"

#include <string.h>

/*
**  External Declarations
*/

const size_t CFE_SB_MemPoolDefSize[CFE_PLATFORM_ES_POOL_MAX_BUCKETS] =
{
    CFE_PLATFORM_SB_MAX_BLOCK_SIZE,
    CFE_PLATFORM_SB_MEM_BLOCK_SIZE_16,
    CFE_PLATFORM_SB_MEM_BLOCK_SIZE_15,
    CFE_PLATFORM_SB_MEM_BLOCK_SIZE_14,
    CFE_PLATFORM_SB_MEM_BLOCK_SIZE_13,
    CFE_PLATFORM_SB_MEM_BLOCK_SIZE_12,
    CFE_PLATFORM_SB_MEM_BLOCK_SIZE_11,
    CFE_PLATFORM_SB_MEM_BLOCK_SIZE_10,
    CFE_PLATFORM_SB_MEM_BLOCK_SIZE_09,
    CFE_PLATFORM_SB_MEM_BLOCK_SIZE_08,
    CFE_PLATFORM_SB_MEM_BLOCK_SIZE_07,
    CFE_PLATFORM_SB_MEM_BLOCK_SIZE_06,
    CFE_PLATFORM_SB_MEM_BLOCK_SIZE_05,
    CFE_PLATFORM_SB_MEM_BLOCK_SIZE_04,
    CFE_PLATFORM_SB_MEM_BLOCK_SIZE_03,
    CFE_PLATFORM_SB_MEM_BLOCK_SIZE_02,
    CFE_PLATFORM_SB_MEM_BLOCK_SIZE_01
};


/******************************************************************************
**  Function:  CFE_SB_EarlyInit()
**
**  Purpose:
**    Initialize the Software Bus routing tables.
**
**  Arguments:
**
**  Notes:
**    This function MUST be called before any SB API's are called.
**
**  Return:
**    CFE_SUCCESS
*/
int32 CFE_SB_EarlyInit (void) {

    int32 Stat;

    /* Clear task global */
    memset(&CFE_SB_Global, 0, sizeof(CFE_SB_Global));

    Stat = OS_MutSemCreate(&CFE_SB_Global.SharedDataMutexId, "CFE_SB_DataMutex", 0);
    if(Stat != OS_SUCCESS){
      CFE_ES_WriteToSysLog("SB shared data mutex creation failed! RC=0x%08x\n",(unsigned int)Stat);
      return Stat;
    }/* end if */
    
    /* Initialize the state of susbcription reporting */
    CFE_SB_Global.SubscriptionReporting = CFE_SB_DISABLE;

     /* Initialize memory partition. */
    Stat = CFE_SB_InitBuffers();
    if(Stat != CFE_SUCCESS){
      /* error reported in CFE_SB_InitBuffers */
      return Stat;
    }/* end if */

    /* Initialize the pipe table. */
    CFE_SB_InitPipeTbl();

    /* Initialize the routing module */
    CFE_SBR_Init();

    /* Initialize the SB Statistics Pkt */
    CFE_MSG_Init(&CFE_SB_Global.StatTlmMsg.Hdr.Msg,
                 CFE_SB_ValueToMsgId(CFE_SB_STATS_TLM_MID),
                 sizeof(CFE_SB_Global.StatTlmMsg));

    CFE_SB_Global.ZeroCopyTail = NULL;

    return Stat;

}/* end CFE_SB_EarlyInit */



/******************************************************************************
**  Function:  CFE_SB_InitBuffers()
**
**  Purpose:
**    Initialize the Software Bus Buffer Pool.
**
**  Arguments:
**
**  Notes:
**    This function MUST be called before any SB API's are called.
**
**  Return:
**    none
*/
int32  CFE_SB_InitBuffers(void) {

    int32 Stat = 0;

    Stat = CFE_ES_PoolCreateEx(&CFE_SB_Global.Mem.PoolHdl, 
                                CFE_SB_Global.Mem.Partition.Data,
                                CFE_PLATFORM_SB_BUF_MEMORY_BYTES, 
                                CFE_PLATFORM_ES_POOL_MAX_BUCKETS,
                                &CFE_SB_MemPoolDefSize[0],
                                CFE_ES_NO_MUTEX);
    
    if(Stat != CFE_SUCCESS){
        CFE_ES_WriteToSysLog("PoolCreate failed for SB Buffers, gave adr 0x%lx,size %d,stat=0x%x\n",
              (unsigned long)CFE_SB_Global.Mem.Partition.Data,CFE_PLATFORM_SB_BUF_MEMORY_BYTES,(unsigned int)Stat);
        return Stat;
    }
    
    return CFE_SUCCESS;
    
}/* end CFE_SB_InitBuffers */


/******************************************************************************
**  Function:  CFE_SB_InitPipeTbl()
**
**  Purpose:
**    Initialize the Software Bus Pipe Table.
**
**  Arguments:
**
**  Notes:
**    This function MUST be called before any SB API's are called.
**
**  Return:
**    none
*/
void CFE_SB_InitPipeTbl(void)
{
<<<<<<< HEAD
    CFE_SB_Global.LastPipeId = CFE_ES_ResourceID_FromInteger(CFE_SB_PIPEID_BASE);
=======
    CFE_SB.LastPipeId = CFE_ResourceId_FromInteger(CFE_SB_PIPEID_BASE);
>>>>>>> f7be6e37

}/* end CFE_SB_InitPipeTbl */

/*****************************************************************************/<|MERGE_RESOLUTION|>--- conflicted
+++ resolved
@@ -178,11 +178,7 @@
 */
 void CFE_SB_InitPipeTbl(void)
 {
-<<<<<<< HEAD
-    CFE_SB_Global.LastPipeId = CFE_ES_ResourceID_FromInteger(CFE_SB_PIPEID_BASE);
-=======
-    CFE_SB.LastPipeId = CFE_ResourceId_FromInteger(CFE_SB_PIPEID_BASE);
->>>>>>> f7be6e37
+    CFE_SB_Global.LastPipeId = CFE_ResourceId_FromInteger(CFE_SB_PIPEID_BASE);
 
 }/* end CFE_SB_InitPipeTbl */
 
