/*
**  GSC-18128-1, "Core Flight Executive Version 6.7"
**
**  Copyright (c) 2006-2019 United States Government as represented by
**  the Administrator of the National Aeronautics and Space Administration.
**  All Rights Reserved.
**
**  Licensed under the Apache License, Version 2.0 (the "License");
**  you may not use this file except in compliance with the License.
**  You may obtain a copy of the License at
**
**    http://www.apache.org/licenses/LICENSE-2.0
**
**  Unless required by applicable law or agreed to in writing, software
**  distributed under the License is distributed on an "AS IS" BASIS,
**  WITHOUT WARRANTIES OR CONDITIONS OF ANY KIND, either express or implied.
**  See the License for the specific language governing permissions and
**  limitations under the License.
*/

/******************************************************************************
** File: cfe_sb_api.c
**
** Purpose:
**      This file contains the source code for the SB API's.
**      
** Notes: The following 4 terms have been, or are used in the cFS architecture and implementation
**         
**      StreamId - First 16 bits of CCSDS Space Packet Protocol (SPP) 133.0-B.1c2 Blue Book 
**                 packet primary header. It contains the 3 bit Version Number, 1 bit Packet Type ID,
**                 1 bit Secondary Header flag, and 11 bit Application Process ID
**                 It was used in earlier cFS implementaions and is defined here for historical reference
**                 It is NOT exposed to user applications.
**
**      MsgId    - Unique numeric message identifier within a mission namespace. It is used by cFS
**                 applications to the identify messages for publishing and subscribing
**                 It is used by the SB API and encoded in a mission defended way in the header of 
**                 all cFS messages.
**                 It is exposed to all cFS applications
**
**      ApId     - CCSDS Application Process Id field in the primary header. 
**                 It has default bit mask of 0x07FF and is part of the cFS message Id
**                 It should not be confused with the cFE Executive Services (ES) term appId which
**                 identifies the software application/component
**                 It is NOT exposed to user applications.
**
**      MsgIdkey - This is a unique numeric key within a mission namespace that is used with  
**                 cFS software bus internal structures. 
**                 It is algorithmically created in a mission defined way from the MsgId to support
**                 efficient lookup and mapping implementations 
**                 It is NOT exposed to user applications.
**
** Author:   R.McGraw/SSI
**           J.Wilmot/NASA 
**
******************************************************************************/

/*
** Include Files
*/
#include "common_types.h"
#include "private/cfe_private.h"
#include "cfe_sb_events.h"
#include "cfe_sb_priv.h"
#include "cfe_sb.h"
#include "osapi.h"
#include "cfe_es.h"
#include "cfe_psp.h"
#include "cfe_error.h"
#include <string.h>

/* 
 * Macro to reflect size of PipeDepthStats Telemetry array - 
 * this may or may not be the same as CFE_SB_MSG_MAX_PIPES
 */
#define CFE_SB_TLM_PIPEDEPTHSTATS_SIZE     (sizeof(CFE_SB.StatTlmMsg.Payload.PipeDepthStats) / sizeof(CFE_SB.StatTlmMsg.Payload.PipeDepthStats[0]))

/* Local structure for remove pipe callbacks */
typedef struct
{
    const char     *FullName;   /* Full name (app.task) for error reporting */
    CFE_SB_PipeId_t PipeId;     /* Pipe id to remove */
} CFE_SB_RemovePipeCallback_t;

/*
 * Function: CFE_SB_CreatePipe - See API and header file for details
 */
int32  CFE_SB_CreatePipe(CFE_SB_PipeId_t *PipeIdPtr, uint16  Depth, const char *PipeName)
{
    CFE_ES_ResourceID_t  AppId;
    CFE_ES_ResourceID_t  TskId;
    osal_id_t       SysQueueId;
    int32           Status;
    CFE_SB_PipeId_t OriginalPipeIdParamValue = (PipeIdPtr == NULL) ? 0 : (*PipeIdPtr);
    CFE_SB_PipeId_t PipeTblIdx;
    char            AppName[OS_MAX_API_NAME] = {'\0'};
    char            FullName[(OS_MAX_API_NAME * 2)];

    /* get callers AppId */
    CFE_ES_GetAppID(&AppId);

    /* get callers TaskId */
    CFE_ES_GetTaskID(&TskId);

    /* get callers name */
    CFE_ES_GetAppName(AppName, AppId, sizeof(AppName));

    /* Hardcode a NULL terminator, in case rcvd name was too long */
    AppName[OS_MAX_API_NAME-1]= '\0';

    /* take semaphore to prevent a task switch during this call */
    CFE_SB_LockSharedData(__func__,__LINE__);

    /* set user's pipe id value to 'invalid' for error cases below */
    if(PipeIdPtr != NULL){
        *PipeIdPtr = CFE_SB_INVALID_PIPE;
    }/* end if */

    /* check input parameters */
    if((PipeIdPtr == NULL)||(Depth > CFE_PLATFORM_SB_MAX_PIPE_DEPTH)||(Depth == 0)){
        CFE_SB.HKTlmMsg.Payload.CreatePipeErrorCounter++;
        CFE_SB_UnlockSharedData(__func__,__LINE__);
        CFE_EVS_SendEventWithAppID(CFE_SB_CR_PIPE_BAD_ARG_EID,CFE_EVS_EventType_ERROR,CFE_SB.AppId,
          "CreatePipeErr:Bad Input Arg:app=%s,ptr=0x%lx,depth=%d,maxdepth=%d",
                CFE_SB_GetAppTskName(TskId,FullName),(unsigned long)PipeIdPtr,(int)Depth,CFE_PLATFORM_SB_MAX_PIPE_DEPTH);
        return CFE_SB_BAD_ARGUMENT;
    }/*end if*/

    /* get first available entry in pipe table */
    PipeTblIdx = CFE_SB_GetAvailPipeIdx();

    /* if pipe table is full, send event and return error */
    if(PipeTblIdx == CFE_SB_INVALID_PIPE){
        CFE_SB_UnlockSharedData(__func__,__LINE__);
        CFE_EVS_SendEventWithAppID(CFE_SB_MAX_PIPES_MET_EID,CFE_EVS_EventType_ERROR,CFE_SB.AppId,
          "CreatePipeErr:Max Pipes(%d)In Use.app %s",
          CFE_PLATFORM_SB_MAX_PIPES,CFE_SB_GetAppTskName(TskId,FullName));
        return CFE_SB_MAX_PIPES_MET;
    }/* end if */

    /* create the queue */
    Status = OS_QueueCreate(&SysQueueId,PipeName,Depth,sizeof(CFE_SB_BufferD_t *),0);
    if (Status != OS_SUCCESS) {
        CFE_SB_UnlockSharedData(__func__,__LINE__);

        /* if OS_QueueCreate() failed because the pipe name passed in was already in use... */
        /* let's make sure we don't alter the user's pipe ID data */
        switch(Status) {
            case OS_ERR_NAME_TAKEN:
                CFE_EVS_SendEventWithAppID(CFE_SB_CR_PIPE_NAME_TAKEN_EID,CFE_EVS_EventType_ERROR,CFE_SB.AppId,
                    "CreatePipeErr:OS_QueueCreate failed, name taken (app=%s, name=%s)",
                    CFE_SB_GetAppTskName(TskId,FullName), PipeName);

                *PipeIdPtr = OriginalPipeIdParamValue;

                break;
            case OS_ERR_NO_FREE_IDS:
                CFE_EVS_SendEventWithAppID(CFE_SB_CR_PIPE_NO_FREE_EID,CFE_EVS_EventType_ERROR,CFE_SB.AppId,
                    "CreatePipeErr:OS_QueueCreate failed, no free id's (app=%s)",
                    CFE_SB_GetAppTskName(TskId,FullName));

                break;
            default:
                CFE_EVS_SendEventWithAppID(CFE_SB_CR_PIPE_ERR_EID,CFE_EVS_EventType_ERROR,CFE_SB.AppId,
                "CreatePipeErr:OS_QueueCreate returned %d,app %s",
                (int)Status,CFE_SB_GetAppTskName(TskId,FullName));
        }/* end switch(Status) */

        return CFE_SB_PIPE_CR_ERR;
    }/* end if */

    /* fill in the pipe table fields */
    CFE_SB.PipeTbl[PipeTblIdx].InUse       = CFE_SB_IN_USE;
    CFE_SB.PipeTbl[PipeTblIdx].SysQueueId  = SysQueueId;
    CFE_SB.PipeTbl[PipeTblIdx].PipeId      = PipeTblIdx;
    CFE_SB.PipeTbl[PipeTblIdx].QueueDepth  = Depth;
    CFE_SB.PipeTbl[PipeTblIdx].AppId       = AppId;
    CFE_SB.PipeTbl[PipeTblIdx].SendErrors  = 0;
    CFE_SB.PipeTbl[PipeTblIdx].CurrentBuff = NULL;
    CFE_SB.PipeTbl[PipeTblIdx].ToTrashBuff = NULL;
    strcpy(&CFE_SB.PipeTbl[PipeTblIdx].AppName[0],&AppName[0]);

    /* Increment the Pipes in use ctr and if it's > the high water mark,*/
    /* adjust the high water mark */
    CFE_SB.StatTlmMsg.Payload.PipesInUse++;
    if(CFE_SB.StatTlmMsg.Payload.PipesInUse > CFE_SB.StatTlmMsg.Payload.PeakPipesInUse){
       CFE_SB.StatTlmMsg.Payload.PeakPipesInUse = CFE_SB.StatTlmMsg.Payload.PipesInUse;
    }/* end if */

    /* Reset the pipe depth parameters in the statistics pkt */
    if (PipeTblIdx < CFE_SB_TLM_PIPEDEPTHSTATS_SIZE)
    {
    CFE_SB.StatTlmMsg.Payload.PipeDepthStats[PipeTblIdx].PipeId = PipeTblIdx;
    CFE_SB.StatTlmMsg.Payload.PipeDepthStats[PipeTblIdx].Depth = Depth;
    CFE_SB.StatTlmMsg.Payload.PipeDepthStats[PipeTblIdx].InUse = 0;
    CFE_SB.StatTlmMsg.Payload.PipeDepthStats[PipeTblIdx].PeakInUse = 0;
    }

    /* give the pipe handle to the caller */
    *PipeIdPtr = PipeTblIdx;

    CFE_SB_UnlockSharedData(__func__,__LINE__);

    /* send debug event */
    CFE_EVS_SendEventWithAppID(CFE_SB_PIPE_ADDED_EID,CFE_EVS_EventType_DEBUG,CFE_SB.AppId,
          "Pipe Created:name %s,id %d,app %s",
          PipeName, (int)CFE_SB.PipeTbl[PipeTblIdx].PipeId,
          CFE_SB_GetAppTskName(TskId,FullName));

    return CFE_SUCCESS;

}/* end CFE_SB_CreatePipe */


/*
 *  Function: CFE_SB_DeletePipe - See API and header file for details
 */
int32 CFE_SB_DeletePipe(CFE_SB_PipeId_t PipeId)
{
    CFE_ES_ResourceID_t CallerId;
    int32   Status = 0;

    /* get the callers Application Id */
    CFE_ES_GetAppID(&CallerId);

    Status = CFE_SB_DeletePipeFull(PipeId,CallerId);

    return Status;

}/* end CFE_SB_DeletePipe */



/******************************************************************************
**  Function:  CFE_SB_DeletePipeWithAppId()
**
**  Purpose:
**
**
**  Arguments:
**    PipeId - The ID of the pipe to delete.
**
**  Return:
**    CFE_SUCCESS or cFE Error Code
*/
int32 CFE_SB_DeletePipeWithAppId(CFE_SB_PipeId_t PipeId, CFE_ES_ResourceID_t AppId)
{
    int32   Status = 0;

    Status = CFE_SB_DeletePipeFull(PipeId,AppId);

    return Status;

}/* end CFE_SB_DeletePipeWithAppId */

/******************************************************************************
 * Local callback helper for deleting a pipe from a route
 */
void CFE_SB_RemovePipeFromRoute(CFE_SBR_RouteId_t RouteId, void *ArgPtr)
{
    CFE_SB_DestinationD_t       *destptr;
    CFE_SB_RemovePipeCallback_t *args;

    args = (CFE_SB_RemovePipeCallback_t *)ArgPtr;

    destptr = CFE_SB_GetDestPtr(RouteId, args->PipeId);

    if (destptr != NULL)
    {
        CFE_SB_RemoveDest(RouteId, destptr);
    }
}

/******************************************************************************
**  Function:  CFE_SB_DeletePipeFull()
**
**  Purpose:
**    Will unsubscribe to all routes associated with the given pipe id, then remove
**    pipe from the pipe table.
**
**  NOTE:This function cannot be called directly, it would not be semaphore protected
**
**  Arguments:
**    PipeId - The ID of the pipe to delete.
**
**  Return:
**    CFE_SUCCESS or cFE Error Code
*/
int32 CFE_SB_DeletePipeFull(CFE_SB_PipeId_t PipeId,CFE_ES_ResourceID_t AppId)
{
    uint8                       PipeTblIdx;
    int32                       RtnFromVal;
    int32                       Stat;
    CFE_ES_ResourceID_t         Owner;
    CFE_ES_ResourceID_t         TskId;
    CFE_MSG_Message_t          *PipeMsgPtr;
    char                        FullName[(OS_MAX_API_NAME * 2)];
    CFE_SB_RemovePipeCallback_t Args;

    /* get TaskId and name of caller for events */
    CFE_ES_GetTaskID(&TskId);
    CFE_SB_GetAppTskName(TskId, FullName);

    /* take semaphore to prevent a task switch during this call */
    CFE_SB_LockSharedData(__func__,__LINE__);

    /* check input parameter */
    PipeTblIdx = CFE_SB_GetPipeIdx(PipeId);
    RtnFromVal = CFE_SB_ValidatePipeId(PipeId);
    if((RtnFromVal != CFE_SUCCESS)||(PipeTblIdx == CFE_SB_INVALID_PIPE))
    {
        CFE_SB.HKTlmMsg.Payload.CreatePipeErrorCounter++;
        CFE_SB_UnlockSharedData(__func__,__LINE__);
        CFE_EVS_SendEventWithAppID(CFE_SB_DEL_PIPE_ERR1_EID,CFE_EVS_EventType_ERROR,CFE_SB.AppId,
          "Pipe Delete Error:Bad Argument,PipedId %d,Requestor %s,Idx %d,Stat %d",
          (int)PipeId,FullName,(int)PipeTblIdx,(int)RtnFromVal);
        return CFE_SB_BAD_ARGUMENT;
    }/* end if */

    Owner = CFE_SB.PipeTbl[PipeTblIdx].AppId;

    /* check that the given AppId is the owner of the pipe */
    if( !CFE_ES_ResourceID_Equal(AppId, Owner) )
    {
        CFE_SB.HKTlmMsg.Payload.CreatePipeErrorCounter++;
        CFE_SB_UnlockSharedData(__func__,__LINE__);
        CFE_EVS_SendEventWithAppID(CFE_SB_DEL_PIPE_ERR2_EID,CFE_EVS_EventType_ERROR,CFE_SB.AppId,
          "Pipe Delete Error:Caller(%s) is not the owner of pipe %d", FullName, (int)PipeId);
        return CFE_SB_BAD_ARGUMENT;
    }/* end if */

    /* Remove the pipe from all routes */
    Args.PipeId = PipeId;
    Args.FullName = FullName;
    CFE_SBR_ForEachRouteId(CFE_SB_RemovePipeFromRoute, &Args, NULL);

    if (CFE_SB.PipeTbl[PipeTblIdx].ToTrashBuff != NULL) {

        /* Decrement the Buffer Use Count and Free buffer if cnt=0) */
        CFE_SB_DecrBufUseCnt(CFE_SB.PipeTbl[PipeTblIdx].ToTrashBuff);
        CFE_SB.PipeTbl[PipeTblIdx].ToTrashBuff = NULL;

    }/* end if */

    /* remove any messages that might be on the pipe */
    /* this step will free the memory used to store the message */
    do{
      CFE_SB_UnlockSharedData(__func__,__LINE__);
      Stat = CFE_SB_RcvMsg(&PipeMsgPtr,PipeId,CFE_SB_POLL);
      CFE_SB_LockSharedData(__func__,__LINE__);
    }while(Stat == CFE_SUCCESS);

    /* Delete the underlying OS queue */
    OS_QueueDelete(CFE_SB.PipeTbl[PipeTblIdx].SysQueueId);

    /* remove the pipe from the pipe table */
    CFE_SB.PipeTbl[PipeTblIdx].InUse         = CFE_SB_NOT_IN_USE;
    CFE_SB.PipeTbl[PipeTblIdx].SysQueueId    = CFE_SB_UNUSED_QUEUE;
    CFE_SB.PipeTbl[PipeTblIdx].PipeId        = CFE_SB_INVALID_PIPE;
    CFE_SB.PipeTbl[PipeTblIdx].CurrentBuff   = NULL;

    /* zero out the pipe depth stats */
    if (PipeTblIdx < CFE_SB_TLM_PIPEDEPTHSTATS_SIZE)
    {
    CFE_SB.StatTlmMsg.Payload.PipeDepthStats[PipeTblIdx].PipeId = 0;
    CFE_SB.StatTlmMsg.Payload.PipeDepthStats[PipeTblIdx].Depth = 0;
    CFE_SB.StatTlmMsg.Payload.PipeDepthStats[PipeTblIdx].InUse = 0;
    CFE_SB.StatTlmMsg.Payload.PipeDepthStats[PipeTblIdx].PeakInUse = 0;
    }

    CFE_SB.StatTlmMsg.Payload.PipesInUse--;

    CFE_SB_UnlockSharedData(__func__,__LINE__);

    /*
     * Get the app name of the actual pipe owner for the event string
     * as this may be different than the task doing the deletion.
     *
     * Note: If this fails (e.g. bad AppID, it returns an empty string
     */
    CFE_ES_GetAppName(FullName, Owner, sizeof(FullName));

    CFE_EVS_SendEventWithAppID(CFE_SB_PIPE_DELETED_EID,CFE_EVS_EventType_DEBUG,CFE_SB.AppId,
          "Pipe Deleted:id %d,owner %s",(int)PipeId, FullName);

    return CFE_SUCCESS;

}/* end CFE_SB_DeletePipeFull */


/*
 *  Function: CFE_SB_SetPipeOpts - See API and header file for details
 */
int32 CFE_SB_SetPipeOpts(CFE_SB_PipeId_t PipeId, uint8 Opts)
{
    uint8         PipeTblIdx = 0;
    int32         RtnFromVal = 0;
    CFE_ES_ResourceID_t        Owner;
    CFE_ES_ResourceID_t        AppID;
    CFE_ES_ResourceID_t        TskId;
    int32         Status;
    char          FullName[(OS_MAX_API_NAME * 2)];

    Status = CFE_ES_GetAppID(&AppID);
    if(Status != CFE_SUCCESS)
    {
        /* shouldn't happen... */
        return Status;
    }

    /* get TaskId of caller for events */
    Status = CFE_ES_GetTaskID(&TskId);
    if(Status != CFE_SUCCESS)
    {
        /* shouldn't happen... */
        return Status;
    }

    /* take semaphore to prevent a task switch during this call */
    CFE_SB_LockSharedData(__func__,__LINE__);

    /* check input parameter */
    PipeTblIdx = CFE_SB_GetPipeIdx(PipeId);
    RtnFromVal = CFE_SB_ValidatePipeId(PipeId);

    if((RtnFromVal != CFE_SUCCESS)||(PipeTblIdx == CFE_SB_INVALID_PIPE))
    {
        CFE_SB.HKTlmMsg.Payload.PipeOptsErrorCounter++;
        CFE_SB_UnlockSharedData(__func__,__LINE__);
        CFE_EVS_SendEventWithAppID(CFE_SB_SETPIPEOPTS_ID_ERR_EID,CFE_EVS_EventType_ERROR,CFE_SB.AppId,
          "Pipe Opts Error:Bad Argument,PipedId %d,Requestor %s,Idx %d,Stat %d",
          (int)PipeId,CFE_SB_GetAppTskName(TskId,FullName),(int)PipeTblIdx,(int)RtnFromVal);
        return CFE_SB_BAD_ARGUMENT;
    }/* end if */

    /* check that the given AppId is the owner of the pipe */
    Owner = CFE_SB.PipeTbl[PipeTblIdx].AppId;
    if( !CFE_ES_ResourceID_Equal(AppID, Owner) )
    {
        CFE_SB.HKTlmMsg.Payload.PipeOptsErrorCounter++;
        CFE_SB_UnlockSharedData(__func__,__LINE__);
        CFE_EVS_SendEventWithAppID(CFE_SB_SETPIPEOPTS_OWNER_ERR_EID,CFE_EVS_EventType_ERROR,CFE_SB.AppId,
          "Pipe Opts Set Error: Caller(%s) is not the owner of pipe %d",
          CFE_SB_GetAppTskName(TskId,FullName),(int)PipeId);
        return CFE_SB_BAD_ARGUMENT;
    }/* end if */

    CFE_SB.PipeTbl[PipeTblIdx].Opts = Opts;

    CFE_SB_UnlockSharedData(__func__,__LINE__);

    /*
     * Get the app name of the actual pipe owner for the event string
     * as this may be different than the task doing the deletion.
     *
     * Note: If this fails (e.g. bad AppID, it returns an empty string
     */
    CFE_ES_GetAppName(FullName, Owner, sizeof(FullName));

    CFE_EVS_SendEventWithAppID(CFE_SB_SETPIPEOPTS_EID,CFE_EVS_EventType_DEBUG,CFE_SB.AppId,
          "Pipe opts set:id %d,owner %s, opts=0x%02x",(int)PipeId, FullName, (unsigned int)Opts);

    return CFE_SUCCESS;
}/* end CFE_SB_SetPipeOpts */

/*
 *  Function:  CFE_SB_GetPipeOpts - See API and header file for details
 */
int32 CFE_SB_GetPipeOpts(CFE_SB_PipeId_t PipeId, uint8 *OptsPtr)
{
    uint8         PipeTblIdx = 0;
    int32         RtnFromVal = 0;
    CFE_ES_ResourceID_t        TskId;
    char          FullName[(OS_MAX_API_NAME * 2)];

    /* get TaskId of caller for events */
    CFE_ES_GetTaskID(&TskId);

    if(OptsPtr == NULL)
    {
        CFE_SB.HKTlmMsg.Payload.PipeOptsErrorCounter++;
        CFE_EVS_SendEventWithAppID(CFE_SB_GETPIPEOPTS_PTR_ERR_EID, CFE_EVS_EventType_ERROR, CFE_SB.AppId,
          "Pipe Opts Error:Bad Argument,Requestor %s",
          CFE_SB_GetAppTskName(TskId,FullName));
        return CFE_SB_BAD_ARGUMENT;
    }

    /* take semaphore to prevent a task switch during this call */
    CFE_SB_LockSharedData(__func__,__LINE__);

    /* check input parameter */
    PipeTblIdx = CFE_SB_GetPipeIdx(PipeId);
    RtnFromVal = CFE_SB_ValidatePipeId(PipeId);

    if((RtnFromVal != CFE_SUCCESS)||(PipeTblIdx == CFE_SB_INVALID_PIPE))
    {
        CFE_SB.HKTlmMsg.Payload.PipeOptsErrorCounter++;
        CFE_SB_UnlockSharedData(__func__,__LINE__);
        CFE_EVS_SendEventWithAppID(CFE_SB_GETPIPEOPTS_ID_ERR_EID, CFE_EVS_EventType_ERROR, CFE_SB.AppId,
          "Pipe Opts Error:Bad Argument,PipedId %d,Requestor %s,Idx %d,Stat %d",
          (int)PipeId,CFE_SB_GetAppTskName(TskId,FullName),(int)PipeTblIdx,(int)RtnFromVal);
        return CFE_SB_BAD_ARGUMENT;
    }/* end if */

    *OptsPtr = CFE_SB.PipeTbl[PipeTblIdx].Opts;

    CFE_SB_UnlockSharedData(__func__,__LINE__);
    CFE_EVS_SendEventWithAppID(CFE_SB_GETPIPEOPTS_EID,CFE_EVS_EventType_DEBUG,CFE_SB.AppId,
          "Pipe opts set:id %d, opts=0x%02x",(int)PipeId, (unsigned int)*OptsPtr);
    return CFE_SUCCESS;
}/* end CFE_SB_GetPipeOpts */

/*
 *  Function:  CFE_SB_GetPipeName - See API and header file for details
 */
int32 CFE_SB_GetPipeName(char *PipeNameBuf, size_t PipeNameSize, CFE_SB_PipeId_t PipeId){
    OS_queue_prop_t queue_prop;
    int32 Status = CFE_SUCCESS;
    CFE_ES_ResourceID_t        TskId;
    char FullName[(OS_MAX_API_NAME * 2)];

    if(PipeNameBuf == NULL || PipeNameSize == 0) {
        CFE_ES_GetTaskID(&TskId);
        CFE_EVS_SendEventWithAppID(CFE_SB_GETPIPENAME_NULL_PTR_EID, CFE_EVS_EventType_ERROR,
            CFE_SB.AppId, "Pipe Name Error:NullPtr,Requestor %s",
            CFE_SB_GetAppTskName(TskId,FullName));

        Status = CFE_SB_BAD_ARGUMENT;
    } else if(PipeId >= CFE_PLATFORM_SB_MAX_PIPES){
        CFE_ES_GetTaskID(&TskId);
        CFE_EVS_SendEventWithAppID(CFE_SB_GETPIPENAME_ID_ERR_EID, CFE_EVS_EventType_ERROR,
            CFE_SB.AppId, "Pipe Id Error:Bad Argument,Id=%d,Requestor %s",
            PipeId,CFE_SB_GetAppTskName(TskId,FullName));

        memset(PipeNameBuf, 0, PipeNameSize);

        Status = CFE_SB_BAD_ARGUMENT;
    }else{
        if (OS_QueueGetInfo(CFE_SB.PipeTbl[PipeId].SysQueueId, &queue_prop)
                == OS_SUCCESS){
            strncpy(PipeNameBuf, queue_prop.name, PipeNameSize-1);

            PipeNameBuf[PipeNameSize-1] = '\0'; 

            CFE_EVS_SendEventWithAppID(CFE_SB_GETPIPENAME_EID,
                CFE_EVS_EventType_DEBUG,CFE_SB.AppId,
                "GetPipeName name=%s id=%d",
                PipeNameBuf, PipeId);
        } else{
            CFE_ES_GetTaskID(&TskId);
            CFE_EVS_SendEventWithAppID(CFE_SB_GETPIPENAME_ID_ERR_EID, CFE_EVS_EventType_ERROR,
                CFE_SB.AppId, "Pipe Id Error:Bad Argument,Id=%d,Requestor %s",
                PipeId,CFE_SB_GetAppTskName(TskId,FullName));

            memset(PipeNameBuf, 0, PipeNameSize);

            Status = CFE_SB_BAD_ARGUMENT;
        }/* end if */
    }/* end if */

    return Status;
}/* end CFE_SB_GetPipeName */

/*
 *  Function:  CFE_SB_GetPipeIdByName - See API and header file for details
 */
int32 CFE_SB_GetPipeIdByName(CFE_SB_PipeId_t *PipeIdPtr, const char *PipeName)
{
    uint8         PipeTblIdx = 0;
    int32         Status = CFE_SUCCESS;
    int32         RtnFromVal = 0;
    CFE_ES_ResourceID_t        TskId;
    osal_id_t     QueueId;
    char          FullName[(OS_MAX_API_NAME * 2)];

    /* get TaskId of caller for events */
    CFE_ES_GetTaskID(&TskId);

    if(PipeName == NULL || PipeIdPtr == NULL)
    {
        CFE_SB.HKTlmMsg.Payload.GetPipeIdByNameErrorCounter++;

        CFE_EVS_SendEventWithAppID(CFE_SB_GETPIPEIDBYNAME_NULL_ERR_EID, CFE_EVS_EventType_ERROR, CFE_SB.AppId,
          "Pipe ID By Name Error:Bad Argument,Requestor %s",
          CFE_SB_GetAppTskName(TskId,FullName));

        Status = CFE_SB_BAD_ARGUMENT;
    }
    else
    {
        RtnFromVal = OS_QueueGetIdByName(&QueueId, PipeName);

        if(RtnFromVal == OS_SUCCESS)
        {
            /* take semaphore to prevent a task switch while iterating
             * through the PipeTbl.
             */
            CFE_SB_LockSharedData(__func__,__LINE__);

            for(PipeTblIdx = 0;
                PipeTblIdx < CFE_PLATFORM_SB_MAX_PIPES;
                PipeTblIdx++)
            {
                if(CFE_SB.PipeTbl[PipeTblIdx].InUse != 0
                    && OS_ObjectIdEqual(CFE_SB.PipeTbl[PipeTblIdx].SysQueueId, QueueId))
                {
                    /* grab the ID before we release the lock */
                    *PipeIdPtr = CFE_SB.PipeTbl[PipeTblIdx].PipeId;

                    break;
                }/* end if */

            }/* end for */

            CFE_SB_UnlockSharedData(__func__,__LINE__);

            if(PipeTblIdx == CFE_PLATFORM_SB_MAX_PIPES)
            {
                /* should never get here! */
                CFE_SB.HKTlmMsg.Payload.GetPipeIdByNameErrorCounter++;

                CFE_EVS_SendEventWithAppID(CFE_SB_GETPIPEIDBYNAME_NAME_ERR_EID,
                    CFE_EVS_EventType_ERROR, CFE_SB.AppId,
                    "Pipe ID By Name Error:Bad Argument,Requestor %s",
                    CFE_SB_GetAppTskName(TskId,FullName));

                Status = CFE_SB_BAD_ARGUMENT;
            }
            else
            {
                CFE_EVS_SendEventWithAppID(CFE_SB_GETPIPEIDBYNAME_EID,
                    CFE_EVS_EventType_DEBUG,CFE_SB.AppId,
                    "PipeIdByName name=%s id=%d",
                    PipeName, *PipeIdPtr);

                Status = CFE_SUCCESS;
            }
        }
        else
        {
            CFE_SB.HKTlmMsg.Payload.GetPipeIdByNameErrorCounter++;

            CFE_EVS_SendEventWithAppID(CFE_SB_GETPIPEIDBYNAME_NAME_ERR_EID,
                CFE_EVS_EventType_ERROR, CFE_SB.AppId,
                "Pipe ID By Name Error:Bad Argument,Requestor %s",
                CFE_SB_GetAppTskName(TskId,FullName));

            Status = CFE_SB_BAD_ARGUMENT;
        }/* end if */

    }/* end if */

    return Status;

}/* end CFE_SB_GetPipeIdByName */


/*
 * Function: CFE_SB_SubscribeEx - See API and header file for details
 */
int32  CFE_SB_SubscribeEx(CFE_SB_MsgId_t   MsgId,
                          CFE_SB_PipeId_t  PipeId,
                          CFE_SB_Qos_t     Quality,
                          uint16           MsgLim)
{
    return CFE_SB_SubscribeFull(MsgId,PipeId,Quality,MsgLim,(uint8)CFE_SB_GLOBAL);

}/* end CFE_SB_SubscribeEx */




/*
 * Function: CFE_SB_SubscribeLocal - See API and header file for details
 */
int32 CFE_SB_SubscribeLocal(CFE_SB_MsgId_t   MsgId,
                            CFE_SB_PipeId_t  PipeId,
                            uint16           MsgLim)
{
    return CFE_SB_SubscribeFull(MsgId,PipeId,CFE_SB_Default_Qos,MsgLim,
                                (uint8)CFE_SB_LOCAL);

}/* end CFE_SB_SubscribeLocal */

/*
 * Function: CFE_SB_Subscribe - See API and header file for details
 */
int32 CFE_SB_Subscribe(CFE_SB_MsgId_t   MsgId,
                       CFE_SB_PipeId_t  PipeId)
{
    return CFE_SB_SubscribeFull(MsgId,PipeId,CFE_SB_Default_Qos,
                               (uint16)CFE_PLATFORM_SB_DEFAULT_MSG_LIMIT,
                               (uint8)CFE_SB_GLOBAL);

}/* end CFE_SB_Subscribe */


/******************************************************************************
** Name:    CFE_SB_SubscribeFull
**
** Purpose: CFE Internal API used to subscribe to a message. Contains an input
**          parameter for all possible subscription choices. This function is
**          called by CFE_SB_SubscribeEx, CFE_SB_Subscribe and
**          CFE_SB_SubscribeLocal.
**
** Assumptions, External Events, and Notes:
**          Has the same typedef as the message Id
**
** Date Written:
**          04/25/2005
**
** Input Arguments:
**          MsgId - Mission unique identifier for the message being requested
**          PipeId  - The Pipe ID to send the message to
**          Quality - Quality of Service (Qos) - priority and reliability
**          MsgLim  - Max number of messages, with this MsgId, allowed on the
**                    pipe at any time.
**          Scope   - Local subscription or broadcasted to peers
**
** Output Arguments:
**          None
**
** Return Values:
**          Status
**
******************************************************************************/
int32  CFE_SB_SubscribeFull(CFE_SB_MsgId_t   MsgId,
                            CFE_SB_PipeId_t  PipeId,
                            CFE_SB_Qos_t     Quality,
                            uint16           MsgLim,
                            uint8            Scope)
{
    CFE_SBR_RouteId_t RouteId;
    int32  Stat;
    CFE_ES_ResourceID_t        TskId;
    CFE_ES_ResourceID_t  AppId;
    uint8  PipeIdx;
    CFE_SB_DestinationD_t *DestPtr = NULL;
    uint32 DestCount = 0;
    char   FullName[(OS_MAX_API_NAME * 2)];
    char   PipeName[OS_MAX_API_NAME] = {'\0'};
    uint32 Collisions = 0;

    CFE_SB_GetPipeName(PipeName, sizeof(PipeName), PipeId);

    /* get the callers Application Id */
    CFE_ES_GetAppID(&AppId);

    /* get TaskId of caller for events */
    CFE_ES_GetTaskID(&TskId);

    /* take semaphore to prevent a task switch during this call */
    CFE_SB_LockSharedData(__func__,__LINE__);

    /* check that the pipe has been created */
    PipeIdx = CFE_SB_GetPipeIdx(PipeId);
    if(PipeIdx==CFE_SB_INVALID_PIPE){
      CFE_SB.HKTlmMsg.Payload.SubscribeErrorCounter++;
      CFE_SB_UnlockSharedData(__func__,__LINE__);
      CFE_EVS_SendEventWithAppID(CFE_SB_SUB_INV_PIPE_EID,CFE_EVS_EventType_ERROR,CFE_SB.AppId,
          "Subscribe Err:Invalid Pipe Id,Msg=0x%x,PipeId=%d,App %s",(unsigned int)CFE_SB_MsgIdToValue(MsgId),
          (int)PipeId, CFE_SB_GetAppTskName(TskId,FullName));
      return CFE_SB_BAD_ARGUMENT;
    }/* end if */

    /* check that the requestor is the owner of the pipe */
    if( !CFE_ES_ResourceID_Equal(CFE_SB.PipeTbl[PipeIdx].AppId, AppId)){
      CFE_SB.HKTlmMsg.Payload.SubscribeErrorCounter++;
      CFE_SB_UnlockSharedData(__func__,__LINE__);
      CFE_EVS_SendEventWithAppID(CFE_SB_SUB_INV_CALLER_EID,CFE_EVS_EventType_ERROR,CFE_SB.AppId,
          "Subscribe Err:Caller(%s) is not the owner of pipe %d,Msg=0x%x",
          CFE_SB_GetAppTskName(TskId,FullName),(int)PipeId,(unsigned int)CFE_SB_MsgIdToValue(MsgId));
      return CFE_SB_BAD_ARGUMENT;
    }/* end if */

    /* check message id key and scope */
    if(!CFE_SB_IsValidMsgId(MsgId) || (Scope > 1))
    {
        CFE_SB.HKTlmMsg.Payload.SubscribeErrorCounter++;
        CFE_SB_UnlockSharedData(__func__,__LINE__);
        CFE_EVS_SendEventWithAppID(CFE_SB_SUB_ARG_ERR_EID,CFE_EVS_EventType_ERROR,CFE_SB.AppId,
          "Subscribe Err:Bad Arg,MsgId 0x%x,PipeId %d,app %s,scope %d",
          (unsigned int)CFE_SB_MsgIdToValue(MsgId),
          (int)PipeId,CFE_SB_GetAppTskName(TskId,FullName),Scope);
        return CFE_SB_BAD_ARGUMENT;
    }/* end if */

    RouteId = CFE_SBR_GetRouteId(MsgId);
    if (CFE_SBR_IsValidRouteId(RouteId))
    {
        /* check for duplicate subscription */
        if(CFE_SB_GetDestPtr(RouteId, PipeId) != NULL)
        {
            CFE_SB.HKTlmMsg.Payload.DuplicateSubscriptionsCounter++;
            CFE_SB_UnlockSharedData(__func__,__LINE__);
            CFE_EVS_SendEventWithAppID(CFE_SB_DUP_SUBSCRIP_EID,CFE_EVS_EventType_INFORMATION,CFE_SB.AppId,
              "Duplicate Subscription,MsgId 0x%x on %s pipe,app %s",
               (unsigned int)CFE_SB_MsgIdToValue(MsgId),
               PipeName,CFE_SB_GetAppTskName(TskId,FullName));
            return CFE_SUCCESS;
        }

        /* Check for destination limit */
        for (DestPtr = CFE_SBR_GetDestListHeadPtr(RouteId); DestPtr != NULL; DestPtr = DestPtr->Next)
        {
            DestCount++;
        }
        if(DestCount >= CFE_PLATFORM_SB_MAX_DEST_PER_PKT){
            CFE_SB_UnlockSharedData(__func__,__LINE__);
            CFE_EVS_SendEventWithAppID(CFE_SB_MAX_DESTS_MET_EID,CFE_EVS_EventType_ERROR,CFE_SB.AppId,
                "Subscribe Err:Max Dests(%d)In Use For Msg 0x%x,pipe %s,app %s",
                 CFE_PLATFORM_SB_MAX_DEST_PER_PKT,
                 (unsigned int)CFE_SB_MsgIdToValue(MsgId),
                 PipeName, CFE_SB_GetAppTskName(TskId,FullName));

            return CFE_SB_MAX_DESTS_MET;
        }
    }
    else
    {
        /* Add the route */
        RouteId = CFE_SBR_AddRoute(MsgId, &Collisions);

        /* if all routing table elements are used, send event */
        if(!CFE_SBR_IsValidRouteId(RouteId)){
            CFE_SB_UnlockSharedData(__func__,__LINE__);
            CFE_EVS_SendEventWithAppID(CFE_SB_MAX_MSGS_MET_EID,CFE_EVS_EventType_ERROR,CFE_SB.AppId,
              "Subscribe Err:Max Msgs(%d)In Use,MsgId 0x%x,pipe %s,app %s",
              CFE_PLATFORM_SB_MAX_MSG_IDS,
              (unsigned int)CFE_SB_MsgIdToValue(MsgId),
              PipeName,CFE_SB_GetAppTskName(TskId,FullName));
            return CFE_SB_MAX_MSGS_MET;
        }/* end if */

        /* Increment the MsgIds in use ctr and if it's > the high water mark,*/
        /* adjust the high water mark */
        CFE_SB.StatTlmMsg.Payload.MsgIdsInUse++;
        if(CFE_SB.StatTlmMsg.Payload.MsgIdsInUse > CFE_SB.StatTlmMsg.Payload.PeakMsgIdsInUse){
           CFE_SB.StatTlmMsg.Payload.PeakMsgIdsInUse = CFE_SB.StatTlmMsg.Payload.MsgIdsInUse;
        }/* end if */

    }/* end if */

    DestPtr = CFE_SB_GetDestinationBlk();
    if(DestPtr == NULL){
        CFE_SB_UnlockSharedData(__func__,__LINE__);
        CFE_EVS_SendEventWithAppID(CFE_SB_DEST_BLK_ERR_EID,CFE_EVS_EventType_ERROR,CFE_SB.AppId,
            "Subscribe Err:Request for Destination Blk failed for Msg 0x%x", 
            (unsigned int)CFE_SB_MsgIdToValue(MsgId));
        return CFE_SB_BUF_ALOC_ERR;
    }/* end if */

    /* initialize destination block */
    DestPtr->PipeId = PipeId;
    DestPtr->MsgId2PipeLim = (uint16)MsgLim;
    DestPtr->Active = CFE_SB_ACTIVE;
    DestPtr->BuffCount = 0;
    DestPtr->DestCnt = 0;
    DestPtr->Scope = Scope;
    DestPtr->Prev = NULL;
    DestPtr->Next = NULL;

    /* add destination node */
    CFE_SB_AddDestNode(RouteId, DestPtr);

    CFE_SB.StatTlmMsg.Payload.SubscriptionsInUse++;
    if(CFE_SB.StatTlmMsg.Payload.SubscriptionsInUse > CFE_SB.StatTlmMsg.Payload.PeakSubscriptionsInUse)
    {
       CFE_SB.StatTlmMsg.Payload.PeakSubscriptionsInUse = CFE_SB.StatTlmMsg.Payload.SubscriptionsInUse;
    }/* end if */

    if((CFE_SB.SubscriptionReporting == CFE_SB_ENABLE)&&(Scope==CFE_SB_GLOBAL)){
      CFE_SB.SubRprtMsg.Payload.MsgId = MsgId;
      CFE_SB.SubRprtMsg.Payload.Pipe = PipeId;
      CFE_SB.SubRprtMsg.Payload.Qos.Priority = Quality.Priority;
      CFE_SB.SubRprtMsg.Payload.Qos.Reliability = Quality.Reliability;
      CFE_SB.SubRprtMsg.Payload.SubType = CFE_SB_SUBSCRIPTION;
      CFE_SB_UnlockSharedData(__func__,__LINE__);
      Stat = CFE_SB_SendMsg((CFE_MSG_Message_t *)&CFE_SB.SubRprtMsg);
      CFE_EVS_SendEventWithAppID(CFE_SB_SUBSCRIPTION_RPT_EID,CFE_EVS_EventType_DEBUG,CFE_SB.AppId,
            "Sending Subscription Report Msg=0x%x,Pipe=%d,Stat=0x%x",
            (unsigned int)CFE_SB_MsgIdToValue(MsgId),
            (int)PipeId,(unsigned int)Stat);
      CFE_SB_LockSharedData(__func__,__LINE__);/* to prevent back-to-back unlock */
    }/* end if */

    /* release the semaphore */
    CFE_SB_UnlockSharedData(__func__,__LINE__);

    CFE_EVS_SendEventWithAppID(CFE_SB_SUBSCRIPTION_RCVD_EID,CFE_EVS_EventType_DEBUG,CFE_SB.AppId,
        "Subscription Rcvd:MsgId 0x%x on %s(%d),app %s",
         (unsigned int)CFE_SB_MsgIdToValue(MsgId),
         PipeName,(int)PipeId,CFE_SB_GetAppTskName(TskId,FullName));

    if (Collisions != 0)
    {
        CFE_EVS_SendEventWithAppID(CFE_SB_HASHCOLLISION_EID, CFE_EVS_EventType_DEBUG, CFE_SB.AppId,
        "Msg hash collision: MsgId = 0x%x, collisions = %u",
        (unsigned int)CFE_SB_MsgIdToValue(MsgId), (unsigned int)Collisions);
    }

    return CFE_SUCCESS;

}/* end CFE_SB_SubscribeFull */


/*
 * Function: CFE_SB_Unsubscribe - See API and header file for details
 */
int32 CFE_SB_Unsubscribe(CFE_SB_MsgId_t MsgId, CFE_SB_PipeId_t PipeId)
{
    CFE_ES_ResourceID_t CallerId;
    int32   Status = 0;

    /* get the callers Application Id */
    CFE_ES_GetAppID(&CallerId);

    Status = CFE_SB_UnsubscribeFull(MsgId, PipeId, (uint8)CFE_SB_GLOBAL,CallerId);

    return Status;

}/* end CFE_SB_Unsubscribe */


/*
 * Function: CFE_SB_UnsubscribeLocal - See API and header file for details
 */
int32 CFE_SB_UnsubscribeLocal(CFE_SB_MsgId_t MsgId, CFE_SB_PipeId_t PipeId)
{
    CFE_ES_ResourceID_t CallerId;
    int32   Status = 0;

    /* get the callers Application Id */
    CFE_ES_GetAppID(&CallerId);

    Status = CFE_SB_UnsubscribeFull(MsgId, PipeId, (uint8)CFE_SB_LOCAL,CallerId);

    return Status;

}/* end CFE_SB_UnsubscribeLocal */


/******************************************************************************
** Name:    CFE_SB_UnsubscribeAppId
**
** Purpose: CFE Internal API intented to be called by CFE_ES when an applications
**          SB resources need to be freed. The regular unsibscribe api won't work
**          because it does a check to ensure the caller is the owner of the pipe.
**
** Date Written:
**          03/15/2007
**
** Input Arguments:
**          MsgId
**          PipeId
**          AppId
**
** Output Arguments:
**          None
**
** Return Values:
**          Status
**
******************************************************************************/
int32 CFE_SB_UnsubscribeWithAppId(CFE_SB_MsgId_t MsgId,
                              CFE_SB_PipeId_t PipeId,
                              CFE_ES_ResourceID_t AppId)
{
    int32   Status = 0;

    Status = CFE_SB_UnsubscribeFull(MsgId, PipeId, (uint8)CFE_SB_LOCAL, AppId);

    return Status;

}/* end CFE_SB_UnsubscribeWithAppId */


/******************************************************************************
** Name:    CFE_SB_UnsubscribeFull
**
** Purpose: CFE Internal API used to unsubscribe to a message.
**
** Assumptions, External Events, and Notes:
**
**
** Notes:This function cannot be called directly,it would not be semaphore protected.
**       Also,if more than one subscription is found, this function will remove all
**       entries that match.
**
** Date Written:
**          04/25/2005
**
** Input Arguments:
**          MsgId
**          PipeId
**          Scope
**          AppId
**
** Output Arguments:
**          None
**
** Return Values:
**          Status
**
******************************************************************************/
int32 CFE_SB_UnsubscribeFull(CFE_SB_MsgId_t MsgId,CFE_SB_PipeId_t PipeId,
                             uint8 Scope,CFE_ES_ResourceID_t AppId)
{
    CFE_SBR_RouteId_t RouteId;
    uint32  PipeIdx;
    CFE_ES_ResourceID_t        TskId;
    CFE_SB_DestinationD_t   *DestPtr = NULL;
    char    FullName[(OS_MAX_API_NAME * 2)];
    char    PipeName[OS_MAX_API_NAME] = {'\0'};

    /* get TaskId of caller for events */
    CFE_ES_GetTaskID(&TskId);

    /* take semaphore to prevent a task switch during this call */
    CFE_SB_LockSharedData(__func__,__LINE__);

    /* check that the pipe has been created */
    PipeIdx = CFE_SB_GetPipeIdx(PipeId);
    if(PipeIdx==CFE_SB_INVALID_PIPE){
      CFE_SB_UnlockSharedData(__func__,__LINE__);
      CFE_EVS_SendEventWithAppID(CFE_SB_UNSUB_INV_PIPE_EID,CFE_EVS_EventType_ERROR,CFE_SB.AppId,
            "Unsubscribe Err:Invalid Pipe Id Msg=0x%x,Pipe=%d,app=%s",
            (unsigned int)CFE_SB_MsgIdToValue(MsgId),
            (int)PipeId,CFE_SB_GetAppTskName(TskId,FullName));
      return CFE_SB_BAD_ARGUMENT;
    }/* end if */

    /* if given 'AppId' is not the owner of the pipe, send error event and return */
    if( !CFE_ES_ResourceID_Equal(CFE_SB.PipeTbl[PipeIdx].AppId, AppId) )
    {
      CFE_SB_UnlockSharedData(__func__,__LINE__);
      CFE_EVS_SendEventWithAppID(CFE_SB_UNSUB_INV_CALLER_EID,CFE_EVS_EventType_ERROR,CFE_SB.AppId,
            "Unsubscribe Err:Caller(%s) is not the owner of pipe %d,Msg=0x%x",
            CFE_SB_GetAppTskName(TskId,FullName),(int)PipeId,
            (unsigned int)CFE_SB_MsgIdToValue(MsgId));
      return CFE_SB_BAD_ARGUMENT;
    }/* end if */

    /* check input parameters */
    if(!CFE_SB_IsValidMsgId(MsgId) ||
       (CFE_SB_ValidatePipeId(PipeId) != CFE_SUCCESS)||
       (Scope > 1))
    {
        CFE_SB_UnlockSharedData(__func__,__LINE__);
        CFE_EVS_SendEventWithAppID(CFE_SB_UNSUB_ARG_ERR_EID,CFE_EVS_EventType_ERROR,CFE_SB.AppId,
            "UnSubscribe Err:Bad Arg,MsgId 0x%x,PipeId %d,app %s,scope %d",
            (unsigned int)CFE_SB_MsgIdToValue(MsgId),
            (int)PipeId,CFE_SB_GetAppTskName(TskId,FullName),(int)Scope);
        return CFE_SB_BAD_ARGUMENT;
    }/* end if */

    /* get routing id */
    RouteId = CFE_SBR_GetRouteId(MsgId);

    /* if there have never been subscriptions for this message id... */
    if(!CFE_SBR_IsValidRouteId(RouteId))
    {
        CFE_SB_UnlockSharedData(__func__,__LINE__);

        CFE_SB_GetPipeName(PipeName, sizeof(PipeName), PipeId);

        CFE_EVS_SendEventWithAppID(CFE_SB_UNSUB_NO_SUBS_EID,CFE_EVS_EventType_INFORMATION,CFE_SB.AppId,
            "Unsubscribe Err:No subs for Msg 0x%x on %s,app %s",
            (unsigned int)CFE_SB_MsgIdToValue(MsgId),
            PipeName,CFE_SB_GetAppTskName(TskId,FullName));
        return CFE_SUCCESS;
    }/* end if */

    /* Get the destination pointer */
    DestPtr = CFE_SB_GetDestPtr(RouteId, PipeId);

    if(DestPtr != NULL)
    {
        /* match found, remove destination */
        CFE_SB_RemoveDest(RouteId,DestPtr);

        CFE_EVS_SendEventWithAppID(CFE_SB_SUBSCRIPTION_REMOVED_EID,CFE_EVS_EventType_DEBUG,CFE_SB.AppId,
            "Subscription Removed:Msg 0x%x on pipe %d,app %s",
            (unsigned int)CFE_SB_MsgIdToValue(MsgId),
            (int)PipeId,CFE_SB_GetAppTskName(TskId,FullName));
    }
    else
    {
        CFE_SB_GetPipeName(PipeName, sizeof(PipeName), PipeId);

        CFE_EVS_SendEventWithAppID(CFE_SB_UNSUB_NO_SUBS_EID,CFE_EVS_EventType_INFORMATION,CFE_SB.AppId,
            "Unsubscribe Err:No subs for Msg 0x%x on %s,app %s",
            (unsigned int)CFE_SB_MsgIdToValue(MsgId),
            PipeName,CFE_SB_GetAppTskName(TskId,FullName));
    }/* end if */

    CFE_SB_UnlockSharedData(__func__,__LINE__);

    return CFE_SUCCESS;
}/* end CFE_SB_UnsubscribeFull */

/*
 * Function: CFE_SB_SendMsg - See API and header file for details
 */
int32  CFE_SB_SendMsg(CFE_MSG_Message_t *MsgPtr)
{
    int32   Status = 0;

    Status = CFE_SB_SendMsgFull(MsgPtr,CFE_SB_INCREMENT_TLM,CFE_SB_SEND_ONECOPY);

    return Status;

}/* end CFE_SB_SendMsg */



/*
 * Function: CFE_SB_PassMsg - See API and header file for details
 */
int32  CFE_SB_PassMsg(CFE_MSG_Message_t *MsgPtr)
{
    int32   Status = 0;

    Status = CFE_SB_SendMsgFull(MsgPtr,CFE_SB_DO_NOT_INCREMENT,CFE_SB_SEND_ONECOPY);

    return Status;

}/* end CFE_SB_PassMsg */



/******************************************************************************
** Name:    CFE_SB_SendMsgFull
**
** Purpose: API used to send a message on the software bus.
**
** Assumptions, External Events, and Notes:
**
**          Note: This function increments and tracks the source sequence
**                counter for all telemetry messages.
**
** Date Written:
**          04/25/2005
**
** Input Arguments:
**          MsgPtr
**          TlmCntIncrements
**          CopyMode
**
** Output Arguments:
**          None
**
** Return Values:
**          Status
**
******************************************************************************/
int32  CFE_SB_SendMsgFull(CFE_MSG_Message_t *MsgPtr,
                          uint32             TlmCntIncrements,
                          uint32             CopyMode)
{
    CFE_SB_MsgId_t          MsgId = CFE_SB_INVALID_MSG_ID;
    int32                   Status;
    CFE_SB_DestinationD_t   *DestPtr = NULL;
    CFE_SB_PipeD_t          *PipeDscPtr;
    CFE_SBR_RouteId_t       RouteId;
    CFE_SB_BufferD_t        *BufDscPtr;
<<<<<<< HEAD
    size_t                  TotalMsgSize;
=======
    CFE_MSG_Size_t          TotalMsgSize = 0;
>>>>>>> 34e5510e
    CFE_ES_ResourceID_t     AppId;
    CFE_ES_ResourceID_t     TskId;
    uint32                  i;
    char                    FullName[(OS_MAX_API_NAME * 2)];
    CFE_SB_EventBuf_t       SBSndErr;
    char                    PipeName[OS_MAX_API_NAME] = {'\0'};
    CFE_SB_PipeDepthStats_t *StatObj;
    CFE_MSG_Type_t          MsgType = CFE_MSG_Type_Invalid;

    SBSndErr.EvtsToSnd = 0;

    /* get app id for loopback testing */
    CFE_ES_GetAppID(&AppId);

    /* get task id for events and Sender Info*/
    CFE_ES_GetTaskID(&TskId);

    /* check input parameter */
    if(MsgPtr == NULL){
        CFE_SB_LockSharedData(__func__,__LINE__);
        CFE_SB.HKTlmMsg.Payload.MsgSendErrorCounter++;
        CFE_SB_UnlockSharedData(__func__,__LINE__);
        CFE_EVS_SendEventWithAppID(CFE_SB_SEND_BAD_ARG_EID,CFE_EVS_EventType_ERROR,CFE_SB.AppId,
            "Send Err:Bad input argument,Arg 0x%lx,App %s",
            (unsigned long)MsgPtr,CFE_SB_GetAppTskName(TskId,FullName));
        return CFE_SB_BAD_ARGUMENT;
    }/* end if */

    CFE_MSG_GetMsgId(MsgPtr, &MsgId);

    /* validate the msgid in the message */
    if(!CFE_SB_IsValidMsgId(MsgId))
    {
        CFE_SB_LockSharedData(__func__,__LINE__);
        CFE_SB.HKTlmMsg.Payload.MsgSendErrorCounter++;
        if (CopyMode == CFE_SB_SEND_ZEROCOPY)
        {
            BufDscPtr = CFE_SB_GetBufferFromCaller(MsgId, MsgPtr);
            CFE_SB_DecrBufUseCnt(BufDscPtr);
        }
        CFE_SB_UnlockSharedData(__func__,__LINE__);
        CFE_EVS_SendEventWithAppID(CFE_SB_SEND_INV_MSGID_EID,CFE_EVS_EventType_ERROR,CFE_SB.AppId,
            "Send Err:Invalid MsgId(0x%x)in msg,App %s",
            (unsigned int)CFE_SB_MsgIdToValue(MsgId),
            CFE_SB_GetAppTskName(TskId,FullName));
        return CFE_SB_BAD_ARGUMENT;
    }/* end if */

    CFE_MSG_GetSize(MsgPtr, &TotalMsgSize);

    /* Verify the size of the pkt is < or = the mission defined max */
    if(TotalMsgSize > CFE_MISSION_SB_MAX_SB_MSG_SIZE){
        CFE_SB_LockSharedData(__func__,__LINE__);
        CFE_SB.HKTlmMsg.Payload.MsgSendErrorCounter++;
        if (CopyMode == CFE_SB_SEND_ZEROCOPY)
        {
            BufDscPtr = CFE_SB_GetBufferFromCaller(MsgId, MsgPtr);
            CFE_SB_DecrBufUseCnt(BufDscPtr);
        }
        CFE_SB_UnlockSharedData(__func__,__LINE__);
        CFE_EVS_SendEventWithAppID(CFE_SB_MSG_TOO_BIG_EID,CFE_EVS_EventType_ERROR,CFE_SB.AppId,
            "Send Err:Msg Too Big MsgId=0x%x,app=%s,size=%d,MaxSz=%d",
            (unsigned int)CFE_SB_MsgIdToValue(MsgId),
            CFE_SB_GetAppTskName(TskId,FullName),(int)TotalMsgSize,CFE_MISSION_SB_MAX_SB_MSG_SIZE);
        return CFE_SB_MSG_TOO_BIG;
    }/* end if */

    /* take semaphore to prevent a task switch during this call */
    CFE_SB_LockSharedData(__func__,__LINE__);

    /* Get the routing pointer */
    RouteId = CFE_SBR_GetRouteId(MsgId);

    /* if there have been no subscriptions for this pkt, */
    /* increment the dropped pkt cnt, send event and return success */
    if(!CFE_SBR_IsValidRouteId(RouteId)){

        CFE_SB.HKTlmMsg.Payload.NoSubscribersCounter++;

        if (CopyMode == CFE_SB_SEND_ZEROCOPY){
            BufDscPtr = CFE_SB_GetBufferFromCaller(MsgId, MsgPtr);
            CFE_SB_DecrBufUseCnt(BufDscPtr);
        }

        CFE_SB_UnlockSharedData(__func__,__LINE__);

        /* Determine if event can be sent without causing recursive event problem */
        if(CFE_SB_RequestToSendEvent(TskId,CFE_SB_SEND_NO_SUBS_EID_BIT) == CFE_SB_GRANTED){

           CFE_EVS_SendEventWithAppID(CFE_SB_SEND_NO_SUBS_EID,CFE_EVS_EventType_INFORMATION,CFE_SB.AppId,
              "No subscribers for MsgId 0x%x,sender %s",
              (unsigned int)CFE_SB_MsgIdToValue(MsgId),
              CFE_SB_GetAppTskName(TskId,FullName));

           /* clear the bit so the task may send this event again */
           CFE_SB_FinishSendEvent(TskId,CFE_SB_SEND_NO_SUBS_EID_BIT);
        }/* end if */

        return CFE_SUCCESS;
    }/* end if */

    /* Allocate a new buffer. */
    if (CopyMode == CFE_SB_SEND_ZEROCOPY){
        BufDscPtr = CFE_SB_GetBufferFromCaller(MsgId, MsgPtr);
    }
    else{
        BufDscPtr = CFE_SB_GetBufferFromPool(MsgId, TotalMsgSize);
    }
    if (BufDscPtr == NULL){
        CFE_SB.HKTlmMsg.Payload.MsgSendErrorCounter++;
        CFE_SB_UnlockSharedData(__func__,__LINE__);

        /* Determine if event can be sent without causing recursive event problem */
        if(CFE_SB_RequestToSendEvent(TskId,CFE_SB_GET_BUF_ERR_EID_BIT) == CFE_SB_GRANTED){

            CFE_EVS_SendEventWithAppID(CFE_SB_GET_BUF_ERR_EID,CFE_EVS_EventType_ERROR,CFE_SB.AppId,
              "Send Err:Request for Buffer Failed. MsgId 0x%x,app %s,size %d",
              (unsigned int)CFE_SB_MsgIdToValue(MsgId),
              CFE_SB_GetAppTskName(TskId,FullName),(int)TotalMsgSize);

            /* clear the bit so the task may send this event again */
            CFE_SB_FinishSendEvent(TskId,CFE_SB_GET_BUF_ERR_EID_BIT);
        }/* end if */

        return CFE_SB_BUF_ALOC_ERR;
    }/* end if */

    /* Copy the packet into the SB memory space */
    if (CopyMode != CFE_SB_SEND_ZEROCOPY){
        /* Copy the packet into the SB memory space */
<<<<<<< HEAD
        memcpy( BufDscPtr->Buffer, MsgPtr, TotalMsgSize );
=======
        memcpy(BufDscPtr->Buffer, MsgPtr, TotalMsgSize);
>>>>>>> 34e5510e
    }

    /* For Tlm packets, increment the seq count if requested */
    CFE_MSG_GetType(MsgPtr, &MsgType);
    if((MsgType == CFE_MSG_Type_Tlm) &&
       (TlmCntIncrements==CFE_SB_INCREMENT_TLM)){
        CFE_SBR_IncrementSequenceCounter(RouteId);
        CFE_MSG_SetSequenceCount((CFE_MSG_Message_t *)BufDscPtr->Buffer, CFE_SBR_GetSequenceCounter(RouteId));
    }/* end if */

    /* Send the packet to all destinations  */
    for(DestPtr = CFE_SBR_GetDestListHeadPtr(RouteId); DestPtr != NULL; DestPtr = DestPtr->Next)
    {
        if (DestPtr->Active == CFE_SB_INACTIVE)    /* destination is active */
        {
            continue;
        }/*end if */

        PipeDscPtr = &CFE_SB.PipeTbl[DestPtr->PipeId];

        if((PipeDscPtr->Opts & CFE_SB_PIPEOPTS_IGNOREMINE) != 0 &&
                CFE_ES_ResourceID_Equal(PipeDscPtr->AppId, AppId))
        {
            continue;
        }/* end if */

        /* if Msg limit exceeded, log event, increment counter */
        /* and go to next destination */
        if(DestPtr->BuffCount >= DestPtr->MsgId2PipeLim){

            SBSndErr.EvtBuf[SBSndErr.EvtsToSnd].PipeId  = DestPtr->PipeId;
            SBSndErr.EvtBuf[SBSndErr.EvtsToSnd].EventId = CFE_SB_MSGID_LIM_ERR_EID;
            SBSndErr.EvtsToSnd++;
            CFE_SB.HKTlmMsg.Payload.MsgLimitErrorCounter++;
            PipeDscPtr->SendErrors++;

            continue;
        }/* end if */

        /*
        ** Write the buffer descriptor to the queue of the pipe.  If the write
        ** failed, log info and increment the pipe's error counter.
        */
        Status = OS_QueuePut(PipeDscPtr->SysQueueId, (void *)&BufDscPtr, sizeof(CFE_SB_BufferD_t *), 0);

        if (Status == OS_SUCCESS)
        {
            BufDscPtr->UseCount++;    /* used for releasing buffer  */
            DestPtr->BuffCount++; /* used for checking MsgId2PipeLimit */
            DestPtr->DestCnt++;   /* used for statistics */
            if (DestPtr->PipeId < CFE_SB_TLM_PIPEDEPTHSTATS_SIZE)
            {
                StatObj = &CFE_SB.StatTlmMsg.Payload.PipeDepthStats[DestPtr->PipeId];
                StatObj->InUse++;
                if(StatObj->InUse > StatObj->PeakInUse)
                {
                    StatObj->PeakInUse = StatObj->InUse;
                }/* end if */
            }
        }
        else if(Status == OS_QUEUE_FULL)
        {
            SBSndErr.EvtBuf[SBSndErr.EvtsToSnd].PipeId  = DestPtr->PipeId;
            SBSndErr.EvtBuf[SBSndErr.EvtsToSnd].EventId = CFE_SB_Q_FULL_ERR_EID;
            SBSndErr.EvtsToSnd++;
            CFE_SB.HKTlmMsg.Payload.PipeOverflowErrorCounter++;
            PipeDscPtr->SendErrors++;
        }
        else
        {
            /* Unexpected error while writing to queue. */
            SBSndErr.EvtBuf[SBSndErr.EvtsToSnd].PipeId  = DestPtr->PipeId;
            SBSndErr.EvtBuf[SBSndErr.EvtsToSnd].EventId = CFE_SB_Q_WR_ERR_EID;
            SBSndErr.EvtBuf[SBSndErr.EvtsToSnd].ErrStat = Status;
            SBSndErr.EvtsToSnd++;
            CFE_SB.HKTlmMsg.Payload.InternalErrorCounter++;
            PipeDscPtr->SendErrors++;
        }/*end if */

    } /* end loop over destinations */
    
    /*
    ** Decrement the buffer UseCount and free buffer if cnt=0. This decrement is done
    ** because the use cnt is initialized to 1 in CFE_SB_GetBufferFromPool.
    ** Initializing the count to 1 (as opposed to zero) and decrementing it here are
    ** done to ensure the buffer gets released when there are destinations that have
    ** been disabled via ground command.
    */
    CFE_SB_DecrBufUseCnt(BufDscPtr);

    /* release the semaphore */
    CFE_SB_UnlockSharedData(__func__,__LINE__);

    /* send an event for each pipe write error that may have occurred */
    for(i=0;i < SBSndErr.EvtsToSnd; i++)
    {
        if(SBSndErr.EvtBuf[i].EventId == CFE_SB_MSGID_LIM_ERR_EID)
        {

            /* Determine if event can be sent without causing recursive event problem */
            if(CFE_SB_RequestToSendEvent(TskId,CFE_SB_MSGID_LIM_ERR_EID_BIT) == CFE_SB_GRANTED){

              CFE_SB_GetPipeName(PipeName, sizeof(PipeName), SBSndErr.EvtBuf[i].PipeId);

              CFE_ES_PerfLogEntry(CFE_MISSION_SB_MSG_LIM_PERF_ID);
              CFE_ES_PerfLogExit(CFE_MISSION_SB_MSG_LIM_PERF_ID);

              CFE_EVS_SendEventWithAppID(CFE_SB_MSGID_LIM_ERR_EID,CFE_EVS_EventType_ERROR,CFE_SB.AppId,
                "Msg Limit Err,MsgId 0x%x,pipe %s,sender %s",
                (unsigned int)CFE_SB_MsgIdToValue(MsgId),
                PipeName, CFE_SB_GetAppTskName(TskId,FullName));

              /* clear the bit so the task may send this event again */
              CFE_SB_FinishSendEvent(TskId,CFE_SB_MSGID_LIM_ERR_EID_BIT);
            }/* end if */

        }else if(SBSndErr.EvtBuf[i].EventId == CFE_SB_Q_FULL_ERR_EID){

            /* Determine if event can be sent without causing recursive event problem */
            if(CFE_SB_RequestToSendEvent(TskId,CFE_SB_Q_FULL_ERR_EID_BIT) == CFE_SB_GRANTED){

              CFE_SB_GetPipeName(PipeName, sizeof(PipeName), SBSndErr.EvtBuf[i].PipeId);

              CFE_ES_PerfLogEntry(CFE_MISSION_SB_PIPE_OFLOW_PERF_ID);
              CFE_ES_PerfLogExit(CFE_MISSION_SB_PIPE_OFLOW_PERF_ID);

              CFE_EVS_SendEventWithAppID(CFE_SB_Q_FULL_ERR_EID,CFE_EVS_EventType_ERROR,CFE_SB.AppId,
                  "Pipe Overflow,MsgId 0x%x,pipe %s,sender %s",
                  (unsigned int)CFE_SB_MsgIdToValue(MsgId),
                  PipeName, CFE_SB_GetAppTskName(TskId,FullName));

               /* clear the bit so the task may send this event again */
              CFE_SB_FinishSendEvent(TskId,CFE_SB_Q_FULL_ERR_EID_BIT);
            }/* end if */

        }else{

            /* Determine if event can be sent without causing recursive event problem */
            if(CFE_SB_RequestToSendEvent(TskId,CFE_SB_Q_WR_ERR_EID_BIT) == CFE_SB_GRANTED){

              CFE_SB_GetPipeName(PipeName, sizeof(PipeName), SBSndErr.EvtBuf[i].PipeId);

              CFE_EVS_SendEventWithAppID(CFE_SB_Q_WR_ERR_EID,CFE_EVS_EventType_ERROR,CFE_SB.AppId,
                "Pipe Write Err,MsgId 0x%x,pipe %s,sender %s,stat 0x%x",
                (unsigned int)CFE_SB_MsgIdToValue(MsgId),
                PipeName, CFE_SB_GetAppTskName(TskId,FullName),
                (unsigned int)SBSndErr.EvtBuf[i].ErrStat);

               /* clear the bit so the task may send this event again */
              CFE_SB_FinishSendEvent(TskId,CFE_SB_Q_WR_ERR_EID_BIT);
            }/* end if */

        }/* end if */
    }

    return CFE_SUCCESS;

}/* end CFE_SB_SendMsgFull */



/*
 * Function: CFE_SB_RcvMsg - See API and header file for details
 */
int32  CFE_SB_RcvMsg(CFE_MSG_Message_t **BufPtr,
                     CFE_SB_PipeId_t     PipeId,
                     int32               TimeOut)
{
    int32                  Status;
    CFE_SB_BufferD_t       *Message;
    CFE_SB_PipeD_t         *PipeDscPtr;
    CFE_SB_DestinationD_t  *DestPtr = NULL;
    CFE_SBR_RouteId_t      RouteId;
    CFE_ES_ResourceID_t    TskId;
    char                   FullName[(OS_MAX_API_NAME * 2)];

    /* get task id for events */
    CFE_ES_GetTaskID(&TskId);

    /* Check input parameters */
    if((BufPtr == NULL)||(TimeOut < (-1))){
        CFE_SB_LockSharedData(__func__,__LINE__);
        CFE_SB.HKTlmMsg.Payload.MsgReceiveErrorCounter++;
        CFE_SB_UnlockSharedData(__func__,__LINE__);
        CFE_EVS_SendEventWithAppID(CFE_SB_RCV_BAD_ARG_EID,CFE_EVS_EventType_ERROR,CFE_SB.AppId,
            "Rcv Err:Bad Input Arg:BufPtr 0x%lx,pipe %d,t/o %d,app %s",
            (unsigned long)BufPtr,(int)PipeId,(int)TimeOut,CFE_SB_GetAppTskName(TskId,FullName));
        return CFE_SB_BAD_ARGUMENT;
    }/* end if */

    PipeDscPtr = CFE_SB_GetPipePtr(PipeId);
    /* If the pipe does not exist or PipeId is out of range... */
    if (PipeDscPtr == NULL) {
        CFE_SB_LockSharedData(__func__,__LINE__);
        CFE_SB.HKTlmMsg.Payload.MsgReceiveErrorCounter++;
        CFE_SB_UnlockSharedData(__func__,__LINE__);
        CFE_EVS_SendEventWithAppID(CFE_SB_BAD_PIPEID_EID,CFE_EVS_EventType_ERROR,CFE_SB.AppId,
            "Rcv Err:PipeId %d does not exist,app %s",
            (int)PipeId,CFE_SB_GetAppTskName(TskId,FullName));
        return CFE_SB_BAD_ARGUMENT;
    }/* end if */

    /*
    ** Save off any currently in use buffer to free later; this allows
    ** one fewer shared data locks
    */

    PipeDscPtr->ToTrashBuff = PipeDscPtr->CurrentBuff;
    PipeDscPtr->CurrentBuff = NULL;

    /*
    ** Read a new buffer from the queue of the pipe, using the
    ** specified timeout option.  If a buffer was obtained, return the
    ** packet to the task according to mode.  Otherwise, return a status
    ** code indicating that no buffer was read.
    */
    Status = CFE_SB_ReadQueue(PipeDscPtr, TskId, TimeOut, &Message);

    /* take semaphore again to protect the remaining code in this call */
    CFE_SB_LockSharedData(__func__,__LINE__);

    /* free any pending trash buffer */
    if (PipeDscPtr->ToTrashBuff != NULL) {

        /* Decrement the Buffer Use Count and Free buffer if cnt=0) */
        CFE_SB_DecrBufUseCnt(PipeDscPtr->ToTrashBuff);

        PipeDscPtr->ToTrashBuff = NULL;

    }/* end if */

    if (Status == CFE_SUCCESS) {

        /*
        ** Load the pipe tables 'CurrentBuff' with the buffer descriptor
        ** ptr corresponding to the message just read. This is done so that
        ** the buffer can be released on the next RcvMsg call for this pipe.
        */
        PipeDscPtr->CurrentBuff = Message;

        /* Set the Receivers pointer to the address of the actual message */
        *BufPtr = (CFE_MSG_Message_t*) Message->Buffer;

        /* get pointer to destination to be used in decrementing msg limit cnt*/
        RouteId = CFE_SBR_GetRouteId(PipeDscPtr->CurrentBuff->MsgId);
        DestPtr = CFE_SB_GetDestPtr(RouteId, PipeDscPtr->PipeId);

        /*
        ** DestPtr would be NULL if the msg is unsubscribed to while it is on
        ** the pipe. The BuffCount may be zero if the msg is unsubscribed to and
        ** then resubscribed to while it is on the pipe. Both of these cases are
        ** considered nominal and are handled by the code below.
        */
        if(DestPtr != NULL){

            if (DestPtr->BuffCount > 0){
                DestPtr->BuffCount--;
            }

        }/* end if DestPtr != NULL */

        if (PipeDscPtr->PipeId < CFE_SB_TLM_PIPEDEPTHSTATS_SIZE)
        {
            CFE_SB.StatTlmMsg.Payload.PipeDepthStats[PipeDscPtr->PipeId].InUse--;
        }

    }else{

        /* Set the users pointer to NULL indicating the CFE_SB_ReadQueue failed */
        *BufPtr = NULL;

    }/* end if */

    /* release the semaphore */
    CFE_SB_UnlockSharedData(__func__,__LINE__);

    /*
    ** If status is not CFE_SUCCESS, then no packet was received.  If this was
    ** caused by an unexpected error, then CFE_SB_ReadQueue() will report the
    ** error.
    */
    return Status;

}/* end CFE_SB_RcvMsg */


/*
 * Function: CFE_SB_ZeroCopyGetPtr - See API and header file for details
 */
<<<<<<< HEAD
CFE_SB_Msg_t  *CFE_SB_ZeroCopyGetPtr(size_t MsgSize,
                                     CFE_SB_ZeroCopyHandle_t *BufferHandle)
=======
CFE_MSG_Message_t *CFE_SB_ZeroCopyGetPtr(uint16 MsgSize,
                                         CFE_SB_ZeroCopyHandle_t *BufferHandle)
>>>>>>> 34e5510e
{
   int32                stat1;
   CFE_ES_ResourceID_t  AppId;
   cpuaddr              address = 0;
   CFE_SB_ZeroCopyD_t  *zcd = NULL;
   CFE_SB_BufferD_t    *bd = NULL;

    CFE_SB_LockSharedData(__func__,__LINE__);

    /* Allocate a new zero copy descriptor from the SB memory pool.*/
    stat1 = CFE_ES_GetPoolBuf((uint32 **)&zcd, CFE_SB.Mem.PoolHdl,  sizeof(CFE_SB_ZeroCopyD_t));
    if(stat1 < 0){
        CFE_SB_UnlockSharedData(__func__,__LINE__);
        return NULL;
    }

    /* Add the size of a zero copy descriptor to the memory-in-use ctr and */
    /* adjust the high water mark if needed */
    CFE_SB.StatTlmMsg.Payload.MemInUse+=stat1;
    if(CFE_SB.StatTlmMsg.Payload.MemInUse > CFE_SB.StatTlmMsg.Payload.PeakMemInUse){
       CFE_SB.StatTlmMsg.Payload.PeakMemInUse = CFE_SB.StatTlmMsg.Payload.MemInUse;
    }/* end if */

    /* Allocate a new buffer (from the SB memory pool) to hold the message  */
    stat1 = CFE_ES_GetPoolBuf((uint32 **)&bd, CFE_SB.Mem.PoolHdl, MsgSize + sizeof(CFE_SB_BufferD_t));
    if((stat1 < 0)||(bd==NULL)){
        /*deallocate the first buffer if the second buffer creation fails*/
        stat1 = CFE_ES_PutPoolBuf(CFE_SB.Mem.PoolHdl, (uint32 *)zcd);
        if(stat1 > 0){
            CFE_SB.StatTlmMsg.Payload.MemInUse-=stat1;
        }
        CFE_SB_UnlockSharedData(__func__,__LINE__);
        return NULL;
    }

    /* Increment the number of buffers in use by one even though two buffers */
    /* were allocated. SBBuffersInUse increments on a per-message basis */
    CFE_SB.StatTlmMsg.Payload.SBBuffersInUse++;
    if(CFE_SB.StatTlmMsg.Payload.SBBuffersInUse > CFE_SB.StatTlmMsg.Payload.PeakSBBuffersInUse){
        CFE_SB.StatTlmMsg.Payload.PeakSBBuffersInUse = CFE_SB.StatTlmMsg.Payload.SBBuffersInUse;
    }/* end if */

    /* Add the size of the actual buffer to the memory-in-use ctr and */
    /* adjust the high water mark if needed */
    CFE_SB.StatTlmMsg.Payload.MemInUse+=stat1;
    if(CFE_SB.StatTlmMsg.Payload.MemInUse > CFE_SB.StatTlmMsg.Payload.PeakMemInUse){
       CFE_SB.StatTlmMsg.Payload.PeakMemInUse = CFE_SB.StatTlmMsg.Payload.MemInUse;
    }/* end if */

    /* first set ptr to actual msg buffer the same as ptr to descriptor */
    address = (cpuaddr)bd;

    /* increment actual msg buffer ptr beyond the descriptor */
    address += sizeof(CFE_SB_BufferD_t);

    /* Initialize the zero copy descriptor structure. */
    zcd->Size      = MsgSize;
    zcd->Buffer    = (void *)address;
    zcd->Next      = NULL;

    /* Add this Zero Copy Descriptor to the end of the chain */
    if(CFE_SB.ZeroCopyTail != NULL){
        ((CFE_SB_ZeroCopyD_t *) CFE_SB.ZeroCopyTail)->Next = (void *)zcd;
    }
    zcd->Prev = CFE_SB.ZeroCopyTail;
    CFE_SB.ZeroCopyTail = (void *)zcd;

    CFE_SB_UnlockSharedData(__func__,__LINE__);

    /* get callers AppId */
    CFE_ES_GetAppID(&AppId);
    zcd->AppID     = AppId;

    (*BufferHandle) = (CFE_SB_ZeroCopyHandle_t) zcd;

    /* Initialize the buffer descriptor structure. */
    bd->UseCount  = 1;
    bd->Size      = MsgSize;
    bd->Buffer    = (void *)address;

    return (CFE_MSG_Message_t *)address;

}/* CFE_SB_ZeroCopyGetPtr */


/*
 * Function: CFE_SB_ZeroCopyReleasePtr - See API and header file for details
 */
int32 CFE_SB_ZeroCopyReleasePtr(CFE_MSG_Message_t      *Ptr2Release,
                                CFE_SB_ZeroCopyHandle_t BufferHandle)
{
    int32    Status;
    int32    Stat2;
    cpuaddr  Addr = (cpuaddr)Ptr2Release;

    Status = CFE_SB_ZeroCopyReleaseDesc(Ptr2Release, BufferHandle);

    CFE_SB_LockSharedData(__func__,__LINE__);

    if(Status == CFE_SUCCESS){
        /* give the buffer back to the buffer pool */
        Stat2 = CFE_ES_PutPoolBuf(CFE_SB.Mem.PoolHdl,
                                  (uint32 *) (Addr - sizeof(CFE_SB_BufferD_t)));
        if(Stat2 > 0){
             /* Substract the size of the actual buffer from the Memory in use ctr */
            CFE_SB.StatTlmMsg.Payload.MemInUse-=Stat2;
            CFE_SB.StatTlmMsg.Payload.SBBuffersInUse--;
        }/* end if */
    }

    CFE_SB_UnlockSharedData(__func__,__LINE__);

    return Status;

}/* end CFE_SB_ZeroCopyReleasePtr */


/******************************************************************************
** Name:    CFE_SB_ZeroCopyReleaseDesc
**
** Purpose: API used for releasing a zero copy descriptor (for zero copy mode
**          only).
**
** Assumptions, External Events, and Notes:
**          None
**
** Date Written:
**          04/25/2005
**
** Input Arguments:
**          Ptr2Release
**          BufferHandle
**
** Output Arguments:
**          None
**
** Return Values:
**          Status
**
******************************************************************************/
int32 CFE_SB_ZeroCopyReleaseDesc(CFE_MSG_Message_t      *Ptr2Release,
                                 CFE_SB_ZeroCopyHandle_t BufferHandle)
{
    int32    Stat;
    CFE_SB_ZeroCopyD_t *zcd = (CFE_SB_ZeroCopyD_t *) BufferHandle;

    CFE_SB_LockSharedData(__func__,__LINE__);

    Stat = CFE_ES_GetPoolBufInfo(CFE_SB.Mem.PoolHdl, (uint32 *)zcd);

    if((Ptr2Release == NULL) || (Stat < 0) || (zcd->Buffer != (void *)Ptr2Release)){
        CFE_SB_UnlockSharedData(__func__,__LINE__);
        return CFE_SB_BUFFER_INVALID;
    }

    /* delink the descriptor */
    if(zcd->Prev != NULL){
        ((CFE_SB_ZeroCopyD_t *) (zcd->Prev))->Next = zcd->Next;
    }
    if(zcd->Next != NULL){
        ((CFE_SB_ZeroCopyD_t *) (zcd->Next))->Prev = zcd->Prev;
    }
    if(CFE_SB.ZeroCopyTail == (void *)zcd){
        CFE_SB.ZeroCopyTail = zcd->Prev;
    }

    /* give the descriptor back to the buffer pool */
    Stat = CFE_ES_PutPoolBuf(CFE_SB.Mem.PoolHdl, (uint32 *)zcd);
    if(Stat > 0){
        /* Substract the size of the actual buffer from the Memory in use ctr */
        CFE_SB.StatTlmMsg.Payload.MemInUse-=Stat;
    }/* end if */

    CFE_SB_UnlockSharedData(__func__,__LINE__);

    return CFE_SUCCESS;

}/* end CFE_SB_ZeroCopyReleaseDesc */


/*
 * Function: CFE_SB_ZeroCopySend - See API and header file for details
 */
int32 CFE_SB_ZeroCopySend(CFE_MSG_Message_t      *MsgPtr,
                          CFE_SB_ZeroCopyHandle_t BufferHandle)
{
    int32   Status = 0;

    Status = CFE_SB_ZeroCopyReleaseDesc(MsgPtr, BufferHandle);

    if(Status == CFE_SUCCESS){
        Status = CFE_SB_SendMsgFull(MsgPtr,CFE_SB_INCREMENT_TLM,CFE_SB_SEND_ZEROCOPY);
    }

    return Status;

}/* end CFE_SB_ZeroCopySend */


/*
 * Function: CFE_SB_ZeroCopyPass - See API and header file for details
 */
int32 CFE_SB_ZeroCopyPass(CFE_MSG_Message_t      *MsgPtr,
                          CFE_SB_ZeroCopyHandle_t BufferHandle)
{
    int32   Status = 0;

    Status = CFE_SB_ZeroCopyReleaseDesc(MsgPtr, BufferHandle);

    if(Status == CFE_SUCCESS){
        Status = CFE_SB_SendMsgFull(MsgPtr,CFE_SB_DO_NOT_INCREMENT,CFE_SB_SEND_ZEROCOPY);
    }

    return Status;

}/* end CFE_SB_ZeroCopyPass */


/******************************************************************************
**  Function:  CFE_SB_ReadQueue()
**
**  Purpose:
**    Read an SB message from the system queue.  The message is represented
**    by a pointer to the buffer descriptor of the message.  Several options
**    are available for the timeout, as described below.
**
**  Arguments:
**    PipeDscPtr: Pointer to pipe descriptor.
**    AppId     : Application ID of the receiving task (used for error messages).
**    Time_Out  : Timeout option; one of the following:
**                  CFE_SB_PEND_FOREVER  = wait forever until a packet arrives
**                  CFE_SB_POLL = check the pipe for packets but don't wait
**                  value in milliseconds = wait up to a specified time
**    Message   : Pointer to a variable that will receive the buffer
**                descriptor of the message.
**
**  Return:
**    CFE_SB status code indicating the result of the operation:
**      CFE_SUCCESS         = message was successfully read
**      CFE_SB_NO_MESSAGE   = no message is present (for CFE_SB_POLL option)
**      CFE_SB_TIME_OUT     = timeout expired (for timeout option)
**      CFE_SB_PIPE_RD_ERR  = an unexpected queue read error occurred
*/

int32  CFE_SB_ReadQueue (CFE_SB_PipeD_t         *PipeDscPtr,
                         CFE_ES_ResourceID_t    TskId,
                         CFE_SB_TimeOut_t       Time_Out,
                         CFE_SB_BufferD_t       **Message)
{
    int32              Status,TimeOut;
    size_t             Nbytes;
    char               FullName[(OS_MAX_API_NAME * 2)];
    char               PipeName[OS_MAX_API_NAME] = {'\0'};

    /* translate the given Time_Out value */
    switch(Time_Out){

      case CFE_SB_PEND_FOREVER:
          TimeOut = OS_PEND;
          break;

      case CFE_SB_POLL:
          TimeOut = OS_CHECK;
          break;

      default:
          TimeOut = Time_Out;
          break;

    }/* end switch */

    /* Read the buffer descriptor address from the queue.  */
    Status = OS_QueueGet(PipeDscPtr->SysQueueId,
                        (void *)Message,
                        sizeof(CFE_SB_BufferD_t *),
                        &Nbytes,
                        TimeOut);

    /* translate the return value */
    switch(Status){

      case OS_SUCCESS:
          Status = CFE_SUCCESS;
          break;

      case OS_QUEUE_EMPTY:
          Status = CFE_SB_NO_MESSAGE;
          break;

      case OS_QUEUE_TIMEOUT:
          Status = CFE_SB_TIME_OUT;
          break;

      default:
          CFE_SB_LockSharedData(__func__,__LINE__);
          CFE_SB.HKTlmMsg.Payload.InternalErrorCounter++;
          CFE_SB_UnlockSharedData(__func__,__LINE__);
          /* Unexpected error while reading the queue. */
          CFE_SB_GetPipeName(PipeName, sizeof(PipeName), PipeDscPtr->PipeId);
          CFE_EVS_SendEventWithAppID(CFE_SB_Q_RD_ERR_EID,CFE_EVS_EventType_ERROR,CFE_SB.AppId,
              "Pipe Read Err,pipe %s,app %s,stat 0x%x",
              PipeName,CFE_SB_GetAppTskName(TskId,FullName),(unsigned int)Status);

          Status = CFE_SB_PIPE_RD_ERR;
          break;

    }/* end switch */

    return (Status);
}/* end CFE_SB_ReadQueue */

/*****************************************************************************/
<|MERGE_RESOLUTION|>--- conflicted
+++ resolved
@@ -1164,11 +1164,7 @@
     CFE_SB_PipeD_t          *PipeDscPtr;
     CFE_SBR_RouteId_t       RouteId;
     CFE_SB_BufferD_t        *BufDscPtr;
-<<<<<<< HEAD
-    size_t                  TotalMsgSize;
-=======
     CFE_MSG_Size_t          TotalMsgSize = 0;
->>>>>>> 34e5510e
     CFE_ES_ResourceID_t     AppId;
     CFE_ES_ResourceID_t     TskId;
     uint32                  i;
@@ -1299,11 +1295,7 @@
     /* Copy the packet into the SB memory space */
     if (CopyMode != CFE_SB_SEND_ZEROCOPY){
         /* Copy the packet into the SB memory space */
-<<<<<<< HEAD
         memcpy( BufDscPtr->Buffer, MsgPtr, TotalMsgSize );
-=======
-        memcpy(BufDscPtr->Buffer, MsgPtr, TotalMsgSize);
->>>>>>> 34e5510e
     }
 
     /* For Tlm packets, increment the seq count if requested */
@@ -1593,13 +1585,8 @@
 /*
  * Function: CFE_SB_ZeroCopyGetPtr - See API and header file for details
  */
-<<<<<<< HEAD
-CFE_SB_Msg_t  *CFE_SB_ZeroCopyGetPtr(size_t MsgSize,
-                                     CFE_SB_ZeroCopyHandle_t *BufferHandle)
-=======
-CFE_MSG_Message_t *CFE_SB_ZeroCopyGetPtr(uint16 MsgSize,
+CFE_MSG_Message_t *CFE_SB_ZeroCopyGetPtr(size_t MsgSize,
                                          CFE_SB_ZeroCopyHandle_t *BufferHandle)
->>>>>>> 34e5510e
 {
    int32                stat1;
    CFE_ES_ResourceID_t  AppId;
