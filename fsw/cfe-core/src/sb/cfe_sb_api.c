--- conflicted
+++ resolved
@@ -741,13 +741,8 @@
       CFE_SB.HKTlmMsg.Payload.SubscribeErrorCounter++;
       CFE_SB_UnlockSharedData(__func__,__LINE__);
       CFE_EVS_SendEventWithAppID(CFE_SB_SUB_INV_PIPE_EID,CFE_EVS_EventType_ERROR,CFE_SB.AppId,
-<<<<<<< HEAD
-          "Subscribe Err:Invalid Pipe Id,Msg=0x%x,PipeId=%d,App %s",(unsigned int)CFE_SB_MsgIdToValue(MsgId),(int)PipeId,
-          CFE_SB_GetAppTskName(TskId,FullName));
-=======
           "Subscribe Err:Invalid Pipe Id,Msg=0x%x,PipeId=%d,App %s",(unsigned int)CFE_SB_MsgIdToValue(MsgId),
           (int)PipeId, CFE_SB_GetAppTskName(TskId,FullName));
->>>>>>> 8365a0c6
       return CFE_SB_BAD_ARGUMENT;
     }/* end if */
 
@@ -768,12 +763,8 @@
         CFE_SB_UnlockSharedData(__func__,__LINE__);
         CFE_EVS_SendEventWithAppID(CFE_SB_SUB_ARG_ERR_EID,CFE_EVS_EventType_ERROR,CFE_SB.AppId,
           "Subscribe Err:Bad Arg,MsgId 0x%x,PipeId %d,app %s,scope %d",
-<<<<<<< HEAD
-          (unsigned int)CFE_SB_MsgIdToValue(MsgId),(int)PipeId,CFE_SB_GetAppTskName(TskId,FullName),Scope);
-=======
           (unsigned int)CFE_SB_MsgIdToValue(MsgId),
           (int)PipeId,CFE_SB_GetAppTskName(TskId,FullName),Scope);
->>>>>>> 8365a0c6
         return CFE_SB_BAD_ARGUMENT;
     }/* end if */
 
@@ -786,12 +777,8 @@
         CFE_SB_UnlockSharedData(__func__,__LINE__);
         CFE_EVS_SendEventWithAppID(CFE_SB_DUP_SUBSCRIP_EID,CFE_EVS_EventType_INFORMATION,CFE_SB.AppId,
           "Duplicate Subscription,MsgId 0x%x on %s pipe,app %s",
-<<<<<<< HEAD
-           (unsigned int)CFE_SB_MsgIdToValue(MsgId),PipeName,CFE_SB_GetAppTskName(TskId,FullName));
-=======
            (unsigned int)CFE_SB_MsgIdToValue(MsgId),
            PipeName,CFE_SB_GetAppTskName(TskId,FullName));
->>>>>>> 8365a0c6
         return CFE_SUCCESS;
     }/* end if */
 
@@ -826,13 +813,9 @@
             CFE_SB_UnlockSharedData(__func__,__LINE__);
             CFE_EVS_SendEventWithAppID(CFE_SB_MAX_MSGS_MET_EID,CFE_EVS_EventType_ERROR,CFE_SB.AppId,
               "Subscribe Err:Max Msgs(%d)In Use,MsgId 0x%x,pipe %s,app %s",
-<<<<<<< HEAD
-              CFE_PLATFORM_SB_MAX_MSG_IDS,(unsigned int)CFE_SB_MsgIdToValue(MsgId),PipeName,CFE_SB_GetAppTskName(TskId,FullName));
-=======
               CFE_PLATFORM_SB_MAX_MSG_IDS,
               (unsigned int)CFE_SB_MsgIdToValue(MsgId),
               PipeName,CFE_SB_GetAppTskName(TskId,FullName));
->>>>>>> 8365a0c6
             return CFE_SB_MAX_MSGS_MET;
         }/* end if */
 
@@ -856,14 +839,9 @@
         CFE_SB_UnlockSharedData(__func__,__LINE__);
         CFE_EVS_SendEventWithAppID(CFE_SB_MAX_DESTS_MET_EID,CFE_EVS_EventType_ERROR,CFE_SB.AppId,
             "Subscribe Err:Max Dests(%d)In Use For Msg 0x%x,pipe %s,app %s",
-<<<<<<< HEAD
-             CFE_PLATFORM_SB_MAX_DEST_PER_PKT,(unsigned int)CFE_SB_MsgIdToValue(MsgId),PipeName,
-             CFE_SB_GetAppTskName(TskId,FullName));
-=======
              CFE_PLATFORM_SB_MAX_DEST_PER_PKT,
              (unsigned int)CFE_SB_MsgIdToValue(MsgId),
              PipeName, CFE_SB_GetAppTskName(TskId,FullName));
->>>>>>> 8365a0c6
 
         return CFE_SB_MAX_DESTS_MET;
     }/* end if */
@@ -872,12 +850,8 @@
     if(DestBlkPtr == NULL){
         CFE_SB_UnlockSharedData(__func__,__LINE__);
         CFE_EVS_SendEventWithAppID(CFE_SB_DEST_BLK_ERR_EID,CFE_EVS_EventType_ERROR,CFE_SB.AppId,
-<<<<<<< HEAD
-            "Subscribe Err:Request for Destination Blk failed for Msg 0x%x", (unsigned int)CFE_SB_MsgIdToValue(MsgId));
-=======
             "Subscribe Err:Request for Destination Blk failed for Msg 0x%x", 
             (unsigned int)CFE_SB_MsgIdToValue(MsgId));
->>>>>>> 8365a0c6
         return CFE_SB_BUF_ALOC_ERR;
     }/* end if */
 
@@ -912,12 +886,8 @@
       Stat = CFE_SB_SendMsg((CFE_SB_Msg_t *)&CFE_SB.SubRprtMsg);
       CFE_EVS_SendEventWithAppID(CFE_SB_SUBSCRIPTION_RPT_EID,CFE_EVS_EventType_DEBUG,CFE_SB.AppId,
             "Sending Subscription Report Msg=0x%x,Pipe=%d,Stat=0x%x",
-<<<<<<< HEAD
-            (unsigned int)CFE_SB_MsgIdToValue(MsgId),(int)PipeId,(unsigned int)Stat);
-=======
             (unsigned int)CFE_SB_MsgIdToValue(MsgId),
             (int)PipeId,(unsigned int)Stat);
->>>>>>> 8365a0c6
       CFE_SB_LockSharedData(__func__,__LINE__);/* to prevent back-to-back unlock */
     }/* end if */
 
@@ -926,12 +896,8 @@
 
     CFE_EVS_SendEventWithAppID(CFE_SB_SUBSCRIPTION_RCVD_EID,CFE_EVS_EventType_DEBUG,CFE_SB.AppId,
         "Subscription Rcvd:MsgId 0x%x on %s(%d),app %s",
-<<<<<<< HEAD
-         (unsigned int)CFE_SB_MsgIdToValue(MsgId),PipeName,(int)PipeId,CFE_SB_GetAppTskName(TskId,FullName));
-=======
          (unsigned int)CFE_SB_MsgIdToValue(MsgId),
          PipeName,(int)PipeId,CFE_SB_GetAppTskName(TskId,FullName));
->>>>>>> 8365a0c6
 
     return CFE_SUCCESS;
 
@@ -1062,12 +1028,8 @@
       CFE_SB_UnlockSharedData(__func__,__LINE__);
       CFE_EVS_SendEventWithAppID(CFE_SB_UNSUB_INV_PIPE_EID,CFE_EVS_EventType_ERROR,CFE_SB.AppId,
             "Unsubscribe Err:Invalid Pipe Id Msg=0x%x,Pipe=%d,app=%s",
-<<<<<<< HEAD
-            (unsigned int)CFE_SB_MsgIdToValue(MsgId),(int)PipeId,CFE_SB_GetAppTskName(TskId,FullName));
-=======
             (unsigned int)CFE_SB_MsgIdToValue(MsgId),
             (int)PipeId,CFE_SB_GetAppTskName(TskId,FullName));
->>>>>>> 8365a0c6
       return CFE_SB_BAD_ARGUMENT;
     }/* end if */
 
@@ -1076,12 +1038,8 @@
       CFE_SB_UnlockSharedData(__func__,__LINE__);
       CFE_EVS_SendEventWithAppID(CFE_SB_UNSUB_INV_CALLER_EID,CFE_EVS_EventType_ERROR,CFE_SB.AppId,
             "Unsubscribe Err:Caller(%s) is not the owner of pipe %d,Msg=0x%x",
-<<<<<<< HEAD
-            CFE_SB_GetAppTskName(TskId,FullName),(int)PipeId,(unsigned int)CFE_SB_MsgIdToValue(MsgId));
-=======
             CFE_SB_GetAppTskName(TskId,FullName),(int)PipeId,
             (unsigned int)CFE_SB_MsgIdToValue(MsgId));
->>>>>>> 8365a0c6
       return CFE_SB_BAD_ARGUMENT;
     }/* end if */
 
@@ -1093,12 +1051,8 @@
         CFE_SB_UnlockSharedData(__func__,__LINE__);
         CFE_EVS_SendEventWithAppID(CFE_SB_UNSUB_ARG_ERR_EID,CFE_EVS_EventType_ERROR,CFE_SB.AppId,
             "UnSubscribe Err:Bad Arg,MsgId 0x%x,PipeId %d,app %s,scope %d",
-<<<<<<< HEAD
-            (unsigned int)CFE_SB_MsgIdToValue(MsgId),(int)PipeId,CFE_SB_GetAppTskName(TskId,FullName),(int)Scope);
-=======
             (unsigned int)CFE_SB_MsgIdToValue(MsgId),
             (int)PipeId,CFE_SB_GetAppTskName(TskId,FullName),(int)Scope);
->>>>>>> 8365a0c6
         return CFE_SB_BAD_ARGUMENT;
     }/* end if */
 
@@ -1116,12 +1070,8 @@
 
         CFE_EVS_SendEventWithAppID(CFE_SB_UNSUB_NO_SUBS_EID,CFE_EVS_EventType_INFORMATION,CFE_SB.AppId,
             "Unsubscribe Err:No subs for Msg 0x%x on %s,app %s",
-<<<<<<< HEAD
-            (unsigned int)CFE_SB_MsgIdToValue(MsgId),PipeName,CFE_SB_GetAppTskName(TskId,FullName));
-=======
             (unsigned int)CFE_SB_MsgIdToValue(MsgId),
             PipeName,CFE_SB_GetAppTskName(TskId,FullName));
->>>>>>> 8365a0c6
         return CFE_SUCCESS;
     }/* end if */
 
@@ -1156,12 +1106,8 @@
 
     CFE_EVS_SendEventWithAppID(CFE_SB_SUBSCRIPTION_REMOVED_EID,CFE_EVS_EventType_DEBUG,CFE_SB.AppId,
             "Subscription Removed:Msg 0x%x on pipe %d,app %s",
-<<<<<<< HEAD
-            (unsigned int)CFE_SB_MsgIdToValue(MsgId),(int)PipeId,CFE_SB_GetAppTskName(TskId,FullName));
-=======
             (unsigned int)CFE_SB_MsgIdToValue(MsgId),
             (int)PipeId,CFE_SB_GetAppTskName(TskId,FullName));
->>>>>>> 8365a0c6
 
     return CFE_SUCCESS;
 
@@ -1272,12 +1218,8 @@
         CFE_SB_UnlockSharedData(__func__,__LINE__);
         CFE_EVS_SendEventWithAppID(CFE_SB_SEND_INV_MSGID_EID,CFE_EVS_EventType_ERROR,CFE_SB.AppId,
             "Send Err:Invalid MsgId(0x%x)in msg,App %s",
-<<<<<<< HEAD
-            (unsigned int)CFE_SB_MsgIdToValue(MsgId),CFE_SB_GetAppTskName(TskId,FullName));
-=======
             (unsigned int)CFE_SB_MsgIdToValue(MsgId),
             CFE_SB_GetAppTskName(TskId,FullName));
->>>>>>> 8365a0c6
         return CFE_SB_BAD_ARGUMENT;
     }/* end if */
 
@@ -1295,12 +1237,8 @@
         CFE_SB_UnlockSharedData(__func__,__LINE__);
         CFE_EVS_SendEventWithAppID(CFE_SB_MSG_TOO_BIG_EID,CFE_EVS_EventType_ERROR,CFE_SB.AppId,
             "Send Err:Msg Too Big MsgId=0x%x,app=%s,size=%d,MaxSz=%d",
-<<<<<<< HEAD
-            (unsigned int)CFE_SB_MsgIdToValue(MsgId),CFE_SB_GetAppTskName(TskId,FullName),(int)TotalMsgSize,CFE_MISSION_SB_MAX_SB_MSG_SIZE);
-=======
             (unsigned int)CFE_SB_MsgIdToValue(MsgId),
             CFE_SB_GetAppTskName(TskId,FullName),(int)TotalMsgSize,CFE_MISSION_SB_MAX_SB_MSG_SIZE);
->>>>>>> 8365a0c6
         return CFE_SB_MSG_TOO_BIG;
     }/* end if */
 
@@ -1329,12 +1267,8 @@
 
            CFE_EVS_SendEventWithAppID(CFE_SB_SEND_NO_SUBS_EID,CFE_EVS_EventType_INFORMATION,CFE_SB.AppId,
               "No subscribers for MsgId 0x%x,sender %s",
-<<<<<<< HEAD
-              (unsigned int)CFE_SB_MsgIdToValue(MsgId),CFE_SB_GetAppTskName(TskId,FullName));
-=======
               (unsigned int)CFE_SB_MsgIdToValue(MsgId),
               CFE_SB_GetAppTskName(TskId,FullName));
->>>>>>> 8365a0c6
 
            /* clear the bit so the task may send this event again */
            CFE_SB_FinishSendEvent(TskId,CFE_SB_SEND_NO_SUBS_EID_BIT);
@@ -1359,12 +1293,8 @@
 
             CFE_EVS_SendEventWithAppID(CFE_SB_GET_BUF_ERR_EID,CFE_EVS_EventType_ERROR,CFE_SB.AppId,
               "Send Err:Request for Buffer Failed. MsgId 0x%x,app %s,size %d",
-<<<<<<< HEAD
-              (unsigned int)CFE_SB_MsgIdToValue(MsgId),CFE_SB_GetAppTskName(TskId,FullName),(int)TotalMsgSize);
-=======
               (unsigned int)CFE_SB_MsgIdToValue(MsgId),
               CFE_SB_GetAppTskName(TskId,FullName),(int)TotalMsgSize);
->>>>>>> 8365a0c6
 
             /* clear the bit so the task may send this event again */
             CFE_SB_FinishSendEvent(TskId,CFE_SB_GET_BUF_ERR_EID_BIT);
@@ -1515,12 +1445,7 @@
               CFE_EVS_SendEventWithAppID(CFE_SB_MSGID_LIM_ERR_EID,CFE_EVS_EventType_ERROR,CFE_SB.AppId,
                 "Msg Limit Err,MsgId 0x%x,pipe %s,sender %s",
                 (unsigned int)CFE_SB_MsgIdToValue(RtgTblPtr->MsgId),
-<<<<<<< HEAD
-                PipeName,
-                CFE_SB_GetAppTskName(TskId,FullName));
-=======
                 PipeName, CFE_SB_GetAppTskName(TskId,FullName));
->>>>>>> 8365a0c6
 
               /* clear the bit so the task may send this event again */
               CFE_SB_FinishSendEvent(TskId,CFE_SB_MSGID_LIM_ERR_EID_BIT);
@@ -1539,12 +1464,7 @@
               CFE_EVS_SendEventWithAppID(CFE_SB_Q_FULL_ERR_EID,CFE_EVS_EventType_ERROR,CFE_SB.AppId,
                   "Pipe Overflow,MsgId 0x%x,pipe %s,sender %s",
                   (unsigned int)CFE_SB_MsgIdToValue(RtgTblPtr->MsgId),
-<<<<<<< HEAD
-                  PipeName,
-                  CFE_SB_GetAppTskName(TskId,FullName));
-=======
                   PipeName, CFE_SB_GetAppTskName(TskId,FullName));
->>>>>>> 8365a0c6
 
                /* clear the bit so the task may send this event again */
               CFE_SB_FinishSendEvent(TskId,CFE_SB_Q_FULL_ERR_EID_BIT);
@@ -1560,12 +1480,7 @@
               CFE_EVS_SendEventWithAppID(CFE_SB_Q_WR_ERR_EID,CFE_EVS_EventType_ERROR,CFE_SB.AppId,
                 "Pipe Write Err,MsgId 0x%x,pipe %s,sender %s,stat 0x%x",
                 (unsigned int)CFE_SB_MsgIdToValue(RtgTblPtr->MsgId),
-<<<<<<< HEAD
-                PipeName,
-                CFE_SB_GetAppTskName(TskId,FullName),
-=======
                 PipeName, CFE_SB_GetAppTskName(TskId,FullName),
->>>>>>> 8365a0c6
                 (unsigned int)SBSndErr.EvtBuf[i].ErrStat);
 
                /* clear the bit so the task may send this event again */
