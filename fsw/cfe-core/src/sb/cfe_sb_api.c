/*
**  GSC-18128-1, "Core Flight Executive Version 6.7"
**
**  Copyright (c) 2006-2019 United States Government as represented by
**  the Administrator of the National Aeronautics and Space Administration.
**  All Rights Reserved.
**
**  Licensed under the Apache License, Version 2.0 (the "License");
**  you may not use this file except in compliance with the License.
**  You may obtain a copy of the License at
**
**    http://www.apache.org/licenses/LICENSE-2.0
**
**  Unless required by applicable law or agreed to in writing, software
**  distributed under the License is distributed on an "AS IS" BASIS,
**  WITHOUT WARRANTIES OR CONDITIONS OF ANY KIND, either express or implied.
**  See the License for the specific language governing permissions and
**  limitations under the License.
*/

/******************************************************************************
** File: cfe_sb_api.c
**
** Purpose:
**      This file contains the source code for the SB API's.
**      
** Notes: The following 4 terms have been, or are used in the cFS architecture and implementation
**         
**      StreamId - First 16 bits of CCSDS Space Packet Protocol (SPP) 133.0-B.1c2 Blue Book 
**                 packet primary header. It contains the 3 bit Version Number, 1 bit Packet Type ID,
**                 1 bit Secondary Header flag, and 11 bit Application Process ID
**                 It was used in earlier cFS implementaions and is defined here for historical reference
**                 It is NOT exposed to user applications.
**
**      MsgId    - Unique numeric message identifier within a mission namespace. It is used by cFS
**                 applications to the identify messages for publishing and subscribing
**                 It is used by the SB API and encoded in a mission defended way in the header of 
**                 all cFS messages.
**                 It is exposed to all cFS applications
**
**      ApId     - CCSDS Application Process Id field in the primary header. 
**                 It has default bit mask of 0x07FF and is part of the cFS message Id
**                 It should not be confused with the cFE Executive Services (ES) term appId which
**                 identifies the software application/component
**                 It is NOT exposed to user applications.
**
**      MsgIdkey - This is a unique numeric key within a mission namespace that is used with  
**                 cFS software bus internal structures. 
**                 It is algorithmically created in a mission defined way from the MsgId to support
**                 efficient lookup and mapping implementations 
**                 It is NOT exposed to user applications.
**
** Author:   R.McGraw/SSI
**           J.Wilmot/NASA 
**
******************************************************************************/

/*
** Include Files
*/
#include "common_types.h"
#include "private/cfe_private.h"
#include "cfe_sb_events.h"
#include "cfe_sb_priv.h"
#include "cfe_sb.h"
#include "osapi.h"
#include "cfe_es.h"
#include "cfe_psp.h"
#include "cfe_error.h"
#include <string.h>

/* 
 * Macro to reflect size of PipeDepthStats Telemetry array - 
 * this may or may not be the same as CFE_SB_MSG_MAX_PIPES
 */
#define CFE_SB_TLM_PIPEDEPTHSTATS_SIZE     (sizeof(CFE_SB.StatTlmMsg.Payload.PipeDepthStats) / sizeof(CFE_SB.StatTlmMsg.Payload.PipeDepthStats[0]))
/******************************************************************************
** Name:    CFE_SB_CreatePipe
**
** Purpose: API to create a pipe for receiving messages
**
** Assumptions, External Events, and Notes:
**
**          Note: Zero is a valid PipeId
**
** Date Written:
**          04/25/2005
**
** Inputs:
**          PipeIdPtr - Ptr to users empty PipeId variable, to be filled by
**                      this function.
**          Depth     - The depth of the pipe, synonymous to the max number
**                      of messages the pipe can hold at any time.
**          PipeName  - The name of the pipe displayed in event messages
**
** Outputs:
**          PipeId    - The handle of the pipe to be used when receiving
**                      messages.
**
** Return Values:
**          Status
**
******************************************************************************/
int32  CFE_SB_CreatePipe(CFE_SB_PipeId_t *PipeIdPtr, uint16  Depth, const char *PipeName)
{
    uint32          AppId = 0xFFFFFFFF;
    uint32          TskId = 0;
    uint32          SysQueueId = 0;
    int32           Status;
    CFE_SB_PipeId_t OriginalPipeIdParamValue = (PipeIdPtr == NULL) ? 0 : (*PipeIdPtr);
    CFE_SB_PipeId_t PipeTblIdx;
    char            AppName[OS_MAX_API_NAME] = {'\0'};
    char            FullName[(OS_MAX_API_NAME * 2)];

    /* get callers AppId */
    CFE_ES_GetAppID(&AppId);

    /* get callers name */
    CFE_ES_GetAppName(AppName, AppId, OS_MAX_API_NAME);

    /* Hardcode a NULL terminator, in case rcvd name was too long */
    AppName[OS_MAX_API_NAME-1]= '\0';

    /* take semaphore to prevent a task switch during this call */
    CFE_SB_LockSharedData(__func__,__LINE__);

    TskId = OS_TaskGetId();

    /* set user's pipe id value to 'invalid' for error cases below */
    if(PipeIdPtr != NULL){
        *PipeIdPtr = CFE_SB_INVALID_PIPE;
    }/* end if */

    /* check input parameters */
    if((PipeIdPtr == NULL)||(Depth > CFE_PLATFORM_SB_MAX_PIPE_DEPTH)||(Depth == 0)){
        CFE_SB.HKTlmMsg.Payload.CreatePipeErrorCounter++;
        CFE_SB_UnlockSharedData(__func__,__LINE__);
        CFE_EVS_SendEventWithAppID(CFE_SB_CR_PIPE_BAD_ARG_EID,CFE_EVS_EventType_ERROR,CFE_SB.AppId,
          "CreatePipeErr:Bad Input Arg:app=%s,ptr=0x%lx,depth=%d,maxdepth=%d",
                CFE_SB_GetAppTskName(TskId,FullName),(unsigned long)PipeIdPtr,(int)Depth,CFE_PLATFORM_SB_MAX_PIPE_DEPTH);
        return CFE_SB_BAD_ARGUMENT;
    }/*end if*/

    /* get first available entry in pipe table */
    PipeTblIdx = CFE_SB_GetAvailPipeIdx();

    /* if pipe table is full, send event and return error */
    if(PipeTblIdx == CFE_SB_INVALID_PIPE){
        CFE_SB_UnlockSharedData(__func__,__LINE__);
        CFE_EVS_SendEventWithAppID(CFE_SB_MAX_PIPES_MET_EID,CFE_EVS_EventType_ERROR,CFE_SB.AppId,
          "CreatePipeErr:Max Pipes(%d)In Use.app %s",
          CFE_PLATFORM_SB_MAX_PIPES,CFE_SB_GetAppTskName(TskId,FullName));
        return CFE_SB_MAX_PIPES_MET;
    }/* end if */

    /* create the queue */
    Status = OS_QueueCreate(&SysQueueId,PipeName,Depth,sizeof(CFE_SB_BufferD_t *),0);
    if (Status != OS_SUCCESS) {
        CFE_SB_UnlockSharedData(__func__,__LINE__);

        /* if OS_QueueCreate() failed because the pipe name passed in was already in use... */
        /* let's make sure we don't alter the user's pipe ID data */
        switch(Status) {
            case OS_ERR_NAME_TAKEN:
                CFE_EVS_SendEventWithAppID(CFE_SB_CR_PIPE_NAME_TAKEN_EID,CFE_EVS_EventType_ERROR,CFE_SB.AppId,
                    "CreatePipeErr:OS_QueueCreate failed, name taken (app=%s, name=%s)",
                    CFE_SB_GetAppTskName(TskId,FullName), PipeName);

                *PipeIdPtr = OriginalPipeIdParamValue;

                break;
            case OS_ERR_NO_FREE_IDS:
                CFE_EVS_SendEventWithAppID(CFE_SB_CR_PIPE_NO_FREE_EID,CFE_EVS_EventType_ERROR,CFE_SB.AppId,
                    "CreatePipeErr:OS_QueueCreate failed, no free id's (app=%s)",
                    CFE_SB_GetAppTskName(TskId,FullName));

                break;
            default:
                CFE_EVS_SendEventWithAppID(CFE_SB_CR_PIPE_ERR_EID,CFE_EVS_EventType_ERROR,CFE_SB.AppId,
                "CreatePipeErr:OS_QueueCreate returned %d,app %s",
                (int)Status,CFE_SB_GetAppTskName(TskId,FullName));
        }/* end switch(Status) */

        return CFE_SB_PIPE_CR_ERR;
    }/* end if */

    /* fill in the pipe table fields */
    CFE_SB.PipeTbl[PipeTblIdx].InUse       = CFE_SB_IN_USE;
    CFE_SB.PipeTbl[PipeTblIdx].SysQueueId  = SysQueueId;
    CFE_SB.PipeTbl[PipeTblIdx].PipeId      = PipeTblIdx;
    CFE_SB.PipeTbl[PipeTblIdx].QueueDepth  = Depth;
    CFE_SB.PipeTbl[PipeTblIdx].AppId       = AppId;
    CFE_SB.PipeTbl[PipeTblIdx].SendErrors  = 0;
    CFE_SB.PipeTbl[PipeTblIdx].CurrentBuff = NULL;
    CFE_SB.PipeTbl[PipeTblIdx].ToTrashBuff = NULL;
    strcpy(&CFE_SB.PipeTbl[PipeTblIdx].AppName[0],&AppName[0]);

    /* Increment the Pipes in use ctr and if it's > the high water mark,*/
    /* adjust the high water mark */
    CFE_SB.StatTlmMsg.Payload.PipesInUse++;
    if(CFE_SB.StatTlmMsg.Payload.PipesInUse > CFE_SB.StatTlmMsg.Payload.PeakPipesInUse){
       CFE_SB.StatTlmMsg.Payload.PeakPipesInUse = CFE_SB.StatTlmMsg.Payload.PipesInUse;
    }/* end if */

    /* Reset the pipe depth parameters in the statistics pkt */
    if (PipeTblIdx < CFE_SB_TLM_PIPEDEPTHSTATS_SIZE)
    {
    CFE_SB.StatTlmMsg.Payload.PipeDepthStats[PipeTblIdx].PipeId = PipeTblIdx;
    CFE_SB.StatTlmMsg.Payload.PipeDepthStats[PipeTblIdx].Depth = Depth;
    CFE_SB.StatTlmMsg.Payload.PipeDepthStats[PipeTblIdx].InUse = 0;
    CFE_SB.StatTlmMsg.Payload.PipeDepthStats[PipeTblIdx].PeakInUse = 0;
    }

    /* give the pipe handle to the caller */
    *PipeIdPtr = PipeTblIdx;

    CFE_SB_UnlockSharedData(__func__,__LINE__);

    /* send debug event */
    CFE_EVS_SendEventWithAppID(CFE_SB_PIPE_ADDED_EID,CFE_EVS_EventType_DEBUG,CFE_SB.AppId,
          "Pipe Created:name %s,id %d,app %s",
          PipeName, (int)CFE_SB.PipeTbl[PipeTblIdx].PipeId,
          CFE_SB_GetAppTskName(TskId,FullName));

    return CFE_SUCCESS;

}/* end CFE_SB_CreatePipe */


/******************************************************************************
**  Function:  CFE_SB_DeletePipe()
**
**  Purpose:
**    Will unsubscribe to all routes associated with the given pipe id, then remove
**    pipe from the pipe table.
**
**  Arguments:
**    PipeId - The ID of the pipe to delete.
**
**  Return:
**    CFE_SUCCESS or cFE Error Code
*/
int32 CFE_SB_DeletePipe(CFE_SB_PipeId_t PipeId)
{
    uint32  CallerId = 0xFFFFFFFF;
    int32   Status = 0;

    /* get the callers Application Id */
    CFE_ES_GetAppID(&CallerId);

    Status = CFE_SB_DeletePipeFull(PipeId,CallerId);

    return Status;

}/* end CFE_SB_DeletePipe */



/******************************************************************************
**  Function:  CFE_SB_DeletePipeWithAppId()
**
**  Purpose:
**
**
**  Arguments:
**    PipeId - The ID of the pipe to delete.
**
**  Return:
**    CFE_SUCCESS or cFE Error Code
*/
int32 CFE_SB_DeletePipeWithAppId(CFE_SB_PipeId_t PipeId, uint32 AppId)
{
    int32   Status = 0;

    Status = CFE_SB_DeletePipeFull(PipeId,AppId);

    return Status;

}/* end CFE_SB_DeletePipeWithAppId */



/******************************************************************************
**  Function:  CFE_SB_DeletePipeFull()
**
**  Purpose:
**    Will unsubscribe to all routes associated with the given pipe id, then remove
**    pipe from the pipe table.
**
**  NOTE:This function cannot be called directly, it would not be semaphore protected
**
**  Arguments:
**    PipeId - The ID of the pipe to delete.
**
**  Return:
**    CFE_SUCCESS or cFE Error Code
*/
int32 CFE_SB_DeletePipeFull(CFE_SB_PipeId_t PipeId,uint32 AppId)
{
    uint8         PipeTblIdx;
    int32         RtnFromVal,Stat;
    uint32        Owner,i;
    uint32        TskId = 0;
    CFE_SB_Msg_t  *PipeMsgPtr;
    CFE_SB_DestinationD_t *DestPtr = NULL;
    char          FullName[(OS_MAX_API_NAME * 2)];

    /* take semaphore to prevent a task switch during this call */
    CFE_SB_LockSharedData(__func__,__LINE__);

    /* get TaskId of caller for events */
    TskId = OS_TaskGetId();

    /* check input parameter */
    PipeTblIdx = CFE_SB_GetPipeIdx(PipeId);
    RtnFromVal = CFE_SB_ValidatePipeId(PipeId);
    if((RtnFromVal != CFE_SUCCESS)||(PipeTblIdx == CFE_SB_INVALID_PIPE))
    {
        CFE_SB.HKTlmMsg.Payload.CreatePipeErrorCounter++;
        CFE_SB_UnlockSharedData(__func__,__LINE__);
        CFE_EVS_SendEventWithAppID(CFE_SB_DEL_PIPE_ERR1_EID,CFE_EVS_EventType_ERROR,CFE_SB.AppId,
          "Pipe Delete Error:Bad Argument,PipedId %d,Requestor %s,Idx %d,Stat %d",
          (int)PipeId,CFE_SB_GetAppTskName(TskId,FullName),(int)PipeTblIdx,(int)RtnFromVal);
        return CFE_SB_BAD_ARGUMENT;
    }/* end if */

    Owner = CFE_SB.PipeTbl[PipeTblIdx].AppId;

    /* check that the given AppId is the owner of the pipe */
    if(AppId != Owner){
        CFE_SB.HKTlmMsg.Payload.CreatePipeErrorCounter++;
        CFE_SB_UnlockSharedData(__func__,__LINE__);
        CFE_EVS_SendEventWithAppID(CFE_SB_DEL_PIPE_ERR2_EID,CFE_EVS_EventType_ERROR,CFE_SB.AppId,
          "Pipe Delete Error:Caller(%s) is not the owner of pipe %d",
          CFE_SB_GetAppTskName(TskId,FullName),(int)PipeId);
        return CFE_SB_BAD_ARGUMENT;
    }/* end if */

    /* check destination list of every in-use MsgId, for the given pipeid. */
    /* when found, remove the pipe ID from the destination list via 'unsubscribe' */
    for(i=0;i<CFE_PLATFORM_SB_MAX_MSG_IDS;i++)
    {
        if(CFE_SB_IsValidMsgId(CFE_SB.RoutingTbl[i].MsgId))
        {
            DestPtr = CFE_SB.RoutingTbl[i].ListHeadPtr;

            while(DestPtr != NULL){

                if(DestPtr -> PipeId == PipeId){
                    /* release the semaphore, unsubscribe will need to take it */
                    CFE_SB_UnlockSharedData(__func__,__LINE__);
                    CFE_SB_UnsubscribeWithAppId(CFE_SB.RoutingTbl[i].MsgId,
                                       PipeId,AppId);
                    CFE_SB_LockSharedData(__func__,__LINE__);
                }/* end if */

                DestPtr = DestPtr -> Next;

            }/* end while */

        }/* end if */
    }/* end for */

    if (CFE_SB.PipeTbl[PipeTblIdx].ToTrashBuff != NULL) {

        /* Decrement the Buffer Use Count and Free buffer if cnt=0) */
        CFE_SB_DecrBufUseCnt(CFE_SB.PipeTbl[PipeTblIdx].ToTrashBuff);
        CFE_SB.PipeTbl[PipeTblIdx].ToTrashBuff = NULL;

    }/* end if */


    /* remove any messages that might be on the pipe */
    /* this step will free the memory used to store the message */
    do{
      CFE_SB_UnlockSharedData(__func__,__LINE__);
      Stat = CFE_SB_RcvMsg(&PipeMsgPtr,PipeId,CFE_SB_POLL);
      CFE_SB_LockSharedData(__func__,__LINE__);
    }while(Stat == CFE_SUCCESS);

    /* Delete the underlying OS queue */
    OS_QueueDelete(CFE_SB.PipeTbl[PipeTblIdx].SysQueueId);

    /* remove the pipe from the pipe table */
    CFE_SB.PipeTbl[PipeTblIdx].InUse         = CFE_SB_NOT_IN_USE;
    CFE_SB.PipeTbl[PipeTblIdx].SysQueueId    = CFE_SB_UNUSED_QUEUE;
    CFE_SB.PipeTbl[PipeTblIdx].PipeId        = CFE_SB_INVALID_PIPE;
    CFE_SB.PipeTbl[PipeTblIdx].CurrentBuff   = NULL;

    /* zero out the pipe depth stats */
    if (PipeTblIdx < CFE_SB_TLM_PIPEDEPTHSTATS_SIZE)
    {
    CFE_SB.StatTlmMsg.Payload.PipeDepthStats[PipeTblIdx].PipeId = 0;
    CFE_SB.StatTlmMsg.Payload.PipeDepthStats[PipeTblIdx].Depth = 0;
    CFE_SB.StatTlmMsg.Payload.PipeDepthStats[PipeTblIdx].InUse = 0;
    CFE_SB.StatTlmMsg.Payload.PipeDepthStats[PipeTblIdx].PeakInUse = 0;
    }

    CFE_SB.StatTlmMsg.Payload.PipesInUse--;

    CFE_SB_UnlockSharedData(__func__,__LINE__);

    /*
     * Get the app name of the actual pipe owner for the event string
     * as this may be different than the task doing the deletion.
     *
     * Note: If this fails (e.g. bad AppID, it returns an empty string
     */
    CFE_ES_GetAppName(FullName, Owner, sizeof(FullName));

    CFE_EVS_SendEventWithAppID(CFE_SB_PIPE_DELETED_EID,CFE_EVS_EventType_DEBUG,CFE_SB.AppId,
          "Pipe Deleted:id %d,owner %s",(int)PipeId, FullName);

    return CFE_SUCCESS;

}/* end CFE_SB_DeletePipeFull */


/******************************************************************************
**  Function:  CFE_SB_SetPipeOpts()
**
**  Purpose:
**  Sets pipe options. Options are a bit field, setting each bit enables the 
**  option specified.
**
**  Arguments:
**    PipeId - The ID of the pipe for the options.
**    Opts   - The options to set on this pipe.
**
**  Return:
**    CFE_SUCCESS or cFE Error Code
*/
int32 CFE_SB_SetPipeOpts(CFE_SB_PipeId_t PipeId, uint8 Opts)
{
    uint8         PipeTblIdx = 0;
    int32         RtnFromVal = 0;
    uint32        Owner = 0, AppID = 0, TskId = 0, Status = 0;
    char          FullName[(OS_MAX_API_NAME * 2)];

    Status = CFE_ES_GetAppID(&AppID);
    if(Status != CFE_SUCCESS)
    {
        /* shouldn't happen... */
        return Status;
    }

    /* take semaphore to prevent a task switch during this call */
    CFE_SB_LockSharedData(__func__,__LINE__);

    /* get TaskId of caller for events */
    TskId = OS_TaskGetId();

    /* check input parameter */
    PipeTblIdx = CFE_SB_GetPipeIdx(PipeId);
    RtnFromVal = CFE_SB_ValidatePipeId(PipeId);

    if((RtnFromVal != CFE_SUCCESS)||(PipeTblIdx == CFE_SB_INVALID_PIPE))
    {
        CFE_SB.HKTlmMsg.Payload.PipeOptsErrorCounter++;
        CFE_SB_UnlockSharedData(__func__,__LINE__);
        CFE_EVS_SendEventWithAppID(CFE_SB_SETPIPEOPTS_ID_ERR_EID,CFE_EVS_EventType_ERROR,CFE_SB.AppId,
          "Pipe Opts Error:Bad Argument,PipedId %d,Requestor %s,Idx %d,Stat %d",
          (int)PipeId,CFE_SB_GetAppTskName(TskId,FullName),(int)PipeTblIdx,(int)RtnFromVal);
        return CFE_SB_BAD_ARGUMENT;
    }/* end if */

    /* check that the given AppId is the owner of the pipe */
    Owner = CFE_SB.PipeTbl[PipeTblIdx].AppId;
    if(AppID != Owner){
        CFE_SB.HKTlmMsg.Payload.PipeOptsErrorCounter++;
        CFE_SB_UnlockSharedData(__func__,__LINE__);
        CFE_EVS_SendEventWithAppID(CFE_SB_SETPIPEOPTS_OWNER_ERR_EID,CFE_EVS_EventType_ERROR,CFE_SB.AppId,
          "Pipe Opts Set Error: Caller(%s) is not the owner of pipe %d",
          CFE_SB_GetAppTskName(TskId,FullName),(int)PipeId);
        return CFE_SB_BAD_ARGUMENT;
    }/* end if */

    CFE_SB.PipeTbl[PipeTblIdx].Opts = Opts;

    CFE_SB_UnlockSharedData(__func__,__LINE__);

    /*
     * Get the app name of the actual pipe owner for the event string
     * as this may be different than the task doing the deletion.
     *
     * Note: If this fails (e.g. bad AppID, it returns an empty string
     */
    CFE_ES_GetAppName(FullName, Owner, sizeof(FullName));

    CFE_EVS_SendEventWithAppID(CFE_SB_SETPIPEOPTS_EID,CFE_EVS_EventType_DEBUG,CFE_SB.AppId,
          "Pipe opts set:id %d,owner %s, opts=0x%02x",(int)PipeId, FullName, (unsigned int)Opts);

    return CFE_SUCCESS;
}/* end CFE_SB_SetPipeOpts */

/******************************************************************************
**  Function:  CFE_SB_GetPipeOpts()
**
**  Purpose:
**  Gets the current pipe options.
**
**  Arguments:
**    PipeId  - The ID of the pipe for the options.
**    OptsPtr - Pointer to receive the opts.
**
**  Return:
**    CFE_SUCCESS or cFE Error Code
*/
int32 CFE_SB_GetPipeOpts(CFE_SB_PipeId_t PipeId, uint8 *OptsPtr)
{
    uint8         PipeTblIdx = 0;
    int32         RtnFromVal = 0;
    uint32        TskId = 0;
    char          FullName[(OS_MAX_API_NAME * 2)];

    if(OptsPtr == NULL)
    {
        CFE_SB.HKTlmMsg.Payload.PipeOptsErrorCounter++;
        CFE_EVS_SendEventWithAppID(CFE_SB_GETPIPEOPTS_PTR_ERR_EID, CFE_EVS_EventType_ERROR, CFE_SB.AppId,
          "Pipe Opts Error:Bad Argument,Requestor %s",
          CFE_SB_GetAppTskName(TskId,FullName));
        return CFE_SB_BAD_ARGUMENT;
    }

    /* take semaphore to prevent a task switch during this call */
    CFE_SB_LockSharedData(__func__,__LINE__);

    /* get TaskId of caller for events */
    TskId = OS_TaskGetId();

    /* check input parameter */
    PipeTblIdx = CFE_SB_GetPipeIdx(PipeId);
    RtnFromVal = CFE_SB_ValidatePipeId(PipeId);

    if((RtnFromVal != CFE_SUCCESS)||(PipeTblIdx == CFE_SB_INVALID_PIPE))
    {
        CFE_SB.HKTlmMsg.Payload.PipeOptsErrorCounter++;
        CFE_SB_UnlockSharedData(__func__,__LINE__);
        CFE_EVS_SendEventWithAppID(CFE_SB_GETPIPEOPTS_ID_ERR_EID, CFE_EVS_EventType_ERROR, CFE_SB.AppId,
          "Pipe Opts Error:Bad Argument,PipedId %d,Requestor %s,Idx %d,Stat %d",
          (int)PipeId,CFE_SB_GetAppTskName(TskId,FullName),(int)PipeTblIdx,(int)RtnFromVal);
        return CFE_SB_BAD_ARGUMENT;
    }/* end if */

    *OptsPtr = CFE_SB.PipeTbl[PipeTblIdx].Opts;

    CFE_SB_UnlockSharedData(__func__,__LINE__);
    CFE_EVS_SendEventWithAppID(CFE_SB_GETPIPEOPTS_EID,CFE_EVS_EventType_DEBUG,CFE_SB.AppId,
          "Pipe opts set:id %d, opts=0x%02x",(int)PipeId, (unsigned int)*OptsPtr);
    return CFE_SUCCESS;
}/* end CFE_SB_GetPipeOpts */

/******************************************************************************
**  Function:  CFE_SB_GetPipeName()
**
**  Purpose:
**    SB internal function to get the string of the pipe name of the given
**    Pipe ID.
**
**  Arguments:
**    MsgId       : ID of the message
**    PipeNameBuf : Buffer to receive name, must be OS_MAX_API_NAME bytes long
**
**  Return:
**    Will return CFE_SUCCESS and populate PipeNameBuf with the name
**    of the pipe on success, otherwise PipeNameBuf is filled with NULLs
**    and this returns CFE_SB_BAD_ARGUMENT on error.
**
*/
int32 CFE_SB_GetPipeName(char *PipeNameBuf, size_t PipeNameSize, CFE_SB_PipeId_t PipeId){
    OS_queue_prop_t queue_prop;
    int32 Status = CFE_SUCCESS;
    uint32 TskId = 0;
    char FullName[(OS_MAX_API_NAME * 2)];

    if(PipeNameBuf == NULL || PipeNameSize == 0) {
        CFE_EVS_SendEventWithAppID(CFE_SB_GETPIPENAME_NULL_PTR_EID, CFE_EVS_EventType_ERROR,
            CFE_SB.AppId, "Pipe Name Error:NullPtr,Requestor %s",
            CFE_SB_GetAppTskName(TskId,FullName));

        Status = CFE_SB_BAD_ARGUMENT;
    } else if(PipeId >= CFE_PLATFORM_SB_MAX_PIPES){
        CFE_EVS_SendEventWithAppID(CFE_SB_GETPIPENAME_ID_ERR_EID, CFE_EVS_EventType_ERROR,
            CFE_SB.AppId, "Pipe Id Error:Bad Argument,Id=%d,Requestor %s",
            PipeId,CFE_SB_GetAppTskName(TskId,FullName));

        memset(PipeNameBuf, 0, PipeNameSize);

        Status = CFE_SB_BAD_ARGUMENT;
    }else{
        if (OS_QueueGetInfo(CFE_SB.PipeTbl[PipeId].SysQueueId, &queue_prop)
                == OS_SUCCESS){
            strncpy(PipeNameBuf, queue_prop.name, PipeNameSize-1);

            PipeNameBuf[PipeNameSize-1] = '\0'; 

            CFE_EVS_SendEventWithAppID(CFE_SB_GETPIPENAME_EID,
                CFE_EVS_EventType_DEBUG,CFE_SB.AppId,
                "GetPipeName name=%s id=%d",
                PipeNameBuf, PipeId);
        } else{
            CFE_EVS_SendEventWithAppID(CFE_SB_GETPIPENAME_ID_ERR_EID, CFE_EVS_EventType_ERROR,
                CFE_SB.AppId, "Pipe Id Error:Bad Argument,Id=%d,Requestor %s",
                PipeId,CFE_SB_GetAppTskName(TskId,FullName));

            memset(PipeNameBuf, 0, PipeNameSize);

            Status = CFE_SB_BAD_ARGUMENT;
        }/* end if */
    }/* end if */

    return Status;
}/* end CFE_SB_GetPipeName */

/******************************************************************************
**  Function:  CFE_SB_GetPipeIdByName()
**
**  Purpose:
**  Gets the pipe id given its name.
**
**  Arguments:
**    PipeIdPtr  - The ID of the pipe for the name.
**    PipeName   - The name of the pipe.
**
**  Return:
**    CFE_SUCCESS or cFE Error Code
*/
int32 CFE_SB_GetPipeIdByName(CFE_SB_PipeId_t *PipeIdPtr, const char *PipeName)
{
    uint8         PipeTblIdx = 0;
    int32         Status = CFE_SUCCESS;
    int32         RtnFromVal = 0;
    uint32        TskId = 0;
    uint32        QueueId = 0;
    char          FullName[(OS_MAX_API_NAME * 2)];

    if(PipeName == NULL || PipeIdPtr == NULL)
    {
        CFE_SB.HKTlmMsg.Payload.GetPipeIdByNameErrorCounter++;

        CFE_EVS_SendEventWithAppID(CFE_SB_GETPIPEIDBYNAME_NULL_ERR_EID, CFE_EVS_EventType_ERROR, CFE_SB.AppId,
          "Pipe ID By Name Error:Bad Argument,Requestor %s",
          CFE_SB_GetAppTskName(TskId,FullName));

        Status = CFE_SB_BAD_ARGUMENT;
    }
    else
    {
        /* get TaskId of caller for events */
        TskId = OS_TaskGetId();

        RtnFromVal = OS_QueueGetIdByName(&QueueId, PipeName);

        if(RtnFromVal == OS_SUCCESS)
        {
            /* take semaphore to prevent a task switch while iterating
             * through the PipeTbl.
             */
            CFE_SB_LockSharedData(__func__,__LINE__);

            for(PipeTblIdx = 0;
                PipeTblIdx < CFE_PLATFORM_SB_MAX_PIPES;
                PipeTblIdx++)
            {
                if(CFE_SB.PipeTbl[PipeTblIdx].InUse != 0
                    && CFE_SB.PipeTbl[PipeTblIdx].SysQueueId == QueueId)
                {
                    /* grab the ID before we release the lock */
                    *PipeIdPtr = CFE_SB.PipeTbl[PipeTblIdx].PipeId;

                    break;
                }/* end if */

            }/* end for */

            CFE_SB_UnlockSharedData(__func__,__LINE__);

            if(PipeTblIdx == CFE_PLATFORM_SB_MAX_PIPES)
            {
                /* should never get here! */
                CFE_SB.HKTlmMsg.Payload.GetPipeIdByNameErrorCounter++;

                CFE_EVS_SendEventWithAppID(CFE_SB_GETPIPEIDBYNAME_NAME_ERR_EID,
                    CFE_EVS_EventType_ERROR, CFE_SB.AppId,
                    "Pipe ID By Name Error:Bad Argument,Requestor %s",
                    CFE_SB_GetAppTskName(TskId,FullName));

                Status = CFE_SB_BAD_ARGUMENT;
            }
            else
            {
                CFE_EVS_SendEventWithAppID(CFE_SB_GETPIPEIDBYNAME_EID,
                    CFE_EVS_EventType_DEBUG,CFE_SB.AppId,
                    "PipeIdByName name=%s id=%d",
                    PipeName, *PipeIdPtr);

                Status = CFE_SUCCESS;
            }
        }
        else
        {
            CFE_SB.HKTlmMsg.Payload.GetPipeIdByNameErrorCounter++;

            CFE_EVS_SendEventWithAppID(CFE_SB_GETPIPEIDBYNAME_NAME_ERR_EID,
                CFE_EVS_EventType_ERROR, CFE_SB.AppId,
                "Pipe ID By Name Error:Bad Argument,Requestor %s",
                CFE_SB_GetAppTskName(TskId,FullName));

            Status = CFE_SB_BAD_ARGUMENT;
        }/* end if */

    }/* end if */

    return Status;

}/* end CFE_SB_GetPipeIdByName */


/******************************************************************************
** Name:    CFE_SB_SubscribeEx
**
** Purpose: API to globally subscribe to a message when QOS and MsgLim defaults
**          are insufficient.
**
** Assumptions, External Events, and Notes:
**
**          Note: Qos default: priority is low, reliability is low
**          Note: MsgLim default: 4, see Input Arguments below for more detail
**          Note: Qos parameter is currently unused by the fsw. It is recommended
**                to give a value of zero for Quality.Priority and Quality.Reliability
**
** Date Written:
**          04/25/2005
**
** Input Arguments:
**          MsgId   - The requesting message
**          PipeId  - The Pipe ID to send the message to
**          Quality - Quality of Service (Qos) - priority and reliability,
**                    see note above for recommended settings
**          MsgLim  - Max number of messages, with this MsgId, allowed on the
**                    pipe at any time.
**
** Output Arguments:
**          None
**
** Return Values:
**          Status
**
******************************************************************************/
int32  CFE_SB_SubscribeEx(CFE_SB_MsgId_t   MsgId,
                          CFE_SB_PipeId_t  PipeId,
                          CFE_SB_Qos_t     Quality,
                          uint16           MsgLim)
{
    return CFE_SB_SubscribeFull(MsgId,PipeId,Quality,MsgLim,(uint8)CFE_SB_GLOBAL);

}/* end CFE_SB_SubscribeEx */




/******************************************************************************
** Name:    CFE_SB_SubscribeLocal
**
** Purpose: CFE Internal API to locally subscribe to a message when QOS and
**          MsgLim defaults are insufficient.
**
** Assumptions, External Events, and Notes:
**
**          Note: Qos default: priority is low, reliability is low
**                MsgLim default: 4 - meaning at most 4 messages of given
**                                    MsgId allowed on the given PipeId.
**
** Date Written:
**          04/25/2005
**
** Input Arguments:
**          MsgId   - The requesting message
**          PipeId  - The Pipe ID to send the message to
**          MsgLim  - Max number of messages, with this MsgId, allowed on the
**                    pipe at any time.
**
** Output Arguments:
**          None
**
** Return Values:
**          Status
**
******************************************************************************/
int32 CFE_SB_SubscribeLocal(CFE_SB_MsgId_t   MsgId,
                            CFE_SB_PipeId_t  PipeId,
                            uint16           MsgLim)
{
    return CFE_SB_SubscribeFull(MsgId,PipeId,CFE_SB_Default_Qos,MsgLim,
                                (uint8)CFE_SB_LOCAL);

}/* end CFE_SB_SubscribeLocal */




/******************************************************************************
** Name:    CFE_SB_Subscribe
**
** Purpose: API to locally subscribe to a message when QOS and MsgLim defaults
**          are sufficient.
**
** Assumptions, External Events, and Notes:
**
**          Note: Qos default: priority is low, reliability is low
**                MsgLim default: 4 - meaning at most 4 messages of given
**                                    MsgId allowed on the given PipeId.
**
** Date Written:
**          04/25/2005
**
** Input Arguments:
**          MsgId   - The requesting message
**          PipeId  - The Pipe ID to send the message to
**
** Output Arguments:
**          None
**
** Return Values:
**          Status
**
******************************************************************************/
int32 CFE_SB_Subscribe(CFE_SB_MsgId_t   MsgId,
                       CFE_SB_PipeId_t  PipeId)
{
    return CFE_SB_SubscribeFull(MsgId,PipeId,CFE_SB_Default_Qos,
                               (uint16)CFE_PLATFORM_SB_DEFAULT_MSG_LIMIT,
                               (uint8)CFE_SB_GLOBAL);

}/* end CFE_SB_Subscribe */


/******************************************************************************
** Name:    CFE_SB_SubscribeFull
**
** Purpose: CFE Internal API used to subscribe to a message. Contains an input
**          parameter for all possible subscription choices. This function is
**          called by CFE_SB_SubscribeEx, CFE_SB_Subscribe and
**          CFE_SB_SubscribeLocal.
**
** Assumptions, External Events, and Notes:
**          Has the same typedef as the message Id
**
** Date Written:
**          04/25/2005
**
** Input Arguments:
**          MsgId - Mission unique identifier for the message being requested
**          PipeId  - The Pipe ID to send the message to
**          Quality - Quality of Service (Qos) - priority and reliability
**          MsgLim  - Max number of messages, with this MsgId, allowed on the
**                    pipe at any time.
**          Scope   - Local subscription or broadcasted to peers
**
** Output Arguments:
**          None
**
** Return Values:
**          Status
**
******************************************************************************/
int32  CFE_SB_SubscribeFull(CFE_SB_MsgId_t   MsgId,
                            CFE_SB_PipeId_t  PipeId,
                            CFE_SB_Qos_t     Quality,
                            uint16           MsgLim,
                            uint8            Scope)
{
    CFE_SB_MsgRouteIdx_t RouteIdx;
    CFE_SB_RouteEntry_t* RoutePtr;
    int32  Stat;
    CFE_SB_MsgKey_t   MsgKey;
    uint32 TskId = 0;
    uint32 AppId = 0xFFFFFFFF;
    uint8  PipeIdx;
    CFE_SB_DestinationD_t *DestBlkPtr = NULL;
    char   FullName[(OS_MAX_API_NAME * 2)];
    char   PipeName[OS_MAX_API_NAME] = {'\0'};

    CFE_SB_GetPipeName(PipeName, sizeof(PipeName), PipeId);

    /* take semaphore to prevent a task switch during this call */
    CFE_SB_LockSharedData(__func__,__LINE__);

    /* get task id for events */
    TskId = OS_TaskGetId();

    /* get the callers Application Id */
    CFE_ES_GetAppID(&AppId);

    /* check that the pipe has been created */
    PipeIdx = CFE_SB_GetPipeIdx(PipeId);
    if(PipeIdx==CFE_SB_INVALID_PIPE){
      CFE_SB.HKTlmMsg.Payload.SubscribeErrorCounter++;
      CFE_SB_UnlockSharedData(__func__,__LINE__);
      CFE_EVS_SendEventWithAppID(CFE_SB_SUB_INV_PIPE_EID,CFE_EVS_EventType_ERROR,CFE_SB.AppId,
          "Subscribe Err:Invalid Pipe Id,Msg=0x%x,PipeId=%d,App %s",(unsigned int)CFE_SB_MsgIdToValue(MsgId),(int)PipeId,
          CFE_SB_GetAppTskName(TskId,FullName));
      return CFE_SB_BAD_ARGUMENT;
    }/* end if */

    /* check that the requestor is the owner of the pipe */
    if(CFE_SB.PipeTbl[PipeIdx].AppId != AppId){
      CFE_SB.HKTlmMsg.Payload.SubscribeErrorCounter++;
      CFE_SB_UnlockSharedData(__func__,__LINE__);
      CFE_EVS_SendEventWithAppID(CFE_SB_SUB_INV_CALLER_EID,CFE_EVS_EventType_ERROR,CFE_SB.AppId,
          "Subscribe Err:Caller(%s) is not the owner of pipe %d,Msg=0x%x",
          CFE_SB_GetAppTskName(TskId,FullName),(int)PipeId,(unsigned int)CFE_SB_MsgIdToValue(MsgId));
      return CFE_SB_BAD_ARGUMENT;
    }/* end if */

    /* check message id key and scope */
    if(!CFE_SB_IsValidMsgId(MsgId) || (Scope > 1))
    {
        CFE_SB.HKTlmMsg.Payload.SubscribeErrorCounter++;
        CFE_SB_UnlockSharedData(__func__,__LINE__);
        CFE_EVS_SendEventWithAppID(CFE_SB_SUB_ARG_ERR_EID,CFE_EVS_EventType_ERROR,CFE_SB.AppId,
          "Subscribe Err:Bad Arg,MsgId 0x%x,PipeId %d,app %s,scope %d",
          (unsigned int)CFE_SB_MsgIdToValue(MsgId),(int)PipeId,CFE_SB_GetAppTskName(TskId,FullName),Scope);
        return CFE_SB_BAD_ARGUMENT;
    }/* end if */

    /* Convert the API MsgId into the SB internal representation MsgKey */
    MsgKey = CFE_SB_ConvertMsgIdtoMsgKey(MsgId);

    /* check for duplicate subscription */
    if(CFE_SB_DuplicateSubscribeCheck(MsgKey,PipeId)==CFE_SB_DUPLICATE){
        CFE_SB.HKTlmMsg.Payload.DuplicateSubscriptionsCounter++;
        CFE_SB_UnlockSharedData(__func__,__LINE__);
        CFE_EVS_SendEventWithAppID(CFE_SB_DUP_SUBSCRIP_EID,CFE_EVS_EventType_INFORMATION,CFE_SB.AppId,
          "Duplicate Subscription,MsgId 0x%x on %s pipe,app %s",
<<<<<<< HEAD
           (unsigned int)CFE_SB_MsgIdToValue(MsgId),CFE_SB_GetPipeName(PipeId),CFE_SB_GetAppTskName(TskId,FullName));
=======
           (unsigned int)MsgId,PipeName,CFE_SB_GetAppTskName(TskId,FullName));
>>>>>>> f1be0482
        return CFE_SUCCESS;
    }/* end if */

    /*
    ** If there has been a subscription for this message id earlier,
    ** get the element number in the routing table.
    */
    RouteIdx = CFE_SB_GetRoutingTblIdx(MsgKey);

    /* if not first subscription for this message KEY ... */
    if(CFE_SB_IsValidRouteIdx(RouteIdx))
    {
        RoutePtr = CFE_SB_GetRoutePtrFromIdx(RouteIdx);

        /*
         * FIXME: If a hash or other conversion is used between MsgId and MsgKey,
         * then it is possible that this existing route is for a different MsgId.
         *
         * The MsgId should be checked against the "MsgId" in the route here.
         *
         * However it is not possible to have a mismatch in the default case where
         * MsgKey == MsgId
         */
    }
    else
    {
        /* Get the index to the first available element in the routing table */
        RouteIdx = CFE_SB_RouteIdxPop_Unsync();

        /* if all routing table elements are used, send event */
        if(!CFE_SB_IsValidRouteIdx(RouteIdx)){
            CFE_SB_UnlockSharedData(__func__,__LINE__);
            CFE_EVS_SendEventWithAppID(CFE_SB_MAX_MSGS_MET_EID,CFE_EVS_EventType_ERROR,CFE_SB.AppId,
              "Subscribe Err:Max Msgs(%d)In Use,MsgId 0x%x,pipe %s,app %s",
<<<<<<< HEAD
              CFE_PLATFORM_SB_MAX_MSG_IDS,(unsigned int)CFE_SB_MsgIdToValue(MsgId),CFE_SB_GetPipeName(PipeId),CFE_SB_GetAppTskName(TskId,FullName));
=======
              CFE_PLATFORM_SB_MAX_MSG_IDS,(unsigned int)MsgId,PipeName,CFE_SB_GetAppTskName(TskId,FullName));
>>>>>>> f1be0482
            return CFE_SB_MAX_MSGS_MET;
        }/* end if */

        /* Increment the MsgIds in use ctr and if it's > the high water mark,*/
        /* adjust the high water mark */
        CFE_SB.StatTlmMsg.Payload.MsgIdsInUse++;
        if(CFE_SB.StatTlmMsg.Payload.MsgIdsInUse > CFE_SB.StatTlmMsg.Payload.PeakMsgIdsInUse){
           CFE_SB.StatTlmMsg.Payload.PeakMsgIdsInUse = CFE_SB.StatTlmMsg.Payload.MsgIdsInUse;
        }/* end if */

        /* populate the look up table with the routing table index */
        CFE_SB_SetRoutingTblIdx(MsgKey,RouteIdx);

        /* label the new routing block with the message identifier */
        RoutePtr = CFE_SB_GetRoutePtrFromIdx(RouteIdx);
        RoutePtr->MsgId = MsgId;

    }/* end if */

    if(RoutePtr->Destinations >= CFE_PLATFORM_SB_MAX_DEST_PER_PKT){
        CFE_SB_UnlockSharedData(__func__,__LINE__);
        CFE_EVS_SendEventWithAppID(CFE_SB_MAX_DESTS_MET_EID,CFE_EVS_EventType_ERROR,CFE_SB.AppId,
            "Subscribe Err:Max Dests(%d)In Use For Msg 0x%x,pipe %s,app %s",
<<<<<<< HEAD
             CFE_PLATFORM_SB_MAX_DEST_PER_PKT,(unsigned int)CFE_SB_MsgIdToValue(MsgId),CFE_SB_GetPipeName(PipeId),
=======
             CFE_PLATFORM_SB_MAX_DEST_PER_PKT,(unsigned int)MsgId,PipeName,
>>>>>>> f1be0482
             CFE_SB_GetAppTskName(TskId,FullName));

        return CFE_SB_MAX_DESTS_MET;
    }/* end if */

    DestBlkPtr = CFE_SB_GetDestinationBlk();
    if(DestBlkPtr == NULL){
        CFE_SB_UnlockSharedData(__func__,__LINE__);
        CFE_EVS_SendEventWithAppID(CFE_SB_DEST_BLK_ERR_EID,CFE_EVS_EventType_ERROR,CFE_SB.AppId,
            "Subscribe Err:Request for Destination Blk failed for Msg 0x%x", (unsigned int)CFE_SB_MsgIdToValue(MsgId));
        return CFE_SB_BUF_ALOC_ERR;
    }/* end if */

    /* initialize destination block */
    DestBlkPtr -> PipeId = PipeId;
    DestBlkPtr -> MsgId2PipeLim = (uint16)MsgLim;
    DestBlkPtr -> Active = CFE_SB_ACTIVE;
    DestBlkPtr -> BuffCount = 0;
    DestBlkPtr -> DestCnt = 0;
    DestBlkPtr -> Scope = Scope;
    DestBlkPtr -> Prev = NULL;
    DestBlkPtr -> Next = NULL;

    /* add destination block to head of list */
    CFE_SB_AddDest(RoutePtr, DestBlkPtr);

    RoutePtr->Destinations++;

    CFE_SB.StatTlmMsg.Payload.SubscriptionsInUse++;
    if(CFE_SB.StatTlmMsg.Payload.SubscriptionsInUse > CFE_SB.StatTlmMsg.Payload.PeakSubscriptionsInUse)
    {
       CFE_SB.StatTlmMsg.Payload.PeakSubscriptionsInUse = CFE_SB.StatTlmMsg.Payload.SubscriptionsInUse;
    }/* end if */

    if((CFE_SB.SubscriptionReporting == CFE_SB_ENABLE)&&(Scope==CFE_SB_GLOBAL)){
      CFE_SB.SubRprtMsg.Payload.MsgId = CFE_SB_MsgIdToValue(MsgId);
      CFE_SB.SubRprtMsg.Payload.Pipe = PipeId;
      CFE_SB.SubRprtMsg.Payload.Qos.Priority = Quality.Priority;
      CFE_SB.SubRprtMsg.Payload.Qos.Reliability = Quality.Reliability;
      CFE_SB.SubRprtMsg.Payload.SubType = CFE_SB_SUBSCRIPTION;
      CFE_SB_UnlockSharedData(__func__,__LINE__);
      Stat = CFE_SB_SendMsg((CFE_SB_Msg_t *)&CFE_SB.SubRprtMsg);
      CFE_EVS_SendEventWithAppID(CFE_SB_SUBSCRIPTION_RPT_EID,CFE_EVS_EventType_DEBUG,CFE_SB.AppId,
            "Sending Subscription Report Msg=0x%x,Pipe=%d,Stat=0x%x",
            (unsigned int)CFE_SB_MsgIdToValue(MsgId),(int)PipeId,(unsigned int)Stat);
      CFE_SB_LockSharedData(__func__,__LINE__);/* to prevent back-to-back unlock */
    }/* end if */

    /* release the semaphore */
    CFE_SB_UnlockSharedData(__func__,__LINE__);

    CFE_EVS_SendEventWithAppID(CFE_SB_SUBSCRIPTION_RCVD_EID,CFE_EVS_EventType_DEBUG,CFE_SB.AppId,
        "Subscription Rcvd:MsgId 0x%x on %s(%d),app %s",
<<<<<<< HEAD
         (unsigned int)CFE_SB_MsgIdToValue(MsgId),CFE_SB_GetPipeName(PipeId),(int)PipeId,CFE_SB_GetAppTskName(TskId,FullName));
=======
         (unsigned int)MsgId,PipeName,(int)PipeId,CFE_SB_GetAppTskName(TskId,FullName));
>>>>>>> f1be0482

    return CFE_SUCCESS;

}/* end CFE_SB_SubscribeFull */


/******************************************************************************
** Name:    CFE_SB_Unsubscribe
**
** Purpose: API used to unsubscribe to a message.
**
** Date Written:
**          04/25/2005
**
** Input Arguments:
**          MsgId
**          PipeId
**
** Output Arguments:
**          None
**
** Return Values:
**          Status
**
******************************************************************************/
int32 CFE_SB_Unsubscribe(CFE_SB_MsgId_t MsgId, CFE_SB_PipeId_t PipeId)
{
    uint32  CallerId = 0xFFFFFFFF;
    int32   Status = 0;

    /* get the callers Application Id */
    CFE_ES_GetAppID(&CallerId);

    Status = CFE_SB_UnsubscribeFull(MsgId, PipeId, (uint8)CFE_SB_GLOBAL,CallerId);

    return Status;

}/* end CFE_SB_Unsubscribe */


/******************************************************************************
** Name:    CFE_SB_UnsubscribeLocal
**
** Purpose: CFE Internal API used to locally unsubscribe to a message. This
**          request to cancel a subscription will not be sent to peers.
**
** Date Written:
**          04/25/2005
**
** Input Arguments:
**          MsgId
**          PipeId
**
** Output Arguments:
**          None
**
** Return Values:
**          Status
**
******************************************************************************/
int32 CFE_SB_UnsubscribeLocal(CFE_SB_MsgId_t MsgId, CFE_SB_PipeId_t PipeId)
{
    uint32  CallerId = 0xFFFFFFFF;
    int32   Status = 0;

    /* get the callers Application Id */
    CFE_ES_GetAppID(&CallerId);

    Status = CFE_SB_UnsubscribeFull(MsgId, PipeId, (uint8)CFE_SB_LOCAL,CallerId);

    return Status;

}/* end CFE_SB_UnsubscribeLocal */


/******************************************************************************
** Name:    CFE_SB_UnsubscribeAppId
**
** Purpose: CFE Internal API intented to be called by CFE_ES when an applications
**          SB resources need to be freed. The regular unsibscribe api won't work
**          because it does a check to ensure the caller is the owner of the pipe.
**
** Date Written:
**          03/15/2007
**
** Input Arguments:
**          MsgId
**          PipeId
**          AppId
**
** Output Arguments:
**          None
**
** Return Values:
**          Status
**
******************************************************************************/
int32 CFE_SB_UnsubscribeWithAppId(CFE_SB_MsgId_t MsgId,
                              CFE_SB_PipeId_t PipeId,
                              uint32 AppId)
{
    int32   Status = 0;

    Status = CFE_SB_UnsubscribeFull(MsgId, PipeId, (uint8)CFE_SB_LOCAL, AppId);

    return Status;

}/* end CFE_SB_UnsubscribeWithAppId */


/******************************************************************************
** Name:    CFE_SB_UnsubscribeFull
**
** Purpose: CFE Internal API used to unsubscribe to a message.
**
** Assumptions, External Events, and Notes:
**
**
** Notes:This function cannot be called directly,it would not be semaphore protected.
**       Also,if more than one subscription is found, this function will remove all
**       entries that match.
**
** Date Written:
**          04/25/2005
**
** Input Arguments:
**          MsgId
**          PipeId
**          Scope
**          AppId
**
** Output Arguments:
**          None
**
** Return Values:
**          Status
**
******************************************************************************/
int32 CFE_SB_UnsubscribeFull(CFE_SB_MsgId_t MsgId,CFE_SB_PipeId_t PipeId,
                             uint8 Scope,uint32 AppId)
{
    CFE_SB_MsgKey_t MsgKey;
    CFE_SB_MsgRouteIdx_t RouteIdx;
    CFE_SB_RouteEntry_t* RoutePtr;
    uint32  PipeIdx;
    uint32  TskId = 0;
    bool    MatchFound = false;
    CFE_SB_DestinationD_t   *DestPtr = NULL;
    char    FullName[(OS_MAX_API_NAME * 2)];


    /* take semaphore to prevent a task switch during this call */
    CFE_SB_LockSharedData(__func__,__LINE__);

    /* get task id for events */
    TskId = OS_TaskGetId();

    /* check that the pipe has been created */
    PipeIdx = CFE_SB_GetPipeIdx(PipeId);
    if(PipeIdx==CFE_SB_INVALID_PIPE){
      CFE_SB_UnlockSharedData(__func__,__LINE__);
      CFE_EVS_SendEventWithAppID(CFE_SB_UNSUB_INV_PIPE_EID,CFE_EVS_EventType_ERROR,CFE_SB.AppId,
            "Unsubscribe Err:Invalid Pipe Id Msg=0x%x,Pipe=%d,app=%s",
            (unsigned int)CFE_SB_MsgIdToValue(MsgId),(int)PipeId,CFE_SB_GetAppTskName(TskId,FullName));
      return CFE_SB_BAD_ARGUMENT;
    }/* end if */

    /* if given 'AppId' is not the owner of the pipe, send error event and return */
    if(CFE_SB.PipeTbl[PipeIdx].AppId != AppId){
      CFE_SB_UnlockSharedData(__func__,__LINE__);
      CFE_EVS_SendEventWithAppID(CFE_SB_UNSUB_INV_CALLER_EID,CFE_EVS_EventType_ERROR,CFE_SB.AppId,
            "Unsubscribe Err:Caller(%s) is not the owner of pipe %d,Msg=0x%x",
            CFE_SB_GetAppTskName(TskId,FullName),(int)PipeId,(unsigned int)CFE_SB_MsgIdToValue(MsgId));
      return CFE_SB_BAD_ARGUMENT;
    }/* end if */

    /* check input parameters */
    if(!CFE_SB_IsValidMsgId(MsgId) ||
       (CFE_SB_ValidatePipeId(PipeId) != CFE_SUCCESS)||
       (Scope > 1))
    {
        CFE_SB_UnlockSharedData(__func__,__LINE__);
        CFE_EVS_SendEventWithAppID(CFE_SB_UNSUB_ARG_ERR_EID,CFE_EVS_EventType_ERROR,CFE_SB.AppId,
            "UnSubscribe Err:Bad Arg,MsgId 0x%x,PipeId %d,app %s,scope %d",
            (unsigned int)CFE_SB_MsgIdToValue(MsgId),(int)PipeId,CFE_SB_GetAppTskName(TskId,FullName),(int)Scope);
        return CFE_SB_BAD_ARGUMENT;
    }/* end if */

    /* get index into routing table */
    MsgKey = CFE_SB_ConvertMsgIdtoMsgKey(MsgId);
    RouteIdx = CFE_SB_GetRoutingTblIdx(MsgKey);

    /* if there are no subscriptions for this message id... */
    if(!CFE_SB_IsValidRouteIdx(RouteIdx)){
        char    PipeName[OS_MAX_API_NAME] = {'\0'};

        CFE_SB_UnlockSharedData(__func__,__LINE__);

        CFE_SB_GetPipeName(PipeName, sizeof(PipeName), PipeId);

        CFE_EVS_SendEventWithAppID(CFE_SB_UNSUB_NO_SUBS_EID,CFE_EVS_EventType_INFORMATION,CFE_SB.AppId,
            "Unsubscribe Err:No subs for Msg 0x%x on %s,app %s",
<<<<<<< HEAD
            (unsigned int)CFE_SB_MsgIdToValue(MsgId),CFE_SB_GetPipeName(PipeId),CFE_SB_GetAppTskName(TskId,FullName));
=======
            (unsigned int)MsgId,PipeName,CFE_SB_GetAppTskName(TskId,FullName));
>>>>>>> f1be0482
        return CFE_SUCCESS;
    }/* end if */

    /* At this point, there must be at least one destination. */
    /* So the value of 'ListHeadPtr' will not be NULL by design */
    RoutePtr = CFE_SB_GetRoutePtrFromIdx(RouteIdx);

    /* search the list for a matching pipe id */
    DestPtr = RoutePtr->ListHeadPtr;

    do{

        if(DestPtr->PipeId == PipeId){
            /* match found, remove node from list */
            CFE_SB_RemoveDest(RoutePtr,DestPtr);

            /* return node to memory pool */
            CFE_SB_PutDestinationBlk(DestPtr);

            RoutePtr->Destinations--;
            CFE_SB.StatTlmMsg.Payload.SubscriptionsInUse--;

            MatchFound = true;

        }/* end if */

        DestPtr = DestPtr->Next;

    }while((MatchFound == false)&&(DestPtr != NULL));

    CFE_SB_UnlockSharedData(__func__,__LINE__);

    CFE_EVS_SendEventWithAppID(CFE_SB_SUBSCRIPTION_REMOVED_EID,CFE_EVS_EventType_DEBUG,CFE_SB.AppId,
            "Subscription Removed:Msg 0x%x on pipe %d,app %s",
            (unsigned int)CFE_SB_MsgIdToValue(MsgId),(int)PipeId,CFE_SB_GetAppTskName(TskId,FullName));

    return CFE_SUCCESS;

}/* end CFE_SB_UnsubscribeFull */



/******************************************************************************
** Name:    CFE_SB_SendMsg
**
** Purpose: API used to send a message on the software bus.
**
** Assumptions, External Events, and Notes:
**
**          Note: This function increments and tracks the source sequence
**                counter for all telemetry messages.
**
** Date Written:
**          04/25/2005
**
** Input Arguments:
**          MsgPtr
**
** Output Arguments:
**          None
**
** Return Values:
**          Status
**
******************************************************************************/
int32  CFE_SB_SendMsg(CFE_SB_Msg_t    *MsgPtr)
{
    int32   Status = 0;

    Status = CFE_SB_SendMsgFull(MsgPtr,CFE_SB_INCREMENT_TLM,CFE_SB_SEND_ONECOPY);

    return Status;

}/* end CFE_SB_SendMsg */



/******************************************************************************
** Name:    CFE_SB_PassMsg
**
** Purpose: API used to send a message on the software bus.
**
** Assumptions, External Events, and Notes:
**
**          Note: This function does NOT increment and track the source
**                sequence counter for telemetry messages.
**
** Date Written:
**          04/25/2005
**
** Input Arguments:
**          MsgPtr
**
** Output Arguments:
**          None
**
** Return Values:
**          Status
**
******************************************************************************/
int32  CFE_SB_PassMsg(CFE_SB_Msg_t    *MsgPtr)
{
    int32   Status = 0;

    Status = CFE_SB_SendMsgFull(MsgPtr,CFE_SB_DO_NOT_INCREMENT,CFE_SB_SEND_ONECOPY);

    return Status;

}/* end CFE_SB_PassMsg */



/******************************************************************************
** Name:    CFE_SB_SendMsgFull
**
** Purpose: API used to send a message on the software bus.
**
** Assumptions, External Events, and Notes:
**
**          Note: This function increments and tracks the source sequence
**                counter for all telemetry messages.
**
** Date Written:
**          04/25/2005
**
** Input Arguments:
**          MsgPtr
**          TlmCntIncrements
**          CopyMode
**
** Output Arguments:
**          None
**
** Return Values:
**          Status
**
******************************************************************************/
int32  CFE_SB_SendMsgFull(CFE_SB_Msg_t    *MsgPtr,
                          uint32           TlmCntIncrements,
                          uint32           CopyMode)
{
    CFE_SB_MsgKey_t         MsgKey;
    CFE_SB_MsgId_t          MsgId;
    int32                   Status;
    CFE_SB_DestinationD_t   *DestPtr = NULL;
    CFE_SB_PipeD_t          *PipeDscPtr;
    CFE_SB_RouteEntry_t     *RtgTblPtr;
    CFE_SB_BufferD_t        *BufDscPtr;
    uint16                  TotalMsgSize;
    CFE_SB_MsgRouteIdx_t    RtgTblIdx;
    uint32                  TskId = 0;
    uint16                  i;
    char                    FullName[(OS_MAX_API_NAME * 2)];
    CFE_SB_EventBuf_t       SBSndErr;
    char                    PipeName[OS_MAX_API_NAME] = {'\0'};

    SBSndErr.EvtsToSnd = 0;

    /* get task id for events and Sender Info*/
    TskId = OS_TaskGetId();

    /* check input parameter */
    if(MsgPtr == NULL){
        CFE_SB_LockSharedData(__func__,__LINE__);
        CFE_SB.HKTlmMsg.Payload.MsgSendErrorCounter++;
        CFE_SB_UnlockSharedData(__func__,__LINE__);
        CFE_EVS_SendEventWithAppID(CFE_SB_SEND_BAD_ARG_EID,CFE_EVS_EventType_ERROR,CFE_SB.AppId,
            "Send Err:Bad input argument,Arg 0x%lx,App %s",
            (unsigned long)MsgPtr,CFE_SB_GetAppTskName(TskId,FullName));
        return CFE_SB_BAD_ARGUMENT;
    }/* end if */

    MsgId = CFE_SB_GetMsgId(MsgPtr);

    /* validate the msgid in the message */
    if(!CFE_SB_IsValidMsgId(MsgId))
    {
        CFE_SB_LockSharedData(__func__,__LINE__);
        CFE_SB.HKTlmMsg.Payload.MsgSendErrorCounter++;
        if (CopyMode == CFE_SB_SEND_ZEROCOPY)
        {
            BufDscPtr = CFE_SB_GetBufferFromCaller(MsgId, MsgPtr);
            CFE_SB_DecrBufUseCnt(BufDscPtr);
        }
        CFE_SB_UnlockSharedData(__func__,__LINE__);
        CFE_EVS_SendEventWithAppID(CFE_SB_SEND_INV_MSGID_EID,CFE_EVS_EventType_ERROR,CFE_SB.AppId,
            "Send Err:Invalid MsgId(0x%x)in msg,App %s",
            (unsigned int)CFE_SB_MsgIdToValue(MsgId),CFE_SB_GetAppTskName(TskId,FullName));
        return CFE_SB_BAD_ARGUMENT;
    }/* end if */

    TotalMsgSize = CFE_SB_GetTotalMsgLength(MsgPtr);

    /* Verify the size of the pkt is < or = the mission defined max */
    if(TotalMsgSize > CFE_MISSION_SB_MAX_SB_MSG_SIZE){
        CFE_SB_LockSharedData(__func__,__LINE__);
        CFE_SB.HKTlmMsg.Payload.MsgSendErrorCounter++;
        if (CopyMode == CFE_SB_SEND_ZEROCOPY)
        {
            BufDscPtr = CFE_SB_GetBufferFromCaller(MsgId, MsgPtr);
            CFE_SB_DecrBufUseCnt(BufDscPtr);
        }
        CFE_SB_UnlockSharedData(__func__,__LINE__);
        CFE_EVS_SendEventWithAppID(CFE_SB_MSG_TOO_BIG_EID,CFE_EVS_EventType_ERROR,CFE_SB.AppId,
            "Send Err:Msg Too Big MsgId=0x%x,app=%s,size=%d,MaxSz=%d",
            (unsigned int)CFE_SB_MsgIdToValue(MsgId),CFE_SB_GetAppTskName(TskId,FullName),(int)TotalMsgSize,CFE_MISSION_SB_MAX_SB_MSG_SIZE);
        return CFE_SB_MSG_TOO_BIG;
    }/* end if */

    MsgKey = CFE_SB_ConvertMsgIdtoMsgKey(MsgId);

    /* take semaphore to prevent a task switch during this call */
    CFE_SB_LockSharedData(__func__,__LINE__);

    RtgTblIdx = CFE_SB_GetRoutingTblIdx(MsgKey);

    /* if there have been no subscriptions for this pkt, */
    /* increment the dropped pkt cnt, send event and return success */
    if(!CFE_SB_IsValidRouteIdx(RtgTblIdx)){

        CFE_SB.HKTlmMsg.Payload.NoSubscribersCounter++;

        if (CopyMode == CFE_SB_SEND_ZEROCOPY){
            BufDscPtr = CFE_SB_GetBufferFromCaller(MsgId, MsgPtr);
            CFE_SB_DecrBufUseCnt(BufDscPtr);
        }

        CFE_SB_UnlockSharedData(__func__,__LINE__);

        /* Determine if event can be sent without causing recursive event problem */
        if(CFE_SB_RequestToSendEvent(TskId,CFE_SB_SEND_NO_SUBS_EID_BIT) == CFE_SB_GRANTED){

           CFE_EVS_SendEventWithAppID(CFE_SB_SEND_NO_SUBS_EID,CFE_EVS_EventType_INFORMATION,CFE_SB.AppId,
              "No subscribers for MsgId 0x%x,sender %s",
              (unsigned int)CFE_SB_MsgIdToValue(MsgId),CFE_SB_GetAppTskName(TskId,FullName));

           /* clear the bit so the task may send this event again */
           CFE_SB_FinishSendEvent(TskId,CFE_SB_SEND_NO_SUBS_EID_BIT);
        }/* end if */

        return CFE_SUCCESS;
    }/* end if */

    /* Allocate a new buffer. */
    if (CopyMode == CFE_SB_SEND_ZEROCOPY){
        BufDscPtr = CFE_SB_GetBufferFromCaller(MsgId, MsgPtr);
    }
    else{
        BufDscPtr = CFE_SB_GetBufferFromPool(MsgId, TotalMsgSize);
    }
    if (BufDscPtr == NULL){
        CFE_SB.HKTlmMsg.Payload.MsgSendErrorCounter++;
        CFE_SB_UnlockSharedData(__func__,__LINE__);

        /* Determine if event can be sent without causing recursive event problem */
        if(CFE_SB_RequestToSendEvent(TskId,CFE_SB_GET_BUF_ERR_EID_BIT) == CFE_SB_GRANTED){

            CFE_EVS_SendEventWithAppID(CFE_SB_GET_BUF_ERR_EID,CFE_EVS_EventType_ERROR,CFE_SB.AppId,
              "Send Err:Request for Buffer Failed. MsgId 0x%x,app %s,size %d",
              (unsigned int)CFE_SB_MsgIdToValue(MsgId),CFE_SB_GetAppTskName(TskId,FullName),(int)TotalMsgSize);

            /* clear the bit so the task may send this event again */
            CFE_SB_FinishSendEvent(TskId,CFE_SB_GET_BUF_ERR_EID_BIT);
        }/* end if */

        return CFE_SB_BUF_ALOC_ERR;
    }/* end if */

    /* Copy the packet into the SB memory space */
    if (CopyMode != CFE_SB_SEND_ZEROCOPY){
        /* Copy the packet into the SB memory space */
        memcpy( BufDscPtr->Buffer, MsgPtr, (uint16)TotalMsgSize );
    }

    /* Obtain the actual routing table entry from the selected index */
    RtgTblPtr = CFE_SB_GetRoutePtrFromIdx(RtgTblIdx);

    /* For Tlm packets, increment the seq count if requested */
    if((CFE_SB_GetPktType(MsgId)==CFE_SB_TLM) &&
       (TlmCntIncrements==CFE_SB_INCREMENT_TLM)){
        RtgTblPtr->SeqCnt++;
        CFE_SB_SetMsgSeqCnt((CFE_SB_Msg_t *)BufDscPtr->Buffer,
                RtgTblPtr->SeqCnt);
    }/* end if */

    /* store the sender information */
    if(CFE_SB.SenderReporting != 0)
    {
       BufDscPtr->Sender.ProcessorId = CFE_PSP_GetProcessorId();
       strncpy(&BufDscPtr->Sender.AppName[0],CFE_SB_GetAppTskName(TskId,FullName),OS_MAX_API_NAME);
    }

    /* At this point there must be at least one destination for pkt */

    /* Send the packet to all destinations  */
    for (i=0, DestPtr = RtgTblPtr -> ListHeadPtr;
            i < RtgTblPtr -> Destinations; i++, DestPtr = DestPtr -> Next)
    {
        /* The DestPtr should never be NULL in this loop, this is just extra
           protection in case of the unforseen */
        if(DestPtr == NULL)
        {
          break;
        }

        if (DestPtr->Active == CFE_SB_INACTIVE)    /* destination is active */
        {
            continue;
        }/*end if */

        PipeDscPtr = &CFE_SB.PipeTbl[DestPtr->PipeId];

        if(PipeDscPtr->Opts & CFE_SB_PIPEOPTS_IGNOREMINE)
        {
            uint32 AppId = 0xFFFFFFFF;

            CFE_ES_GetAppID(&AppId);

            if(PipeDscPtr->AppId == AppId)
            {
                continue;
            }
        }/* end if */

        /* if Msg limit exceeded, log event, increment counter */
        /* and go to next destination */
        if(DestPtr->BuffCount >= DestPtr->MsgId2PipeLim){

            SBSndErr.EvtBuf[SBSndErr.EvtsToSnd].PipeId  = DestPtr->PipeId;
            SBSndErr.EvtBuf[SBSndErr.EvtsToSnd].EventId = CFE_SB_MSGID_LIM_ERR_EID;
            SBSndErr.EvtsToSnd++;
            CFE_SB.HKTlmMsg.Payload.MsgLimitErrorCounter++;
            PipeDscPtr->SendErrors++;

            continue;
        }/* end if */

        /*
        ** Write the buffer descriptor to the queue of the pipe.  If the write
        ** failed, log info and increment the pipe's error counter.
        */
                Status = OS_QueuePut(PipeDscPtr->SysQueueId,(void *)&BufDscPtr,
                                     sizeof(CFE_SB_BufferD_t *),0);

        if (Status == OS_SUCCESS) {
            BufDscPtr->UseCount++;    /* used for releasing buffer  */
            DestPtr->BuffCount++; /* used for checking MsgId2PipeLimit */
            DestPtr->DestCnt++;   /* used for statistics */
            if (DestPtr->PipeId < CFE_SB_TLM_PIPEDEPTHSTATS_SIZE)
            {
                CFE_SB_PipeDepthStats_t *StatObj =
                        &CFE_SB.StatTlmMsg.Payload.PipeDepthStats[DestPtr->PipeId];
                StatObj->InUse++;
                if(StatObj->InUse > StatObj->PeakInUse){
                    StatObj->PeakInUse = StatObj->InUse;
                }/* end if */
            }

        }else if(Status == OS_QUEUE_FULL) {

            SBSndErr.EvtBuf[SBSndErr.EvtsToSnd].PipeId  = DestPtr->PipeId;
            SBSndErr.EvtBuf[SBSndErr.EvtsToSnd].EventId = CFE_SB_Q_FULL_ERR_EID;
            SBSndErr.EvtsToSnd++;
            CFE_SB.HKTlmMsg.Payload.PipeOverflowErrorCounter++;
            PipeDscPtr->SendErrors++;


        }else{ /* Unexpected error while writing to queue. */

            SBSndErr.EvtBuf[SBSndErr.EvtsToSnd].PipeId  = DestPtr->PipeId;
            SBSndErr.EvtBuf[SBSndErr.EvtsToSnd].EventId = CFE_SB_Q_WR_ERR_EID;
            SBSndErr.EvtBuf[SBSndErr.EvtsToSnd].ErrStat = Status;
            SBSndErr.EvtsToSnd++;
            CFE_SB.HKTlmMsg.Payload.InternalErrorCounter++;
            PipeDscPtr->SendErrors++;

                }/*end if */

    } /* end loop over destinations */
    
    /*
    ** Decrement the buffer UseCount and free buffer if cnt=0. This decrement is done
    ** because the use cnt is initialized to 1 in CFE_SB_GetBufferFromPool.
    ** Initializing the count to 1 (as opposed to zero) and decrementing it here are
    ** done to ensure the buffer gets released when there are destinations that have
    ** been disabled via ground command.
    */
    CFE_SB_DecrBufUseCnt(BufDscPtr);

    /* release the semaphore */
    CFE_SB_UnlockSharedData(__func__,__LINE__);


    /* send an event for each pipe write error that may have occurred */
    for(i=0;i < SBSndErr.EvtsToSnd; i++)
    {
        if(SBSndErr.EvtBuf[i].EventId == CFE_SB_MSGID_LIM_ERR_EID)
        {

            /* Determine if event can be sent without causing recursive event problem */
            if(CFE_SB_RequestToSendEvent(TskId,CFE_SB_MSGID_LIM_ERR_EID_BIT) == CFE_SB_GRANTED){

              CFE_SB_GetPipeName(PipeName, sizeof(PipeName), SBSndErr.EvtBuf[i].PipeId);

              CFE_ES_PerfLogEntry(CFE_MISSION_SB_MSG_LIM_PERF_ID);
              CFE_ES_PerfLogExit(CFE_MISSION_SB_MSG_LIM_PERF_ID);

              CFE_EVS_SendEventWithAppID(CFE_SB_MSGID_LIM_ERR_EID,CFE_EVS_EventType_ERROR,CFE_SB.AppId,
                "Msg Limit Err,MsgId 0x%x,pipe %s,sender %s",
<<<<<<< HEAD
                (unsigned int)CFE_SB_MsgIdToValue(RtgTblPtr->MsgId),
                CFE_SB_GetPipeName(SBSndErr.EvtBuf[i].PipeId),
=======
                (unsigned int)RtgTblPtr->MsgId, PipeName,
>>>>>>> f1be0482
                CFE_SB_GetAppTskName(TskId,FullName));

              /* clear the bit so the task may send this event again */
              CFE_SB_FinishSendEvent(TskId,CFE_SB_MSGID_LIM_ERR_EID_BIT);
            }/* end if */

        }else if(SBSndErr.EvtBuf[i].EventId == CFE_SB_Q_FULL_ERR_EID){

            /* Determine if event can be sent without causing recursive event problem */
            if(CFE_SB_RequestToSendEvent(TskId,CFE_SB_Q_FULL_ERR_EID_BIT) == CFE_SB_GRANTED){

              CFE_SB_GetPipeName(PipeName, sizeof(PipeName), SBSndErr.EvtBuf[i].PipeId);

              CFE_ES_PerfLogEntry(CFE_MISSION_SB_PIPE_OFLOW_PERF_ID);
              CFE_ES_PerfLogExit(CFE_MISSION_SB_PIPE_OFLOW_PERF_ID);

              CFE_EVS_SendEventWithAppID(CFE_SB_Q_FULL_ERR_EID,CFE_EVS_EventType_ERROR,CFE_SB.AppId,
                  "Pipe Overflow,MsgId 0x%x,pipe %s,sender %s",
<<<<<<< HEAD
                  (unsigned int)CFE_SB_MsgIdToValue(RtgTblPtr->MsgId),
                  CFE_SB_GetPipeName(SBSndErr.EvtBuf[i].PipeId),
=======
                  (unsigned int)RtgTblPtr->MsgId, PipeName,
>>>>>>> f1be0482
                  CFE_SB_GetAppTskName(TskId,FullName));

               /* clear the bit so the task may send this event again */
              CFE_SB_FinishSendEvent(TskId,CFE_SB_Q_FULL_ERR_EID_BIT);
            }/* end if */

        }else{

            /* Determine if event can be sent without causing recursive event problem */
            if(CFE_SB_RequestToSendEvent(TskId,CFE_SB_Q_WR_ERR_EID_BIT) == CFE_SB_GRANTED){

              CFE_SB_GetPipeName(PipeName, sizeof(PipeName), SBSndErr.EvtBuf[i].PipeId);

              CFE_EVS_SendEventWithAppID(CFE_SB_Q_WR_ERR_EID,CFE_EVS_EventType_ERROR,CFE_SB.AppId,
                "Pipe Write Err,MsgId 0x%x,pipe %s,sender %s,stat 0x%x",
<<<<<<< HEAD
                (unsigned int)CFE_SB_MsgIdToValue(RtgTblPtr->MsgId),
                CFE_SB_GetPipeName(SBSndErr.EvtBuf[i].PipeId),
=======
                (unsigned int)RtgTblPtr->MsgId, PipeName,
>>>>>>> f1be0482
                CFE_SB_GetAppTskName(TskId,FullName),
                (unsigned int)SBSndErr.EvtBuf[i].ErrStat);

               /* clear the bit so the task may send this event again */
              CFE_SB_FinishSendEvent(TskId,CFE_SB_Q_WR_ERR_EID_BIT);
            }/* end if */

        }/* end if */
    }


    return CFE_SUCCESS;

}/* end CFE_SB_SendMsgFull */



/******************************************************************************
** Name:    CFE_SB_RcvMsg
**
** Purpose: API used to receive a message from the software bus.
**
** Assumptions, External Events, and Notes:
**          Notes:
**
**
** Date Written:
**          04/25/2005
**
** Input Arguments:
**          PipeId
**          BufPtr
**          timeOut - CFE_SB_PEND, CFE_SB_POLL or millisecond timeout
**
** Output Arguments:
**          None
**
** Return Values:
**          Status
**
******************************************************************************/
int32  CFE_SB_RcvMsg(CFE_SB_MsgPtr_t    *BufPtr,
                     CFE_SB_PipeId_t    PipeId,
                     int32              TimeOut)
{
    int32                  Status;
    CFE_SB_BufferD_t       *Message;
    CFE_SB_PipeD_t         *PipeDscPtr;
    CFE_SB_DestinationD_t  *DestPtr = NULL;
    uint32                 TskId = 0;
    char                   FullName[(OS_MAX_API_NAME * 2)];

    /* get task id for events */
    TskId = OS_TaskGetId();

    /* Check input parameters */
    if((BufPtr == NULL)||(TimeOut < (-1))){
        CFE_SB_LockSharedData(__func__,__LINE__);
        CFE_SB.HKTlmMsg.Payload.MsgReceiveErrorCounter++;
        CFE_SB_UnlockSharedData(__func__,__LINE__);
        CFE_EVS_SendEventWithAppID(CFE_SB_RCV_BAD_ARG_EID,CFE_EVS_EventType_ERROR,CFE_SB.AppId,
            "Rcv Err:Bad Input Arg:BufPtr 0x%lx,pipe %d,t/o %d,app %s",
            (unsigned long)BufPtr,(int)PipeId,(int)TimeOut,CFE_SB_GetAppTskName(TskId,FullName));
        return CFE_SB_BAD_ARGUMENT;
    }/* end if */

    PipeDscPtr = CFE_SB_GetPipePtr(PipeId);
    /* If the pipe does not exist or PipeId is out of range... */
    if (PipeDscPtr == NULL) {
        CFE_SB_LockSharedData(__func__,__LINE__);
        CFE_SB.HKTlmMsg.Payload.MsgReceiveErrorCounter++;
        CFE_SB_UnlockSharedData(__func__,__LINE__);
        CFE_EVS_SendEventWithAppID(CFE_SB_BAD_PIPEID_EID,CFE_EVS_EventType_ERROR,CFE_SB.AppId,
            "Rcv Err:PipeId %d does not exist,app %s",
            (int)PipeId,CFE_SB_GetAppTskName(TskId,FullName));
        return CFE_SB_BAD_ARGUMENT;
    }/* end if */

    /*
    ** Save off any currently in use buffer to free later; this allows
    ** one fewer shared data locks
    */

    PipeDscPtr->ToTrashBuff = PipeDscPtr->CurrentBuff;
    PipeDscPtr->CurrentBuff = NULL;

    /*
    ** Read a new buffer from the queue of the pipe, using the
    ** specified timeout option.  If a buffer was obtained, return the
    ** packet to the task according to mode.  Otherwise, return a status
    ** code indicating that no buffer was read.
    */
    Status = CFE_SB_ReadQueue(PipeDscPtr, TskId, TimeOut, &Message);

    /* take semaphore again to protect the remaining code in this call */
    CFE_SB_LockSharedData(__func__,__LINE__);

    /* free any pending trash buffer */
    if (PipeDscPtr->ToTrashBuff != NULL) {

        /* Decrement the Buffer Use Count and Free buffer if cnt=0) */
        CFE_SB_DecrBufUseCnt(PipeDscPtr->ToTrashBuff);

        PipeDscPtr->ToTrashBuff = NULL;

    }/* end if */

    if (Status == CFE_SUCCESS) {

        /*
        ** Load the pipe tables 'CurrentBuff' with the buffer descriptor
        ** ptr corresponding to the message just read. This is done so that
        ** the buffer can be released on the next RcvMsg call for this pipe.
        */
        PipeDscPtr->CurrentBuff = Message;

        /* Set the Receivers pointer to the address of the actual message */
        *BufPtr = (CFE_SB_MsgPtr_t) Message->Buffer;

        /* get pointer to destination to be used in decrementing msg limit cnt*/
        DestPtr = CFE_SB_GetDestPtr(CFE_SB_ConvertMsgIdtoMsgKey(PipeDscPtr->CurrentBuff->MsgId), PipeDscPtr->PipeId);

        /*
        ** DestPtr would be NULL if the msg is unsubscribed to while it is on
        ** the pipe. The BuffCount may be zero if the msg is unsubscribed to and
        ** then resubscribed to while it is on the pipe. Both of these cases are
        ** considered nominal and are handled by the code below.
        */
        if(DestPtr != NULL){

            if (DestPtr->BuffCount > 0){
                DestPtr->BuffCount--;
            }

        }/* end if DestPtr != NULL */

        if (PipeDscPtr->PipeId < CFE_SB_TLM_PIPEDEPTHSTATS_SIZE)
        {
        CFE_SB.StatTlmMsg.Payload.PipeDepthStats[PipeDscPtr->PipeId].InUse--;
        }

    }else{

        /* Set the users pointer to NULL indicating the CFE_SB_ReadQueue failed */
        *BufPtr = NULL;

    }/* end if */

    /* release the semaphore */
    CFE_SB_UnlockSharedData(__func__,__LINE__);

    /*
    ** If status is not CFE_SUCCESS, then no packet was received.  If this was
    ** caused by an unexpected error, then CFE_SB_ReadQueue() will report the
    ** error.
    */
    return Status;

}/* end CFE_SB_RcvMsg */


/******************************************************************************
** Name:    CFE_SB_GetLastSenderId
**
** Purpose: API used for receiving sender Information of the last message received on
**          the given pipe.
**
** Assumptions, External Events, and Notes:
**          None
**
** Date Written:
**          06/13/2007
**
** Input Arguments:
**          Ptr -     caller declares a ptr of type CFE_SB_SenderId_t then gives the
**                    address of that pointer.
**          PipeId -  the Pipe Id that the message was received on.
**
** Output Arguments:
**          None
**
** Return Values:
**          Status
**
******************************************************************************/
uint32  CFE_SB_GetLastSenderId(CFE_SB_SenderId_t **Ptr,CFE_SB_PipeId_t  PipeId)
{

    CFE_SB_BufferD_t *Ptr2BufDescriptor;
    uint32            TskId = 0;
    uint32            AppId = 0xFFFFFFFF;
    char              FullName[(OS_MAX_API_NAME * 2)];

    TskId = OS_TaskGetId();

    /* validate ptr  - note: must validate ptr before pipe id validation  */
    /* because an invalid pipe id sets the callers pointer to NULL */
    if(Ptr == NULL){
      CFE_EVS_SendEventWithAppID(CFE_SB_LSTSNDER_ERR1_EID,CFE_EVS_EventType_ERROR,CFE_SB.AppId,
          "SB GetLastSender Err:Rcvd Null Ptr,Pipe=%d,App=%s",
          (int)PipeId,CFE_SB_GetAppTskName(TskId,FullName));
      return CFE_SB_BAD_ARGUMENT;
    }/* end if */

    /* validate pipe id */
    if(CFE_SB_ValidatePipeId(PipeId)!=CFE_SUCCESS){
      *Ptr = NULL;
      CFE_EVS_SendEventWithAppID(CFE_SB_LSTSNDER_ERR2_EID,CFE_EVS_EventType_ERROR,CFE_SB.AppId,
          "SB GetLastSender Err:Rcvd Invalid Pipe=%d,App=%s",
          (int)PipeId,CFE_SB_GetAppTskName(TskId,FullName));
      return CFE_SB_BAD_ARGUMENT;
    }/* end if */

    CFE_ES_GetAppID(&AppId);

    CFE_SB_LockSharedData(__func__,__LINE__);

    /* verify requestor is owner of pipe */
    if(CFE_SB.PipeTbl[PipeId].AppId != AppId){
      *Ptr = NULL;
      CFE_SB_UnlockSharedData(__func__,__LINE__);
      CFE_EVS_SendEventWithAppID(CFE_SB_GLS_INV_CALLER_EID,CFE_EVS_EventType_ERROR,CFE_SB.AppId,
          "SB GetLastSender Err:Caller(%s) is not the owner of pipe %d",
          CFE_SB_GetAppTskName(TskId,FullName),(int)PipeId);
      return CFE_SB_BAD_ARGUMENT;
    }/* end if */

    /* Get ptr to buffer descriptor for the last msg received on the given pipe */
    Ptr2BufDescriptor = CFE_SB.PipeTbl[PipeId].CurrentBuff;

    /* Set the receivers pointer to the adr of 'Sender' struct in buf descriptor */
    *Ptr = (CFE_SB_SenderId_t *) &Ptr2BufDescriptor -> Sender;

    CFE_SB_UnlockSharedData(__func__,__LINE__);

    return CFE_SUCCESS;

}/* end CFE_SB_GetLastSenderId */


/******************************************************************************
** Name:    CFE_SB_ZeroCopyGetPtr
**
** Purpose: API used for for getting a pointer to a buffer (for zero copy mode
**          only)
**
** Assumptions, External Events, and Notes:
**          None
**
** Date Written:
**          04/25/2005
**
** Input Arguments:
**          MsgSize
**
** Output Arguments:
**          BufferHandle
**
** Return Values:
**          Pointer to an empty buffer in SB Memory space, or NULL if the buffer
**          could not be allocated.
**
******************************************************************************/

CFE_SB_Msg_t  *CFE_SB_ZeroCopyGetPtr(uint16 MsgSize,
                                     CFE_SB_ZeroCopyHandle_t *BufferHandle)
{
   int32                stat1;
   uint32               AppId = 0xFFFFFFFF;
   cpuaddr              address = 0;
   CFE_SB_ZeroCopyD_t  *zcd = NULL;
   CFE_SB_BufferD_t    *bd = NULL;

    CFE_SB_LockSharedData(__func__,__LINE__);

    /* Allocate a new zero copy descriptor from the SB memory pool.*/
    stat1 = CFE_ES_GetPoolBuf((uint32 **)&zcd, CFE_SB.Mem.PoolHdl,  sizeof(CFE_SB_ZeroCopyD_t));
    if(stat1 < 0){
        CFE_SB_UnlockSharedData(__func__,__LINE__);
        return NULL;
    }

    /* Add the size of a zero copy descriptor to the memory-in-use ctr and */
    /* adjust the high water mark if needed */
    CFE_SB.StatTlmMsg.Payload.MemInUse+=stat1;
    if(CFE_SB.StatTlmMsg.Payload.MemInUse > CFE_SB.StatTlmMsg.Payload.PeakMemInUse){
       CFE_SB.StatTlmMsg.Payload.PeakMemInUse = CFE_SB.StatTlmMsg.Payload.MemInUse;
    }/* end if */

    /* Allocate a new buffer (from the SB memory pool) to hold the message  */
    stat1 = CFE_ES_GetPoolBuf((uint32 **)&bd, CFE_SB.Mem.PoolHdl, MsgSize + sizeof(CFE_SB_BufferD_t));
    if((stat1 < 0)||(bd==NULL)){
        /*deallocate the first buffer if the second buffer creation fails*/
        stat1 = CFE_ES_PutPoolBuf(CFE_SB.Mem.PoolHdl, (uint32 *)zcd);
        if(stat1 > 0){
            CFE_SB.StatTlmMsg.Payload.MemInUse-=stat1;
        }
        CFE_SB_UnlockSharedData(__func__,__LINE__);
        return NULL;
    }

    /* Increment the number of buffers in use by one even though two buffers */
    /* were allocated. SBBuffersInUse increments on a per-message basis */
    CFE_SB.StatTlmMsg.Payload.SBBuffersInUse++;
    if(CFE_SB.StatTlmMsg.Payload.SBBuffersInUse > CFE_SB.StatTlmMsg.Payload.PeakSBBuffersInUse){
        CFE_SB.StatTlmMsg.Payload.PeakSBBuffersInUse = CFE_SB.StatTlmMsg.Payload.SBBuffersInUse;
    }/* end if */

    /* Add the size of the actual buffer to the memory-in-use ctr and */
    /* adjust the high water mark if needed */
    CFE_SB.StatTlmMsg.Payload.MemInUse+=stat1;
    if(CFE_SB.StatTlmMsg.Payload.MemInUse > CFE_SB.StatTlmMsg.Payload.PeakMemInUse){
       CFE_SB.StatTlmMsg.Payload.PeakMemInUse = CFE_SB.StatTlmMsg.Payload.MemInUse;
    }/* end if */

    /* first set ptr to actual msg buffer the same as ptr to descriptor */
    address = (cpuaddr)bd;

    /* increment actual msg buffer ptr beyond the descriptor */
    address += sizeof(CFE_SB_BufferD_t);

    /* Initialize the zero copy descriptor structure. */
    zcd->Size      = MsgSize;
    zcd->Buffer    = (void *)address;
    zcd->Next      = NULL;

    /* Add this Zero Copy Descriptor to the end of the chain */
    if(CFE_SB.ZeroCopyTail != NULL){
        ((CFE_SB_ZeroCopyD_t *) CFE_SB.ZeroCopyTail)->Next = (void *)zcd;
    }
    zcd->Prev = CFE_SB.ZeroCopyTail;
    CFE_SB.ZeroCopyTail = (void *)zcd;

    CFE_SB_UnlockSharedData(__func__,__LINE__);

    /* get callers AppId */
    CFE_ES_GetAppID(&AppId);
    zcd->AppID     = AppId;

    (*BufferHandle) = (CFE_SB_ZeroCopyHandle_t) zcd;

    /* Initialize the buffer descriptor structure. */
    bd->UseCount  = 1;
    bd->Size      = MsgSize;
    bd->Buffer    = (void *)address;

    return (CFE_SB_Msg_t *)address;

}/* CFE_SB_ZeroCopyGetPtr */


/******************************************************************************
** Name:    CFE_SB_ZeroCopyReleasePtr
**
** Purpose: API used for releasing a pointer to a buffer (for zero copy mode
**          only) This function is typically not needed for zero copy transfers.
**          This function is needed only when a ptr is received via
**          CFE_SB_ZeroCopyGetPtr, but never used in a send.
**
** Assumptions, External Events, and Notes:
**          None
**
** Date Written:
**          04/25/2005
**
** Input Arguments:
**          Ptr2Release
**          BufferHandle
**
** Output Arguments:
**          None
**
** Return Values:
**          Status
**
******************************************************************************/
int32 CFE_SB_ZeroCopyReleasePtr(CFE_SB_Msg_t  *Ptr2Release,
                                CFE_SB_ZeroCopyHandle_t BufferHandle)
{
    int32    Status;
    int32    Stat2;
    cpuaddr  Addr = (cpuaddr)Ptr2Release;

    Status = CFE_SB_ZeroCopyReleaseDesc(Ptr2Release, BufferHandle);

    CFE_SB_LockSharedData(__func__,__LINE__);

    if(Status == CFE_SUCCESS){
        /* give the buffer back to the buffer pool */
        Stat2 = CFE_ES_PutPoolBuf(CFE_SB.Mem.PoolHdl,
                                  (uint32 *) (Addr - sizeof(CFE_SB_BufferD_t)));
        if(Stat2 > 0){
             /* Substract the size of the actual buffer from the Memory in use ctr */
            CFE_SB.StatTlmMsg.Payload.MemInUse-=Stat2;
            CFE_SB.StatTlmMsg.Payload.SBBuffersInUse--;
        }/* end if */
    }

    CFE_SB_UnlockSharedData(__func__,__LINE__);

    return Status;

}/* end CFE_SB_ZeroCopyReleasePtr */


/******************************************************************************
** Name:    CFE_SB_ZeroCopyReleaseDesc
**
** Purpose: API used for releasing a zero copy descriptor (for zero copy mode
**          only).
**
** Assumptions, External Events, and Notes:
**          None
**
** Date Written:
**          04/25/2005
**
** Input Arguments:
**          Ptr2Release
**          BufferHandle
**
** Output Arguments:
**          None
**
** Return Values:
**          Status
**
******************************************************************************/
int32 CFE_SB_ZeroCopyReleaseDesc(CFE_SB_Msg_t  *Ptr2Release,
                                 CFE_SB_ZeroCopyHandle_t  BufferHandle)
{
    int32    Stat;
    CFE_SB_ZeroCopyD_t *zcd = (CFE_SB_ZeroCopyD_t *) BufferHandle;

    CFE_SB_LockSharedData(__func__,__LINE__);

    Stat = CFE_ES_GetPoolBufInfo(CFE_SB.Mem.PoolHdl, (uint32 *)zcd);

    if((Ptr2Release == NULL) || (Stat < 0) || (zcd->Buffer != (void *)Ptr2Release)){
        CFE_SB_UnlockSharedData(__func__,__LINE__);
        return CFE_SB_BUFFER_INVALID;
    }

    /* delink the descriptor */
    if(zcd->Prev != NULL){
        ((CFE_SB_ZeroCopyD_t *) (zcd->Prev))->Next = zcd->Next;
    }
    if(zcd->Next != NULL){
        ((CFE_SB_ZeroCopyD_t *) (zcd->Next))->Prev = zcd->Prev;
    }
    if(CFE_SB.ZeroCopyTail == (void *)zcd){
        CFE_SB.ZeroCopyTail = zcd->Prev;
    }

    /* give the descriptor back to the buffer pool */
    Stat = CFE_ES_PutPoolBuf(CFE_SB.Mem.PoolHdl, (uint32 *)zcd);
    if(Stat > 0){
        /* Substract the size of the actual buffer from the Memory in use ctr */
        CFE_SB.StatTlmMsg.Payload.MemInUse-=Stat;
    }/* end if */

    CFE_SB_UnlockSharedData(__func__,__LINE__);

    return CFE_SUCCESS;

}/* end CFE_SB_ZeroCopyReleaseDesc */


/******************************************************************************
** Name:    CFE_SB_ZeroCopySend
**
** Purpose: API for sending messages in zero copy mode (with telemetry source
**          sequence count incrementing)
**
** Assumptions, External Events, and Notes:
**          None
**
** Date Written:
**          04/25/2005
**
** Input Arguments:
**          MsgPtr - Pointer to message to be sent
**          BufferHandle - Handle supplied by the get pointer call
**
** Output Arguments:
**          None
**
** Return Values:
**          Status
**
******************************************************************************/
int32 CFE_SB_ZeroCopySend(CFE_SB_Msg_t   *MsgPtr,
                          CFE_SB_ZeroCopyHandle_t BufferHandle)
{
    int32   Status = 0;

    Status = CFE_SB_ZeroCopyReleaseDesc(MsgPtr, BufferHandle);

    if(Status == CFE_SUCCESS){
        Status = CFE_SB_SendMsgFull(MsgPtr,CFE_SB_INCREMENT_TLM,CFE_SB_SEND_ZEROCOPY);
    }

    return Status;

}/* end CFE_SB_ZeroCopySend */


/******************************************************************************
** Name:    CFE_SB_ZeroCopyPass
**
** Purpose: API for sending messages in zero copy mode (telemetry source
**          sequence count is preserved)
**
** Assumptions, External Events, and Notes:
**          None
**
** Date Written:
**          04/25/2005
**
** Input Arguments:
**          MsgPtr - Pointer to message to be sent
**          BufferHandle - Handle supplied by the get pointer call
**
** Output Arguments:
**          None
**
** Return Values:
**          Status
**
******************************************************************************/
int32 CFE_SB_ZeroCopyPass(CFE_SB_Msg_t   *MsgPtr,
                          CFE_SB_ZeroCopyHandle_t BufferHandle)
{
    int32   Status = 0;

    Status = CFE_SB_ZeroCopyReleaseDesc(MsgPtr, BufferHandle);

    if(Status == CFE_SUCCESS){
        Status = CFE_SB_SendMsgFull(MsgPtr,CFE_SB_DO_NOT_INCREMENT,CFE_SB_SEND_ZEROCOPY);
    }

    return Status;

}/* end CFE_SB_ZeroCopyPass */


/******************************************************************************
**  Function:  CFE_SB_ReadQueue()
**
**  Purpose:
**    Read an SB message from the system queue.  The message is represented
**    by a pointer to the buffer descriptor of the message.  Several options
**    are available for the timeout, as described below.
**
**  Arguments:
**    PipeDscPtr: Pointer to pipe descriptor.
**    AppId     : Application ID of the receiving task (used for error messages).
**    Time_Out  : Timeout option; one of the following:
**                  CFE_SB_PEND_FOREVER  = wait forever until a packet arrives
**                  CFE_SB_POLL = check the pipe for packets but don't wait
**                  value in milliseconds = wait up to a specified time
**    Message   : Pointer to a variable that will receive the buffer
**                descriptor of the message.
**
**  Return:
**    CFE_SB status code indicating the result of the operation:
**      CFE_SUCCESS         = message was successfully read
**      CFE_SB_NO_MESSAGE   = no message is present (for CFE_SB_POLL option)
**      CFE_SB_TIME_OUT     = timeout expired (for timeout option)
**      CFE_SB_PIPE_RD_ERR  = an unexpected queue read error occurred
*/

int32  CFE_SB_ReadQueue (CFE_SB_PipeD_t         *PipeDscPtr,
                         uint32                 TskId,
                         CFE_SB_TimeOut_t       Time_Out,
                         CFE_SB_BufferD_t       **Message)
{
    int32              Status,TimeOut;
    uint32             Nbytes;
    char               FullName[(OS_MAX_API_NAME * 2)];
    char               PipeName[OS_MAX_API_NAME] = {'\0'};

    /* translate the given Time_Out value */
    switch(Time_Out){

      case CFE_SB_PEND_FOREVER:
          TimeOut = OS_PEND;
          break;

      case CFE_SB_POLL:
          TimeOut = OS_CHECK;
          break;

      default:
          TimeOut = Time_Out;
          break;

    }/* end switch */

    /* Read the buffer descriptor address from the queue.  */
    Status = OS_QueueGet(PipeDscPtr->SysQueueId,
                        (void *)Message,
                        sizeof(CFE_SB_BufferD_t *),
                        &Nbytes,
                        TimeOut);

    /* translate the return value */
    switch(Status){

      case OS_SUCCESS:
          Status = CFE_SUCCESS;
          break;

      case OS_QUEUE_EMPTY:
          Status = CFE_SB_NO_MESSAGE;
          break;

      case OS_QUEUE_TIMEOUT:
          Status = CFE_SB_TIME_OUT;
          break;

      default:
          CFE_SB_LockSharedData(__func__,__LINE__);
          CFE_SB.HKTlmMsg.Payload.InternalErrorCounter++;
          CFE_SB_UnlockSharedData(__func__,__LINE__);
          /* Unexpected error while reading the queue. */
          CFE_SB_GetPipeName(PipeName, sizeof(PipeName), PipeDscPtr->PipeId);
          CFE_EVS_SendEventWithAppID(CFE_SB_Q_RD_ERR_EID,CFE_EVS_EventType_ERROR,CFE_SB.AppId,
              "Pipe Read Err,pipe %s,app %s,stat 0x%x",
              PipeName,CFE_SB_GetAppTskName(TskId,FullName),(unsigned int)Status);

          Status = CFE_SB_PIPE_RD_ERR;
          break;

    }/* end switch */

    return (Status);
}/* end CFE_SB_ReadQueue */

/*****************************************************************************/
<|MERGE_RESOLUTION|>--- conflicted
+++ resolved
@@ -933,11 +933,7 @@
         CFE_SB_UnlockSharedData(__func__,__LINE__);
         CFE_EVS_SendEventWithAppID(CFE_SB_DUP_SUBSCRIP_EID,CFE_EVS_EventType_INFORMATION,CFE_SB.AppId,
           "Duplicate Subscription,MsgId 0x%x on %s pipe,app %s",
-<<<<<<< HEAD
-           (unsigned int)CFE_SB_MsgIdToValue(MsgId),CFE_SB_GetPipeName(PipeId),CFE_SB_GetAppTskName(TskId,FullName));
-=======
-           (unsigned int)MsgId,PipeName,CFE_SB_GetAppTskName(TskId,FullName));
->>>>>>> f1be0482
+           (unsigned int)CFE_SB_MsgIdToValue(MsgId),PipeName,CFE_SB_GetAppTskName(TskId,FullName));
         return CFE_SUCCESS;
     }/* end if */
 
@@ -972,11 +968,7 @@
             CFE_SB_UnlockSharedData(__func__,__LINE__);
             CFE_EVS_SendEventWithAppID(CFE_SB_MAX_MSGS_MET_EID,CFE_EVS_EventType_ERROR,CFE_SB.AppId,
               "Subscribe Err:Max Msgs(%d)In Use,MsgId 0x%x,pipe %s,app %s",
-<<<<<<< HEAD
-              CFE_PLATFORM_SB_MAX_MSG_IDS,(unsigned int)CFE_SB_MsgIdToValue(MsgId),CFE_SB_GetPipeName(PipeId),CFE_SB_GetAppTskName(TskId,FullName));
-=======
-              CFE_PLATFORM_SB_MAX_MSG_IDS,(unsigned int)MsgId,PipeName,CFE_SB_GetAppTskName(TskId,FullName));
->>>>>>> f1be0482
+              CFE_PLATFORM_SB_MAX_MSG_IDS,(unsigned int)CFE_SB_MsgIdToValue(MsgId),PipeName,CFE_SB_GetAppTskName(TskId,FullName));
             return CFE_SB_MAX_MSGS_MET;
         }/* end if */
 
@@ -1000,11 +992,7 @@
         CFE_SB_UnlockSharedData(__func__,__LINE__);
         CFE_EVS_SendEventWithAppID(CFE_SB_MAX_DESTS_MET_EID,CFE_EVS_EventType_ERROR,CFE_SB.AppId,
             "Subscribe Err:Max Dests(%d)In Use For Msg 0x%x,pipe %s,app %s",
-<<<<<<< HEAD
-             CFE_PLATFORM_SB_MAX_DEST_PER_PKT,(unsigned int)CFE_SB_MsgIdToValue(MsgId),CFE_SB_GetPipeName(PipeId),
-=======
-             CFE_PLATFORM_SB_MAX_DEST_PER_PKT,(unsigned int)MsgId,PipeName,
->>>>>>> f1be0482
+             CFE_PLATFORM_SB_MAX_DEST_PER_PKT,(unsigned int)CFE_SB_MsgIdToValue(MsgId),PipeName,
              CFE_SB_GetAppTskName(TskId,FullName));
 
         return CFE_SB_MAX_DESTS_MET;
@@ -1058,11 +1046,7 @@
 
     CFE_EVS_SendEventWithAppID(CFE_SB_SUBSCRIPTION_RCVD_EID,CFE_EVS_EventType_DEBUG,CFE_SB.AppId,
         "Subscription Rcvd:MsgId 0x%x on %s(%d),app %s",
-<<<<<<< HEAD
-         (unsigned int)CFE_SB_MsgIdToValue(MsgId),CFE_SB_GetPipeName(PipeId),(int)PipeId,CFE_SB_GetAppTskName(TskId,FullName));
-=======
-         (unsigned int)MsgId,PipeName,(int)PipeId,CFE_SB_GetAppTskName(TskId,FullName));
->>>>>>> f1be0482
+         (unsigned int)CFE_SB_MsgIdToValue(MsgId),PipeName,(int)PipeId,CFE_SB_GetAppTskName(TskId,FullName));
 
     return CFE_SUCCESS;
 
@@ -1265,11 +1249,7 @@
 
         CFE_EVS_SendEventWithAppID(CFE_SB_UNSUB_NO_SUBS_EID,CFE_EVS_EventType_INFORMATION,CFE_SB.AppId,
             "Unsubscribe Err:No subs for Msg 0x%x on %s,app %s",
-<<<<<<< HEAD
-            (unsigned int)CFE_SB_MsgIdToValue(MsgId),CFE_SB_GetPipeName(PipeId),CFE_SB_GetAppTskName(TskId,FullName));
-=======
-            (unsigned int)MsgId,PipeName,CFE_SB_GetAppTskName(TskId,FullName));
->>>>>>> f1be0482
+            (unsigned int)CFE_SB_MsgIdToValue(MsgId),PipeName,CFE_SB_GetAppTskName(TskId,FullName));
         return CFE_SUCCESS;
     }/* end if */
 
@@ -1679,12 +1659,8 @@
 
               CFE_EVS_SendEventWithAppID(CFE_SB_MSGID_LIM_ERR_EID,CFE_EVS_EventType_ERROR,CFE_SB.AppId,
                 "Msg Limit Err,MsgId 0x%x,pipe %s,sender %s",
-<<<<<<< HEAD
                 (unsigned int)CFE_SB_MsgIdToValue(RtgTblPtr->MsgId),
-                CFE_SB_GetPipeName(SBSndErr.EvtBuf[i].PipeId),
-=======
-                (unsigned int)RtgTblPtr->MsgId, PipeName,
->>>>>>> f1be0482
+                PipeName,
                 CFE_SB_GetAppTskName(TskId,FullName));
 
               /* clear the bit so the task may send this event again */
@@ -1703,12 +1679,8 @@
 
               CFE_EVS_SendEventWithAppID(CFE_SB_Q_FULL_ERR_EID,CFE_EVS_EventType_ERROR,CFE_SB.AppId,
                   "Pipe Overflow,MsgId 0x%x,pipe %s,sender %s",
-<<<<<<< HEAD
                   (unsigned int)CFE_SB_MsgIdToValue(RtgTblPtr->MsgId),
-                  CFE_SB_GetPipeName(SBSndErr.EvtBuf[i].PipeId),
-=======
-                  (unsigned int)RtgTblPtr->MsgId, PipeName,
->>>>>>> f1be0482
+                  PipeName,
                   CFE_SB_GetAppTskName(TskId,FullName));
 
                /* clear the bit so the task may send this event again */
@@ -1724,12 +1696,8 @@
 
               CFE_EVS_SendEventWithAppID(CFE_SB_Q_WR_ERR_EID,CFE_EVS_EventType_ERROR,CFE_SB.AppId,
                 "Pipe Write Err,MsgId 0x%x,pipe %s,sender %s,stat 0x%x",
-<<<<<<< HEAD
                 (unsigned int)CFE_SB_MsgIdToValue(RtgTblPtr->MsgId),
-                CFE_SB_GetPipeName(SBSndErr.EvtBuf[i].PipeId),
-=======
-                (unsigned int)RtgTblPtr->MsgId, PipeName,
->>>>>>> f1be0482
+                PipeName,
                 CFE_SB_GetAppTskName(TskId,FullName),
                 (unsigned int)SBSndErr.EvtBuf[i].ErrStat);
 
