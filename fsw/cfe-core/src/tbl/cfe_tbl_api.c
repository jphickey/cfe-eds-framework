--- conflicted
+++ resolved
@@ -192,15 +192,9 @@
                     AccessIndex = RegRecPtr->HeadOfAccessList;
                     while ((AccessIndex != CFE_TBL_END_OF_LIST) && (*TblHandlePtr == CFE_TBL_BAD_TABLE_HANDLE))
                     {
-<<<<<<< HEAD
                         if ((CFE_TBL_Global.Handles[AccessIndex].UsedFlag == true) &&
-                            CFE_ES_ResourceID_Equal(CFE_TBL_Global.Handles[AccessIndex].AppId, ThisAppId) &&
+                            CFE_RESOURCEID_TEST_EQUAL(CFE_TBL_Global.Handles[AccessIndex].AppId, ThisAppId) &&
                             (CFE_TBL_Global.Handles[AccessIndex].RegIndex == RegIndx))
-=======
-                        if ((CFE_TBL_TaskData.Handles[AccessIndex].UsedFlag == true) &&
-                            CFE_RESOURCEID_TEST_EQUAL(CFE_TBL_TaskData.Handles[AccessIndex].AppId, ThisAppId) &&
-                            (CFE_TBL_TaskData.Handles[AccessIndex].RegIndex == RegIndx))
->>>>>>> f7be6e37
                         {
                             *TblHandlePtr = AccessIndex;
                         }
@@ -267,11 +261,7 @@
                     if(Status < 0)
                     {
                         CFE_ES_WriteToSysLog("CFE_TBL:Register-1st Buf Alloc GetPool fail Stat=0x%08X MemPoolHndl=0x%08lX\n",
-<<<<<<< HEAD
-                                (unsigned int)Status, CFE_ES_ResourceID_ToInteger(CFE_TBL_Global.Buf.PoolHdl));
-=======
-                                (unsigned int)Status, CFE_RESOURCEID_TO_ULONG(CFE_TBL_TaskData.Buf.PoolHdl));
->>>>>>> f7be6e37
+                                (unsigned int)Status, CFE_RESOURCEID_TO_ULONG(CFE_TBL_Global.Buf.PoolHdl));
                     }
                     else
                     {
@@ -297,11 +287,7 @@
                     if(Status < 0)
                     {
                         CFE_ES_WriteToSysLog("CFE_TBL:Register-2nd Buf Alloc GetPool fail Stat=0x%08X MemPoolHndl=0x%08lX\n",
-<<<<<<< HEAD
-                                (unsigned int)Status, CFE_ES_ResourceID_ToInteger(CFE_TBL_Global.Buf.PoolHdl));
-=======
-                                (unsigned int)Status, CFE_RESOURCEID_TO_ULONG(CFE_TBL_TaskData.Buf.PoolHdl));
->>>>>>> f7be6e37
+                                (unsigned int)Status, CFE_RESOURCEID_TO_ULONG(CFE_TBL_Global.Buf.PoolHdl));
                     }
                     else
                     {
@@ -1212,11 +1198,7 @@
                 if (Status > CFE_SUCCESS)
                 {
                     CFE_ES_WriteToSysLog("CFE_TBL:Validate-App(%lu) Validation func return code invalid (Stat=0x%08X) for '%s'\n",
-<<<<<<< HEAD
-                            CFE_ES_ResourceID_ToInteger(CFE_TBL_Global.TableTaskAppId), (unsigned int)Status, RegRecPtr->Name);
-=======
-                            CFE_RESOURCEID_TO_ULONG(CFE_TBL_TaskData.TableTaskAppId), (unsigned int)Status, RegRecPtr->Name);
->>>>>>> f7be6e37
+                            CFE_RESOURCEID_TO_ULONG(CFE_TBL_Global.TableTaskAppId), (unsigned int)Status, RegRecPtr->Name);
                 }
             }
 
@@ -1265,11 +1247,7 @@
                 if (Status > CFE_SUCCESS)
                 {
                     CFE_ES_WriteToSysLog("CFE_TBL:Validate-App(%lu) Validation func return code invalid (Stat=0x%08X) for '%s'\n",
-<<<<<<< HEAD
-                            CFE_ES_ResourceID_ToInteger(CFE_TBL_Global.TableTaskAppId), (unsigned int)Status, RegRecPtr->Name);
-=======
-                            CFE_RESOURCEID_TO_ULONG(CFE_TBL_TaskData.TableTaskAppId), (unsigned int)Status, RegRecPtr->Name);
->>>>>>> f7be6e37
+                            CFE_RESOURCEID_TO_ULONG(CFE_TBL_Global.TableTaskAppId), (unsigned int)Status, RegRecPtr->Name);
                 }
             }
 
@@ -1546,11 +1524,7 @@
         while (AccessIterator != CFE_TBL_END_OF_LIST)
         {
             /* Only notify *OTHER* applications that the contents have changed */
-<<<<<<< HEAD
-            if (!CFE_ES_ResourceID_Equal(CFE_TBL_Global.Handles[AccessIterator].AppId, ThisAppId))
-=======
-            if (!CFE_RESOURCEID_TEST_EQUAL(CFE_TBL_TaskData.Handles[AccessIterator].AppId, ThisAppId))
->>>>>>> f7be6e37
+            if (!CFE_RESOURCEID_TEST_EQUAL(CFE_TBL_Global.Handles[AccessIterator].AppId, ThisAppId))
             {
                 CFE_TBL_Global.Handles[AccessIterator].Updated = true;
             }
