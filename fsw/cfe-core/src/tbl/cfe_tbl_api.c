--- conflicted
+++ resolved
@@ -747,46 +747,8 @@
                                    RegRecPtr->Name,
                                    RegRecPtr->Buffers[0].DataSource);
 
-<<<<<<< HEAD
-                        if (Status < 0)
-                        {
-                            CFE_ES_WriteToSysLog("CFE_TBL:Load-App(%d) Fail to load Tbl '%s' from '%s' (Stat=0x%08X)\n",
-                                                 (int)ThisAppId, RegRecPtr->Name, (const char *)SrcDataPtr, (unsigned int)Status);
-                        }
-                        else if ((Status == CFE_TBL_WARN_PARTIAL_LOAD) && (!RegRecPtr->TableLoadedOnce))
-                        {
-                            /* Uninitialized tables cannot be loaded with partial table loads */
-                            /* Partial loads can only occur on previously loaded tables.      */
-                            Status = CFE_TBL_ERR_PARTIAL_LOAD;
-                        }
-                    }
-                    else if (SrcType == CFE_TBL_SRC_ADDRESS)
-                    {
-                        /* When the source is a block of memory, it is assumed to be a complete load */
-                        memcpy(WorkingBufferPtr->BufferPtr,
-                                  (uint8 *)SrcDataPtr,
-                                  RegRecPtr->EdsInfo.Size.Bytes);
-
-                        snprintf(WorkingBufferPtr->DataSource, sizeof(WorkingBufferPtr->DataSource), "Addr 0x%08lX", (unsigned long)SrcDataPtr);
-                        WorkingBufferPtr->FileCreateTimeSecs = 0;
-                        WorkingBufferPtr->FileCreateTimeSubSecs = 0;
-                        
-                        /* Compute the CRC on the specified table buffer */
-                        WorkingBufferPtr->Crc = CFE_ES_CalculateCRC(WorkingBufferPtr->BufferPtr,
-                                                                    RegRecPtr->EdsInfo.Size.Bytes,
-                                                                    0,
-                                                                    CFE_MISSION_ES_DEFAULT_CRC);
-                    }
-                    else
-                    {
-                        Status = CFE_TBL_ERR_ILLEGAL_SRC_TYPE;
-                        CFE_ES_WriteToSysLog("CFE_TBL:Load-App(%d) attempt to load from illegal source type=%d\n",
-                                             (int)ThisAppId, (int)SrcType);
-                    }
-=======
         return CFE_SUCCESS;
     }
->>>>>>> 8365a0c6
 
     /* Loads by an Application are not allowed if a table load is already in progress */
     if (RegRecPtr->LoadInProgress != CFE_TBL_NO_LOAD_IN_PROGRESS)
@@ -795,27 +757,8 @@
             CFE_TBL_TaskData.TableTaskAppId,
             "%s: Load already in progress for '%s'", AppName, RegRecPtr->Name);
 
-<<<<<<< HEAD
-                        if (Status > CFE_SUCCESS)
-                        {
-                            CFE_ES_WriteToSysLog("CFE_TBL:Load-App(%d) Validation func return code invalid (Stat=0x%08X) for '%s'\n",
-                                                 (int)ThisAppId, (unsigned int)Status, RegRecPtr->Name);
-                            Status = -1;
-                        }
-                        
-                        if (Status < 0)
-                        {
-                            CFE_ES_WriteToSysLog("CFE_TBL:Load-App(%d) reports load invalid (Stat=0x%08X) for '%s'\n",
-                                                 (int)ThisAppId, (unsigned int)Status, RegRecPtr->Name);
-                                            
-                            /* Zero out the buffer to remove any bad data */
-                            memset(WorkingBufferPtr->BufferPtr, 0, RegRecPtr->EdsInfo.Size.Bytes);
-                        }
-                    }
-=======
         return CFE_TBL_ERR_LOAD_IN_PROGRESS;
     }
->>>>>>> 8365a0c6
 
     /* Obtain a working buffer (either the table's dedicated buffer or one of the shared buffers) */
     Status = CFE_TBL_GetWorkingBuffer(&WorkingBufferPtr, RegRecPtr, true);
@@ -835,7 +778,7 @@
     {
         case CFE_TBL_SRC_FILE:
             /* Load the data from the file into the specified buffer */
-            Status = CFE_TBL_LoadFromFile(AppName, WorkingBufferPtr, RegRecPtr, (const char *)SrcDataPtr);
+            Status = CFE_TBL_LoadFromFileAndDecode(AppName, WorkingBufferPtr, RegRecPtr, (const char *)SrcDataPtr);
 
             if ((Status == CFE_TBL_WARN_PARTIAL_LOAD) && (!RegRecPtr->TableLoadedOnce))
             {
@@ -854,7 +797,7 @@
             /* When the source is a block of memory, it is assumed to be a complete load */
             memcpy(WorkingBufferPtr->BufferPtr,
                       (uint8 *)SrcDataPtr,
-                      RegRecPtr->Size);
+                      RegRecPtr->EdsInfo.Size.Bytes);
 
             snprintf(WorkingBufferPtr->DataSource, sizeof(WorkingBufferPtr->DataSource), "Addr 0x%08lX", (unsigned long)SrcDataPtr);
             WorkingBufferPtr->FileCreateTimeSecs = 0;
@@ -862,7 +805,7 @@
             
             /* Compute the CRC on the specified table buffer */
             WorkingBufferPtr->Crc = CFE_ES_CalculateCRC(WorkingBufferPtr->BufferPtr,
-                                                        RegRecPtr->Size,
+                                                        RegRecPtr->EdsInfo.Size.Bytes,
                                                         0,
                                                         CFE_MISSION_ES_DEFAULT_CRC);
 
@@ -898,7 +841,7 @@
                 AppName, (unsigned int)Status, RegRecPtr->Name);
 
             /* Zero out the buffer to remove any bad data */
-            memset(WorkingBufferPtr->BufferPtr, 0, RegRecPtr->Size);
+            memset(WorkingBufferPtr->BufferPtr, 0, RegRecPtr->EdsInfo.Size.Bytes);
         }
     }
 
