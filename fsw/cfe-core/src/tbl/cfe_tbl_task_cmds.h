--- conflicted
+++ resolved
@@ -72,13 +72,8 @@
 */
 typedef struct {
     CFE_SB_MsgId_t           MsgId;           /**< \brief Acceptable Message ID */
-<<<<<<< HEAD
-    uint32                   CmdCode;         /**< \brief Acceptable Command Code (if necessary) */
+    CFE_MSG_FcnCode_t        CmdCode;         /**< \brief Acceptable Command Code (if necessary) */
     size_t                   ExpectedLength;  /**< \brief Expected Message Length (in bytes) including message header */
-=======
-    CFE_MSG_FcnCode_t        CmdCode;         /**< \brief Acceptable Command Code (if necessary) */
-    CFE_MSG_Size_t           ExpectedLength;  /**< \brief Expected Message Length (in bytes) including message header */
->>>>>>> 34e5510e
     CFE_TBL_MsgProcFuncPtr_t MsgProcFuncPtr;  /**< \brief Pointer to function to handle message  */
     CFE_TBL_MsgType_t        MsgTypes;        /**< \brief Message Type (i.e. - with/without Cmd Code)   */
 } CFE_TBL_CmdHandlerTblRec_t;
