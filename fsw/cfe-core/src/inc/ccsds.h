--- conflicted
+++ resolved
@@ -36,173 +36,6 @@
 #include "common_types.h"
 #include "cfe_mission_cfg.h"
 
-<<<<<<< HEAD
-=======
-
-/* Macro to convert 16/32 bit types from platform "endianness" to Big Endian */
-#ifdef SOFTWARE_BIG_BIT_ORDER
-  #define CFE_MAKE_BIG16(n) (n)
-  #define CFE_MAKE_BIG32(n) (n)
-#else
-  #define CFE_MAKE_BIG16(n) ( (((n) << 8) & 0xFF00) | (((n) >> 8) & 0x00FF) )
-  #define CFE_MAKE_BIG32(n) ( (((n) << 24) & 0xFF000000) | (((n) << 8) & 0x00FF0000) | (((n) >> 8) & 0x0000FF00) | (((n) >> 24) & 0x000000FF) )
-#endif
-
-
-/* CCSDS_TIME_SIZE is specific to the selected CFE_SB time format */
-#if (CFE_MISSION_SB_PACKET_TIME_FORMAT == CFE_MISSION_SB_TIME_32_16_SUBS)
-  /* 32 bits seconds + 16 bits subseconds */
-  #define CCSDS_TIME_SIZE 6
-#elif (CFE_MISSION_SB_PACKET_TIME_FORMAT == CFE_MISSION_SB_TIME_32_32_SUBS)
-  /* 32 bits seconds + 32 bits subseconds */
-  #define CCSDS_TIME_SIZE 8
-#elif (CFE_MISSION_SB_PACKET_TIME_FORMAT == CFE_MISSION_SB_TIME_32_32_M_20)
-  /* 32 bits seconds + 20 bits microsecs + 12 bits reserved */
-  #define CCSDS_TIME_SIZE 8
-#else
-  /* unknown format */
-  #error unable to define CCSDS_TIME_SIZE!
-#endif
-
-
-/*
-** Type Definitions
-*/
-
-/**********************************************************************
-** Structure definitions for CCSDS headers.  All items in the structure
-** must be aligned on 16-bit words.  Bitfields must be avoided since
-** some compilers (such as gcc) force them into 32-bit alignment.
-**
-** CCSDS headers must always be in network byte order per the standard.
-** MSB at the lowest address which is commonly refered to as "BIG Endian"
-**
-** CCSDS Space Packets can be version 1 or version 2.  Version 2 has 
-** an additional 32 bits for APID Qualifier fields in the secondary 
-** header. The primary header is unchanged.
-**
-**********************************************************************/
-
-/*----- CCSDS packet primary header. -----*/
-
-typedef struct {
-
-   uint8   StreamId[2];  /* packet identifier word (stream ID) */
-      /*  bits  shift   ------------ description ---------------- */
-      /* 0x07FF    0  : application ID                            */
-      /* 0x0800   11  : secondary header: 0 = absent, 1 = present */
-      /* 0x1000   12  : packet type:      0 = TLM, 1 = CMD        */
-      /* 0xE000   13  : CCSDS version:    0 = ver 1, 1 = ver 2    */
-
-   uint8   Sequence[2];  /* packet sequence word */
-      /*  bits  shift   ------------ description ---------------- */
-      /* 0x3FFF    0  : sequence count                            */
-      /* 0xC000   14  : segmentation flags:  3 = complete packet  */
-
-   uint8  Length[2];     /* packet length word */
-      /*  bits  shift   ------------ description ---------------- */
-      /* 0xFFFF    0  : (total packet length) - 7                 */
-
-} CCSDS_PriHdr_t;
-
-/*----- CCSDS command secondary header. -----*/
-
-typedef struct {
-
-   uint8 FunctionCode; /* Command Function Code */
-                       /* bits shift ---------description-------- */
-                       /* 0x7F  0    Command function code        */
-                       /* 0x80  7    Reserved                     */
-
-   uint8 Checksum;     /* Command checksum  (all bits, 0xFF)      */
-
-} CCSDS_CmdSecHdr_t;
-
-/*----- CCSDS telemetry secondary header. -----*/
-
-typedef struct {
-
-   uint8  Time[CCSDS_TIME_SIZE];
-
-} CCSDS_TlmSecHdr_t;
-
-/*----- CCSDS Endian Flag in the APID Qualifier Field. -----*/
-#define CCSDS_BIG_ENDIAN 0
-#define CCSDS_LITTLE_ENDIAN 1
-#define CCSDS_ENDIAN_MASK 0x0400
-
-/*------ CCSDS packet playback Flag in the APID Qualifier Field. -------*/
-/* This field denotes that this packet is a playback of a stored packet */
-#define CCSDS_NON_PLAYBACK_PKT 0
-#define CCSDS_PLAYBACK_PKT 1
-#define CCSDS_PLAYBACK_PKT_MASK 0x0200
-
-/*------ CCSDS packet Electronic Data Sheet version in the APID Qualifier Field. -------*/
-/* This is the verion of the data sheet that defines the packet payload format and other */
-/* metadata like unit conversions */
-#define CCSDS_EDS_MASK 0xF800
-
-/*----- CCSDS Secondary Header APID Qualifers ----*/
-typedef struct {
-
-   uint8 APIDQSubsystem[2];
-
-      /*  bits  shift   ------------ description ---------------- */
-      /* 0x01FF   0  : Subsystem Id  mission defined              */
-      /* 0x0200   9  : Playback flag  0 = original, 1 = playback  */
-      /* 0x0400  10  : Endian:   Big = 0, Little (Intel) = 1      */
-      /* 0xF800  11  : EDS Version for packet definition used     */
- 
-   uint8 APIDQSystemId[2];
-      /* 0xFFFF   0  : System Id      mission defined             */
-
-} CCSDS_APIDqualifiers_t;
-
-/**
- * \brief CCSDS Primary with APID Qualifier Header Type Definition
- */
-typedef struct{
-    CCSDS_PriHdr_t         Pri;/**< \brief CCSDS Primary Header #CCSDS_PriHdr_t */
-    CCSDS_APIDqualifiers_t ApidQ;/**< \brief CCSDS APID Qualifier Secondary Header #CCSDS_APIDqualifiers_t */
-}CCSDS_APIDQHdr_t;
-
-typedef struct
-{
-    /*
-     * In Version 1 mode, the standard / non-APID qualified header is used for all packets
-     */
-    CCSDS_PriHdr_t      Hdr;    /**< Complete "version 1" (standard) header */
-
-#ifdef MESSAGE_FORMAT_IS_CCSDS_VER_2
-
-    /*
-     * In Version 2 mode, the extended / APID qualified header is used for all packets
-     */
-    CCSDS_APIDqualifiers_t ApidQ;/**< \brief CCSDS APID Qualifier Secondary Header #CCSDS_APIDqualifiers_t */
-#endif  /* MESSAGE_FORMAT_IS_CCSDS_VER_2 */
-
-} CCSDS_SpacePacket_t;
-
-
-
-
-/*----- Generic combined command header. -----*/
-
-typedef struct
-{
-    CCSDS_SpacePacket_t  SpacePacket;   /**< \brief Standard Header on all packets  */
-    CCSDS_CmdSecHdr_t    Sec;
-} CCSDS_CommandPacket_t;
-
-/*----- Generic combined telemetry header. -----*/
-
-typedef struct
-{
-    CCSDS_SpacePacket_t  SpacePacket;   /**< \brief Standard Header on all packets */
-    CCSDS_TlmSecHdr_t    Sec;
-} CCSDS_TelemetryPacket_t;
-
->>>>>>> 8365a0c6
 /*
  * Actual instantiation of CCSDS types is done through EDS
  */
@@ -313,24 +146,14 @@
 #define CCSDS_WR_LEN(phdr,value)   ((phdr).BaseHdr.Length = (value) - 7)
 
 /* Read function code from command secondary header. */
-<<<<<<< HEAD
-#define CCSDS_RD_FC(shdr)           ((shdr).Command)
+#define CCSDS_RD_FC(shdr)           CCSDS_RD_BITS((shdr).Command, 0x7F, 0)
 /* Write function code to command secondary header. */
-#define CCSDS_WR_FC(shdr,value)     ((shdr).Command = value)
-=======
-#define CCSDS_RD_FC(shdr)           CCSDS_RD_BITS((shdr).FunctionCode, 0x7F, 0)
-/* Write function code to command secondary header. */
-#define CCSDS_WR_FC(shdr,value)     CCSDS_WR_BITS((shdr).FunctionCode, 0x7F, 0, value)
->>>>>>> 8365a0c6
+#define CCSDS_WR_FC(shdr,value)     CCSDS_WR_BITS((shdr).Command, 0x7F, 0, value)
 
 /* Read checksum from command secondary header. */
 #define CCSDS_RD_CHECKSUM(shdr)     ((shdr).Checksum)
 /* Write checksum to command secondary header. */
-<<<<<<< HEAD
-#define CCSDS_WR_CHECKSUM(shdr,val) ((shdr).Checksum = val)
-=======
 #define CCSDS_WR_CHECKSUM(shdr,val) ((shdr).Checksum = (val))
->>>>>>> 8365a0c6
 
 /* Define additional APID Qualifier macros. */
 
@@ -375,13 +198,9 @@
 
 /* Clear command secondary header. */
 #define CCSDS_CLR_CMDSEC_HDR(shdr) \
-<<<<<<< HEAD
-  ( (shdr).Command = CCSDS_INIT_FC, (shdr).Checksum = CCSDS_INIT_CHECKSUM )
-=======
   ( (shdr).FunctionCode = CCSDS_INIT_FC,\
     (shdr).Checksum = CCSDS_INIT_CHECKSUM )
 
->>>>>>> 8365a0c6
 
 
 #define CCSDS_WR_SEC_HDR_SEC(shdr, value)    ((shdr).Time.Seconds = value)
