/*
**  GSC-18128-1, "Core Flight Executive Version 6.7"
**
**  Copyright (c) 2006-2019 United States Government as represented by
**  the Administrator of the National Aeronautics and Space Administration.
**  All Rights Reserved.
**
**  Licensed under the Apache License, Version 2.0 (the "License");
**  you may not use this file except in compliance with the License.
**  You may obtain a copy of the License at
**
**    http://www.apache.org/licenses/LICENSE-2.0
**
**  Unless required by applicable law or agreed to in writing, software
**  distributed under the License is distributed on an "AS IS" BASIS,
**  WITHOUT WARRANTIES OR CONDITIONS OF ANY KIND, either express or implied.
**  See the License for the specific language governing permissions and
**  limitations under the License.
*/

/******************************************************************************
** File: cfe_sb.h
**
** Purpose:
**      This header file contains all definitions for the cFE Software Bus
**      Application Programmer's Interface.
**
** Author:   R.McGraw/SSI
**
******************************************************************************/

#ifndef _cfe_sb_
#define _cfe_sb_

/*
** Includes
*/
#include "cfe_sb_extern_typedefs.h"
#include "cfe_error.h"
#include "osconfig.h"
#include "cfe_psp.h"
#include "common_types.h"
#include "cfe_mission_cfg.h"
#include "ccsds.h"
#include "cfe_time.h"


/*
** Defines
*/
#define CFE_SB_POLL                     0      /**< \brief Option used with #CFE_SB_RcvMsg to request immediate pipe status */
#define CFE_SB_PEND_FOREVER            -1      /**< \brief Option used with #CFE_SB_RcvMsg to force a wait for next message */
#define CFE_SB_SUB_ENTRIES_PER_PKT      20     /**< \brief Configuration parameter used by SBN App */
#define CFE_SB_SUBSCRIPTION             0      /**< \brief Subtype specifier used in #CFE_SB_SingleSubscriptionTlm_t by SBN App */
#define CFE_SB_UNSUBSCRIPTION           1      /**< \brief Subtype specified used in #CFE_SB_SingleSubscriptionTlm_t by SBN App */

/* ------------------------------------------------------ */
/* Macro Constants for use with the CFE_SB_MsgId_t type   */
/* ------------------------------------------------------ */

/**
 * \brief Translation macro to convert from MsgId integer values to opaque/abstract API values
 *
 * This conversion exists in macro form to allow compile-time evaluation for constants, and
 * should not be used directly in application code.
 *
 * For applications, use the CFE_SB_ValueToMsgId() inline function instead.
 *
 * \sa CFE_SB_ValueToMsgId()
 */
#define CFE_SB_MSGID_WRAP_VALUE(val)     ((CFE_SB_MsgId_t)(val))

/**
 * \brief Translation macro to convert to MsgId integer values from opaque/abstract API values
 *
 * This conversion exists in macro form to allow compile-time evaluation for constants, and
 * should not be used directly in application code.
 *
 * For applications, use the CFE_SB_MsgIdToValue() inline function instead.
 *
 * \sa CFE_SB_MsgIdToValue()
 */
#define CFE_SB_MSGID_UNWRAP_VALUE(mid)   ((CFE_SB_MsgId_Atom_t)(mid))

/**
 * \brief Reserved value for CFE_SB_MsgId_t that will not match any valid MsgId
 *
 * This rvalue macro can be used for static/compile-time data initialization to ensure that
 * the initialized value does not alias to a valid MsgId object.
 */
#define CFE_SB_MSGID_RESERVED            CFE_SB_MSGID_WRAP_VALUE(-1)

/**
 * \brief A literal of the CFE_SB_MsgId_t type representing an invalid ID
 *
 * This value should be used for runtime initialization of CFE_SB_MsgId_t values.
 *
 * \note This may be a compound literal in a future revision.  Per C99, compound
 * literals are lvalues, not rvalues, so this value should not be used in
 * static/compile-time data initialization.  For static data initialization
 * purposes (rvalue), #CFE_SB_MSGID_RESERVED should be used instead.
 * However, in the current implementation, they are equivalent.
 */
#define CFE_SB_INVALID_MSG_ID            CFE_SB_MSGID_RESERVED

#ifndef CFE_OMIT_DEPRECATED_6_8
/**
 * \defgroup CFESBPktTypeDefs cFE SB Packet Type Defines
 * \{
 */
#define CFE_SB_PKTTYPE_INVALID CFE_MSG_Type_Invalid /**< \brief #CFE_SB_GetPktType response if message type can not be determined */
#define CFE_SB_PKTTYPE_CMD     CFE_MSG_Type_Cmd     /**< \brief #CFE_SB_GetPktType response for command packets */
#define CFE_SB_PKTTYPE_TLM     CFE_MSG_Type_Tlm     /**< \brief #CFE_SB_GetPktType response for telemetry packets */
/** \} */
#endif /* CFE_OMIT_DEPRECATED_6_8 */

/*
** Macro Definitions
*/
#define CFE_BIT(x)   (1 << (x))               /**< \brief Places a one at bit positions 0 - 31*/
#define CFE_SET(i,x) ((i) |= CFE_BIT(x))      /**< \brief Sets bit x of i */
#define CFE_CLR(i,x) ((i) &= ~CFE_BIT(x))     /**< \brief Clears bit x of i */
#define CFE_TST(i,x) (((i) & CFE_BIT(x)) != 0)/**< \brief true(non zero) if bit x of i is set */

/*
** Pipe option bit fields.
*/
#define CFE_SB_PIPEOPTS_IGNOREMINE 0x00000001 /**< \brief Messages sent by the app that owns this pipe will not be sent to this pipe. */

/*
** Type Definitions
*/

#ifndef CFE_OMIT_DEPRECATED_6_8
/** \brief Software Bus generic message */
typedef CFE_MSG_Message_t CFE_SB_Msg_t;
#endif /* CFE_OMIT_DEPRECATED_6_8 */

/** \brief Aligned Software Bus command header */
typedef union CFE_SB_CmdHdr {
    CFE_MSG_CommandHeader_t Cmd;
    CFE_MSG_Message_t       BaseMsg;
} CFE_SB_CmdHdr_t;

/** \brief Aligned Software Bus telemetry header */
typedef union CFE_SB_TlmHdr {
    CFE_MSG_TelemetryHeader_t Tlm;
    CFE_MSG_Message_t         BaseMsg;
} CFE_SB_TlmHdr_t;

#define CFE_SB_CMD_HDR_SIZE     (sizeof(CFE_SB_CmdHdr_t))/**< \brief Size of #CFE_SB_CmdHdr_t in bytes */
#define CFE_SB_TLM_HDR_SIZE     (sizeof(CFE_SB_TlmHdr_t))/**< \brief Size of #CFE_SB_TlmHdr_t in bytes */

/** \brief  CFE_SB_TimeOut_t to primitive type definition
**
** Internally used by SB in the #CFE_SB_RcvMsg API. Translated from the
** input parmater named TimeOut which specifies the maximum time in
** milliseconds that the caller wants to wait for a message.
*/
typedef uint32 CFE_SB_TimeOut_t;

/** \brief  CFE_SB_PipeId_t to primitive type definition
**
** Software Bus pipe identifier used in many SB APIs
*/
typedef uint8  CFE_SB_PipeId_t;

#ifndef CFE_OMIT_DEPRECATED_6_8
/** \brief  Pointer to an SB Message */
typedef CFE_MSG_Message_t *CFE_SB_MsgPtr_t;

/** \brief  CFE_SB_MsgPayloadPtr_t defined as an opaque pointer to a message Payload portion */
typedef uint8 *CFE_SB_MsgPayloadPtr_t;
#endif /* CFE_OMIT_DEPRECATED_6_8 */

/** \brief  CFE_SB_ZeroCopyHandle_t to primitive type definition
**
** Software Zero Copy handle used in many SB APIs
*/
typedef cpuaddr CFE_SB_ZeroCopyHandle_t;

/** \brief Quality Of Service Type Definition
**
** Currently an unused parameter in #CFE_SB_SubscribeEx
** Intended to be used for interprocessor communication only
**/
typedef  struct {
    uint8 Priority;/**< \brief  Specify high(1) or low(0) message priority for off-board routing, currently unused */
    uint8 Reliability;/**< \brief  Specify high(1) or low(0) message transfer reliability for off-board routing, currently unused */
}CFE_SB_Qos_t;

extern CFE_SB_Qos_t CFE_SB_Default_Qos;/**< \brief  Defines a default priority and reliabilty for off-board routing */


/****************** Function Prototypes **********************/

/** @defgroup CFEAPISBPipe cFE Pipe Management APIs
 * @{
 */

/*****************************************************************************/
/**
** \brief Creates a new software bus pipe.
**
** \par Description
**          This routine creates and initializes an input pipe that the calling
**          application can use to receive software bus messages.  By default, no
**          messages are routed to the new pipe.  So, the application must use
**          #CFE_SB_Subscribe to specify which messages it wants to receive on
**          this pipe.
**
** \par Assumptions, External Events, and Notes:
**          None
**
** \param[in, out]  PipeIdPtr    A pointer to a variable of type #CFE_SB_PipeId_t,
**                          which will be filled in with the pipe ID information
**                          by the #CFE_SB_CreatePipe routine. *PipeIdPtr is the identifier for the created pipe.
**
** \param[in]  Depth        The maximum number of messages that will be allowed on
**                          this pipe at one time.
**
** \param[in]  PipeName     A string to be used to identify this pipe in error messages
**                          and routing information telemetry.  The string must be no
**                          longer than #OS_MAX_API_NAME (including terminator).
**                          Longer strings will be truncated.
**
** \return Execution status, see \ref CFEReturnCodes
** \retval #CFE_SUCCESS          \copybrief CFE_SUCCESS
** \retval #CFE_SB_BAD_ARGUMENT  \copybrief CFE_SB_BAD_ARGUMENT
** \retval #CFE_SB_MAX_PIPES_MET \copybrief CFE_SB_MAX_PIPES_MET
** \retval #CFE_SB_PIPE_CR_ERR   \copybrief CFE_SB_PIPE_CR_ERR
**
** \sa #CFE_SB_DeletePipe #CFE_SB_GetPipeOpts #CFE_SB_SetPipeOpts #CFE_SB_GetPipeIdByName
**/
CFE_Status_t  CFE_SB_CreatePipe(CFE_SB_PipeId_t *PipeIdPtr, uint16 Depth, const char *PipeName);

/*****************************************************************************/
/**
** \brief Delete a software bus pipe.
**
** \par Description
**          This routine deletes an input pipe and cleans up all data structures
**          associated with the pipe.  All subscriptions made for this pipe by
**          calls to #CFE_SB_Subscribe will be automatically removed from the
**          SB routing tables.  Any messages in the pipe will be discarded.
**
**          Applications should not call this routine for all of their
**          SB pipes as part of their orderly shutdown process, as the
**          pipe will be deleted by the support framework at the
**          appropriate time.
**
** \par Assumptions, External Events, and Notes:
**          None
**
** \param[in]  PipeId       The pipe ID (obtained previously from #CFE_SB_CreatePipe)
**                          of the pipe to be deleted.
**
** \return Execution status, see \ref CFEReturnCodes
** \retval #CFE_SUCCESS         \copybrief CFE_SUCCESS
** \retval #CFE_SB_BAD_ARGUMENT \copybrief CFE_SB_BAD_ARGUMENT
**
** \sa #CFE_SB_CreatePipe #CFE_SB_GetPipeOpts #CFE_SB_SetPipeOpts #CFE_SB_GetPipeIdByName
**/
CFE_Status_t  CFE_SB_DeletePipe(CFE_SB_PipeId_t PipeId);

/*****************************************************************************/
/**
** \brief Set options on a pipe.
**
** \par Description
**          This routine sets (or clears) options to alter the pipe's behavior.
**          Options are (re)set every call to this routine.
**
** \param[in]  PipeId       The pipe ID of the pipe to set options on.
**
** \param[in]  Opts         A bit field of options.
**
** \return Execution status, see \ref CFEReturnCodes
** \retval #CFE_SUCCESS         \copybrief CFE_SUCCESS
** \retval #CFE_SB_BAD_ARGUMENT \copybrief CFE_SB_BAD_ARGUMENT
**
** \sa #CFE_SB_CreatePipe #CFE_SB_DeletePipe #CFE_SB_GetPipeOpts #CFE_SB_GetPipeIdByName #CFE_SB_PIPEOPTS_IGNOREMINE
**/
CFE_Status_t  CFE_SB_SetPipeOpts(CFE_SB_PipeId_t PipeId, uint8 Opts);

/*****************************************************************************/
/**
** \brief Get options on a pipe.
**
** \par Description
**          This routine gets the current options on a pipe.
**
** \param[in]  PipeId       The pipe ID of the pipe to get options from.
**
** \param[out] *OptPtr      A bit field of options.
**
** \return Execution status, see \ref CFEReturnCodes
** \retval #CFE_SUCCESS         \copybrief CFE_SUCCESS
** \retval #CFE_SB_BAD_ARGUMENT \copybrief CFE_SB_BAD_ARGUMENT
**
** \sa #CFE_SB_CreatePipe #CFE_SB_DeletePipe #CFE_SB_SetPipeOpts #CFE_SB_GetPipeIdByName #CFE_SB_PIPEOPTS_IGNOREMINE
**/
CFE_Status_t  CFE_SB_GetPipeOpts(CFE_SB_PipeId_t PipeId, uint8 *OptPtr);

/*****************************************************************************/
/**
** \brief Get the pipe name for a given id.
**
** \par Description
**          This routine finds the pipe name for a pipe id.
**
** \param[out] PipeNameBuf  The buffer to receive the pipe name.
**
** \param[in] PipeNameSize  The size (in chars) of the PipeName buffer.
**
** \param[in] PipeId        The PipeId for that name.
**
** \return Execution status, see \ref CFEReturnCodes
** \retval #CFE_SUCCESS         \copybrief CFE_SUCCESS
** \retval #CFE_SB_BAD_ARGUMENT \copybrief CFE_SB_BAD_ARGUMENT
**
** \sa #CFE_SB_CreatePipe #CFE_SB_DeletePipe #CFE_SB_SetPipeOpts #CFE_SB_GetPipeIdByName
**/
CFE_Status_t CFE_SB_GetPipeName(char *PipeNameBuf, size_t PipeNameSize, CFE_SB_PipeId_t PipeId);

/*****************************************************************************/
/**
** \brief Get pipe id by pipe name.
**
** \par Description
**          This routine finds the pipe id for a pipe name.
**
** \param[in]  PipeName     The name of the pipe.
**
** \param[out] PipeIdPtr    The PipeId for that name.
**
** \return Execution status, see \ref CFEReturnCodes
** \retval #CFE_SUCCESS         \copybrief CFE_SUCCESS
** \retval #CFE_SB_BAD_ARGUMENT \copybrief CFE_SB_BAD_ARGUMENT
**
** \sa #CFE_SB_CreatePipe #CFE_SB_DeletePipe #CFE_SB_SetPipeOpts #CFE_SB_PIPEOPTS_IGNOREMINE
**/
CFE_Status_t  CFE_SB_GetPipeIdByName(CFE_SB_PipeId_t *PipeIdPtr, const char *PipeName);
/**@}*/

/** @defgroup CFEAPISBSubscription cFE Message Subscription Control APIs
 * @{
 */

/*****************************************************************************/
/**
** \brief Subscribe to a message on the software bus
**
** \par Description
**          This routine adds the specified pipe to the destination list associated
**          with the specified message ID.
**
** \par Assumptions, External Events, and Notes:
**          Note:   As subscriptions are received, the destinations are added to
**          the head of a linked list. During the sending of a message, the list
**          is traversed beginning at the head of the list. Therefore the
**          message will first be sent to the last subscriber. If an application
**          has timing constraints and needs to receive a message in the
**          shortest possible time, the developer may consider holding off its
**          subscription until other applications have subscribed to the message.
**
** \param[in]  MsgId        The message ID of the message to be subscribed to.
**
** \param[in]  PipeId       The pipe ID of the pipe the subscribed message
**                          should be sent to.
**
** \param[in]  Quality      The requested Quality of Service (QoS) required of
**                          the messages. Most callers will use #CFE_SB_Default_Qos
**                          for this parameter.
**
** \param[in]  MsgLim       The maximum number of messages with this Message ID to
**                          allow in this pipe at the same time.
**
** \return Execution status, see \ref CFEReturnCodes
** \retval #CFE_SUCCESS          \copybrief CFE_SUCCESS
** \retval #CFE_SB_MAX_MSGS_MET  \copybrief CFE_SB_MAX_MSGS_MET
** \retval #CFE_SB_MAX_DESTS_MET \copybrief CFE_SB_MAX_DESTS_MET
** \retval #CFE_SB_BAD_ARGUMENT  \copybrief CFE_SB_BAD_ARGUMENT
** \retval #CFE_SB_BUF_ALOC_ERR  \copybrief CFE_SB_BUF_ALOC_ERR
**
** \sa #CFE_SB_Subscribe, #CFE_SB_SubscribeLocal, #CFE_SB_Unsubscribe, #CFE_SB_UnsubscribeLocal
**/
CFE_Status_t  CFE_SB_SubscribeEx(CFE_SB_MsgId_t MsgId, CFE_SB_PipeId_t PipeId, CFE_SB_Qos_t Quality, uint16 MsgLim);

/*****************************************************************************/
/**
** \brief Subscribe to a message on the software bus with default parameters
**
** \par Description
**          This routine adds the specified pipe to the destination list for
**          the specified message ID.  This is the same as #CFE_SB_SubscribeEx
**          with the Quality field set to #CFE_SB_Default_Qos and MsgLim set
**          to #CFE_PLATFORM_SB_DEFAULT_MSG_LIMIT (4).
**
** \par Assumptions, External Events, and Notes:
**          Note:   As subscriptions are received, the destinations are added to
**          the head of a linked list. During the sending of a message, the list
**          is traversed beginning at the head of the list. Therefore the
**          message will first be sent to the last subscriber. If an application
**          has timing constraints and needs to receive a message in the
**          shortest possible time, the developer may consider holding off its
**          subscription until other applications have subscribed to the message.
**
** \param[in]  MsgId        The message ID of the message to be subscribed to.
**
** \param[in]  PipeId       The pipe ID of the pipe the subscribed message
**                          should be sent to.
**
** \return Execution status, see \ref CFEReturnCodes
** \retval #CFE_SUCCESS          \copybrief CFE_SUCCESS
** \retval #CFE_SB_MAX_MSGS_MET  \copybrief CFE_SB_MAX_MSGS_MET
** \retval #CFE_SB_MAX_DESTS_MET \copybrief CFE_SB_MAX_DESTS_MET
** \retval #CFE_SB_BAD_ARGUMENT  \copybrief CFE_SB_BAD_ARGUMENT
** \retval #CFE_SB_BUF_ALOC_ERR  \copybrief CFE_SB_BUF_ALOC_ERR
**
** \sa #CFE_SB_SubscribeEx, #CFE_SB_SubscribeLocal, #CFE_SB_Unsubscribe, #CFE_SB_UnsubscribeLocal
**/
CFE_Status_t CFE_SB_Subscribe(CFE_SB_MsgId_t MsgId, CFE_SB_PipeId_t PipeId);

/*****************************************************************************/
/**
** \brief Subscribe to a message while keeping the request local to a cpu
**
** \par Description
**          This routine adds the specified pipe to the destination list for
**          the specified message ID.  This is similar to #CFE_SB_SubscribeEx
**          with the Quality field set to #CFE_SB_Default_Qos and MsgLim set
**          to #CFE_PLATFORM_SB_DEFAULT_MSG_LIMIT, but will not report the subscription.
**          Subscription Reporting is enabled for interprocessor communication
**          by way of the Software Bus Network (SBN) Application.
**
** \par Assumptions, External Events, and Notes:
**          - This API is typically only used by Software Bus Network (SBN) Application
**
** \param[in]  MsgId        The message ID of the message to be subscribed to.
**
** \param[in]  PipeId       The pipe ID of the pipe the subscribed message
**                          should be sent to.
**
** \param[in]  MsgLim       The maximum number of messages with this Message ID to
**                          allow in this pipe at the same time.
**
** \return Execution status, see \ref CFEReturnCodes
** \retval #CFE_SUCCESS          \copybrief CFE_SUCCESS
** \retval #CFE_SB_MAX_MSGS_MET  \copybrief CFE_SB_MAX_MSGS_MET
** \retval #CFE_SB_MAX_DESTS_MET \copybrief CFE_SB_MAX_DESTS_MET
** \retval #CFE_SB_BAD_ARGUMENT  \copybrief CFE_SB_BAD_ARGUMENT
** \retval #CFE_SB_BUF_ALOC_ERR  \copybrief CFE_SB_BUF_ALOC_ERR
**
** \sa #CFE_SB_Subscribe, #CFE_SB_SubscribeEx, #CFE_SB_Unsubscribe, #CFE_SB_UnsubscribeLocal
**/
CFE_Status_t CFE_SB_SubscribeLocal(CFE_SB_MsgId_t MsgId, CFE_SB_PipeId_t PipeId, uint16 MsgLim);

/*****************************************************************************/
/**
** \brief Remove a subscription to a message on the software bus
**
** \par Description
**          This routine removes the specified pipe from the destination
**          list for the specified message ID.
**
** \par Assumptions, External Events, and Notes:
**          None
**
** \param[in]  MsgId        The message ID of the message to be unsubscribed.
**
** \param[in]  PipeId       The pipe ID of the pipe the subscribed message
**                          should no longer be sent to.
**
** \return Execution status, see \ref CFEReturnCodes
** \retval #CFE_SUCCESS           \copybrief CFE_SUCCESS
** \retval #CFE_SB_NO_SUBSCRIBERS \copybrief CFE_SB_NO_SUBSCRIBERS
** \retval #CFE_SB_INTERNAL_ERR   \copybrief CFE_SB_INTERNAL_ERR
**
** \sa #CFE_SB_Subscribe, #CFE_SB_SubscribeEx, #CFE_SB_SubscribeLocal, #CFE_SB_UnsubscribeLocal
**/
CFE_Status_t  CFE_SB_Unsubscribe(CFE_SB_MsgId_t MsgId, CFE_SB_PipeId_t PipeId);

/*****************************************************************************/
/**
** \brief Remove a subscription to a message on the software bus on the current CPU
**
** \par Description
**          This routine removes the specified pipe from the destination
**          list for the specified message ID on the current CPU.
**
** \par Assumptions, External Events, and Notes:
**          - This API is typically only used by Software Bus Network (SBN) Application
**
** \param[in]  MsgId        The message ID of the message to be unsubscribed.
**
** \param[in]  PipeId       The pipe ID of the pipe the subscribed message
**                          should no longer be sent to.
**
** \return Execution status, see \ref CFEReturnCodes
** \retval #CFE_SUCCESS           \copybrief CFE_SUCCESS
** \retval #CFE_SB_NO_SUBSCRIBERS \copybrief CFE_SB_NO_SUBSCRIBERS
** \retval #CFE_SB_INTERNAL_ERR   \copybrief CFE_SB_INTERNAL_ERR
**
** \sa #CFE_SB_Subscribe, #CFE_SB_SubscribeEx, #CFE_SB_SubscribeLocal, #CFE_SB_Unsubscribe
**/
CFE_Status_t CFE_SB_UnsubscribeLocal(CFE_SB_MsgId_t MsgId, CFE_SB_PipeId_t PipeId);
/**@}*/

/** @defgroup CFEAPISBMessage cFE Send/Receive Message APIs
 * @{
 */

/*****************************************************************************/
/**
** \brief Send a software bus message
**
** \par Description
**          This routine sends the specified message to all subscribers.  The
**          software bus will read the message ID from the message header to
**          determine which pipes should receive the message.
**
** \par Assumptions, External Events, and Notes:
**          - This routine will not normally wait for the receiver tasks to
**            process the message before returning control to the caller's task.
**          - However, if a higher priority task is pending and subscribed to
**            this message, that task may get to run before #CFE_SB_SendMsg
**            returns control to the caller.
**          - This function tracks and increments the source sequence counter
**            of a telemetry message.
**
** \param[in]  MsgPtr       A pointer to the message to be sent.  This must point
**                          to the first byte of the message header
**                          (#CFE_MSG_Message_t).
**
** \return Execution status, see \ref CFEReturnCodes
** \retval #CFE_SUCCESS         \copybrief CFE_SUCCESS
** \retval #CFE_SB_BAD_ARGUMENT \copybrief CFE_SB_BAD_ARGUMENT
** \retval #CFE_SB_MSG_TOO_BIG  \copybrief CFE_SB_MSG_TOO_BIG
** \retval #CFE_SB_BUF_ALOC_ERR \copybrief CFE_SB_BUF_ALOC_ERR
**
** \sa #CFE_SB_RcvMsg, #CFE_SB_ZeroCopySend, #CFE_SB_PassMsg
**/
CFE_Status_t  CFE_SB_SendMsg(CFE_MSG_Message_t *MsgPtr);

/*****************************************************************************/
/**
** \brief Passes a software bus message
**
** \par Description
**          This routine sends the specified message to all subscribers.  The
**          software bus will read the message ID from the message header to
**          determine which pipes should receive the message. This routine is
**          intended to pass messages not generated by the sending application.
**
** \par Assumptions, External Events, and Notes:
**          - This routine will not normally wait for the receiver tasks to
**            process the message before returning control to the caller's task.
**          - However, if a higher priority task is pending and subscribed to
**            this message, that task may get to run before #CFE_SB_PassMsg
**            returns control to the caller.
**          - Unlike #CFE_SB_SendMsg this routine will preserve the source
**            sequence counter in a telemetry message.
**
** \param[in]  MsgPtr       A pointer to the message to be sent.  This must point
**                          to the first byte of the message header
**                          (#CFE_MSG_Message_t).
**
** \return Execution status, see \ref CFEReturnCodes
** \retval #CFE_SUCCESS         \copybrief CFE_SUCCESS
** \retval #CFE_SB_BAD_ARGUMENT \copybrief CFE_SB_BAD_ARGUMENT
** \retval #CFE_SB_MSG_TOO_BIG  \copybrief CFE_SB_MSG_TOO_BIG
** \retval #CFE_SB_BUF_ALOC_ERR \copybrief CFE_SB_BUF_ALOC_ERR
**
** \sa #CFE_SB_RcvMsg, #CFE_SB_ZeroCopySend, #CFE_SB_SendMsg
**/
CFE_Status_t  CFE_SB_PassMsg(CFE_MSG_Message_t *MsgPtr);

/*****************************************************************************/
/**
** \brief Receive a message from a software bus pipe
**
** \par Description
**          This routine retrieves the next message from the specified pipe.
**          If the pipe is empty, this routine will block until either a new
**          message comes in or the timeout value is reached.
**
** \par Assumptions, External Events, and Notes:
**          Note - If an error occurs in this API, the *BufPtr value may be NULL or
**          random. Therefore, it is recommended that the return code be tested
**          for CFE_SUCCESS before processing the message.
**
** \param[in, out]  BufPtr       A pointer to a message pointer.
**                          Typically a caller declares a ptr of type CFE_MSG_Message_t
**                          (i.e. CFE_MSG_Message_t *Ptr) then gives the address of that
**                          pointer (&Ptr) as this parmeter. After a successful
**                          receipt of a message, *BufPtr will point to the first
**                          byte of the software bus message header. This should be
**                          used as a read-only pointer (in systems with an MMU,
**                          writes to this pointer may cause a memory protection fault).
**                          The *BufPtr is valid only until the next call to
**                          CFE_SB_RcvMsg for the same pipe. \n *BufPtr is a pointer
**                          to the message obtained from the pipe. Valid
**                          only until the next call to CFE_SB_RcvMsg for the same pipe.
**
** \param[in]  PipeId       The pipe ID of the pipe containing the message to be obtained.
**
** \param[in]  TimeOut      The number of milliseconds to wait for a new message if the
**                          pipe is empty at the time of the call.  This can also be set
**                          to #CFE_SB_POLL for a non-blocking receive or
**                          #CFE_SB_PEND_FOREVER to wait forever for a message to arrive.
**
** \return Execution status, see \ref CFEReturnCodes
** \retval #CFE_SUCCESS         \copybrief CFE_SUCCESS
** \retval #CFE_SB_BAD_ARGUMENT \copybrief CFE_SB_BAD_ARGUMENT
** \retval #CFE_SB_TIME_OUT     \copybrief CFE_SB_TIME_OUT
** \retval #CFE_SB_PIPE_RD_ERR  \copybrief CFE_SB_PIPE_RD_ERR
** \retval #CFE_SB_NO_MESSAGE   \copybrief CFE_SB_NO_MESSAGE
**
** \sa #CFE_SB_SendMsg, #CFE_SB_ZeroCopySend
**/
CFE_Status_t  CFE_SB_RcvMsg(CFE_MSG_Message_t **BufPtr, CFE_SB_PipeId_t PipeId, int32 TimeOut);
/**@}*/

/** @defgroup CFEAPISBZeroCopy cFE Zero Copy Message APIs
 * @{
 */

/*****************************************************************************/
/**
** \brief Get a buffer pointer to use for "zero copy" SB sends.
**
** \par Description
**          This routine can be used to get a pointer to one of the software bus'
**          internal memory buffers that are used for sending messages.  The caller
**          can use this memory buffer to build an SB message, then send it using
**          the #CFE_SB_ZeroCopySend function.  This interface is more complicated
**          than the normal #CFE_SB_ZeroCopySend interface, but it avoids an extra
**          copy of the message from the user's memory buffer to the software bus
**          internal buffer.  The "zero copy" interface can be used to improve
**          performance in high-rate, high-volume software bus traffic.
**
** \par Assumptions, External Events, and Notes:
**          -# The pointer returned by #CFE_SB_ZeroCopyGetPtr is only good for one
**             call to #CFE_SB_ZeroCopySend.
**          -# Applications should be written as if #CFE_SB_ZeroCopyGetPtr is
**             equivalent to a \c malloc() and #CFE_SB_ZeroCopySend is equivalent to
**             a \c free().
**          -# Applications must not de-reference the message pointer (for reading
**             or writing) after the call to #CFE_SB_ZeroCopySend.
**
** \param[in]  MsgSize  The size of the SB message buffer the caller wants
**                      (including the SB message header).
**
** \param[out] BufferHandle  A handle that must be supplied when sending or releasing
**                           in zero copy mode.
**
** \return A pointer to a memory buffer that can be used to build one SB message
**         for use with #CFE_SB_ZeroCopySend.
**
** \sa #CFE_SB_ZeroCopyReleasePtr, #CFE_SB_ZeroCopySend
**/
<<<<<<< HEAD
CFE_SB_Msg_t  *CFE_SB_ZeroCopyGetPtr(size_t  MsgSize,
                                     CFE_SB_ZeroCopyHandle_t *BufferHandle);
=======
CFE_MSG_Message_t *CFE_SB_ZeroCopyGetPtr(uint16  MsgSize,
                                         CFE_SB_ZeroCopyHandle_t *BufferHandle);
>>>>>>> 34e5510e

/*****************************************************************************/
/**
** \brief Release an unused "zero copy" buffer pointer.
**
** \par Description
**          This routine can be used to release a pointer to one of the software
**          bus' internal memory buffers.
**
** \par Assumptions, External Events, and Notes:
**          -# This function is not needed for normal "zero copy" transfers.  It
**             is needed only for cleanup when an application gets a pointer using
**             #CFE_SB_ZeroCopyGetPtr, but (due to some error condition) never uses
**             that pointer for a #CFE_SB_ZeroCopySend
**
** \param[in]  Ptr2Release  A pointer to the SB internal buffer.  This must be a
**                          pointer returned by a call to #CFE_SB_ZeroCopyGetPtr,
**                          but never used in a call to #CFE_SB_ZeroCopySend.
**
** \param[in]  BufferHandle  This must be the handle supplied with the pointer
**                           when #CFE_SB_ZeroCopyGetPtr was called.
**
** \return Execution status, see \ref CFEReturnCodes
** \retval #CFE_SUCCESS           \copybrief CFE_SUCCESS
** \retval #CFE_SB_BUFFER_INVALID \copybrief CFE_SB_BUFFER_INVALID
**
** \sa #CFE_SB_ZeroCopyGetPtr, #CFE_SB_ZeroCopySend
**/
CFE_Status_t CFE_SB_ZeroCopyReleasePtr(CFE_MSG_Message_t *Ptr2Release, CFE_SB_ZeroCopyHandle_t BufferHandle);

/*****************************************************************************/
/**
** \brief Send an SB message in "zero copy" mode.
**
** \par Description
**          This routine sends a message that has been created directly in an
**          internal SB message buffer by an application (after a call to
**          #CFE_SB_ZeroCopyGetPtr).  This interface is more complicated than
**          the normal #CFE_SB_SendMsg interface, but it avoids an extra copy of
**          the message from the user's memory buffer to the software bus
**          internal buffer.  The "zero copy" interface can be used to improve
**          performance in high-rate, high-volume software bus traffic.
**
** \par Assumptions, External Events, and Notes:
**          -# The pointer returned by #CFE_SB_ZeroCopyGetPtr is only good for
**             one call to #CFE_SB_ZeroCopySend.
**          -# Callers must not use the same SB message buffer for multiple sends.
**          -# Applications should be written as if #CFE_SB_ZeroCopyGetPtr is
**             equivalent to a \c malloc() and #CFE_SB_ZeroCopySend is equivalent
**             to a \c free().
**          -# Applications must not de-reference the message pointer (for reading
**             or writing) after the call to #CFE_SB_ZeroCopySend.
**          -# This function tracks and increments the source sequence counter
**             of a telemetry message.
**
** \param[in]  MsgPtr  A pointer to the SB message to be sent.
**
** \param[in]  BufferHandle  The handle supplied with the #CFE_SB_ZeroCopyGetPtr call.
**
** \return Execution status, see \ref CFEReturnCodes
** \retval #CFE_SUCCESS           \copybrief CFE_SUCCESS
** \retval #CFE_SB_BAD_ARGUMENT   \copybrief CFE_SB_BAD_ARGUMENT
** \retval #CFE_SB_MSG_TOO_BIG    \copybrief CFE_SB_MSG_TOO_BIG
** \retval #CFE_SB_BUF_ALOC_ERR   \copybrief CFE_SB_BUF_ALOC_ERR
** \retval #CFE_SB_BUFFER_INVALID \copybrief CFE_SB_BUFFER_INVALID
**
** \sa #CFE_SB_SendMsg, #CFE_SB_RcvMsg, #CFE_SB_ZeroCopyReleasePtr, #CFE_SB_ZeroCopyGetPtr
**/
CFE_Status_t CFE_SB_ZeroCopySend(CFE_MSG_Message_t *MsgPtr, CFE_SB_ZeroCopyHandle_t BufferHandle);

/*****************************************************************************/
/**
** \brief Pass an SB message in "zero copy" mode.
**
** \par Description
**          This routine sends a message that has been created directly in an
**          internal SB message buffer by an application (after a call to
**          #CFE_SB_ZeroCopyGetPtr).  This interface is more complicated than
**          the normal #CFE_SB_SendMsg interface, but it avoids an extra copy of
**          the message from the user's memory buffer to the software bus
**          internal buffer.  The "zero copy" interface can be used to improve
**          performance in high-rate, high-volume software bus traffic. This
**          version is intended to pass messages not generated by the caller
**          (to preserve the source sequence count).
**
** \par Assumptions, External Events, and Notes:
**          -# The pointer returned by #CFE_SB_ZeroCopyGetPtr is only good for
**             one call to #CFE_SB_ZeroCopySend or #CFE_SB_ZeroCopyPass.
**          -# Callers must not use the same SB message buffer for multiple sends.
**          -# Applications should be written as if #CFE_SB_ZeroCopyGetPtr is
**             equivalent to a \c malloc() and #CFE_SB_ZeroCopyPass is equivalent
**             to a \c free().
**          -# Applications must not de-reference the message pointer (for reading
**             or writing) after the call to #CFE_SB_ZeroCopyPass.
**          -# Unlike #CFE_SB_ZeroCopySend this routine will preserve the source
**             sequence counter in a telemetry message.
**
** \param[in]  MsgPtr  A pointer to the SB message to be sent.
**
** \param[in]  BufferHandle  The handle supplied with the #CFE_SB_ZeroCopyGetPtr call.
**
** \return Execution status, see \ref CFEReturnCodes
** \retval #CFE_SUCCESS           \copybrief CFE_SUCCESS
** \retval #CFE_SB_BAD_ARGUMENT   \copybrief CFE_SB_BAD_ARGUMENT
** \retval #CFE_SB_MSG_TOO_BIG    \copybrief CFE_SB_MSG_TOO_BIG
** \retval #CFE_SB_BUF_ALOC_ERR   \copybrief CFE_SB_BUF_ALOC_ERR
** \retval #CFE_SB_BUFFER_INVALID \copybrief CFE_SB_BUFFER_INVALID
**
** \sa #CFE_SB_PassMsg, #CFE_SB_ZeroCopySend, #CFE_SB_ZeroCopyReleasePtr, #CFE_SB_ZeroCopyGetPtr
**/
CFE_Status_t CFE_SB_ZeroCopyPass(CFE_MSG_Message_t *MsgPtr, CFE_SB_ZeroCopyHandle_t BufferHandle);
/**@}*/

/** @defgroup CFEAPISBSetMessage cFE Setting Message Characteristics APIs
 * @{
 */

#ifndef CFE_OMIT_DEPRECATED_6_8

/*****************************************************************************/
/**
** \brief DEPRECATED - Initialize a buffer for a software bus message.
** \deprecated Use CFE_MSG_Init
**
** \par Description
**          This routine fills in the header information needed to create a
**          valid software bus message.
**
** \par Assumptions, External Events, and Notes:
**          None
**
** \param[in]  MsgPtr  A pointer to the buffer that will contain the message.
**                     This will point to the first byte of the message header.
**                     The \c void* data type allows the calling routine to use
**                     any data type when declaring its message buffer.
**
** \param[in]  MsgId   The message ID to put in the message header.
**
** \param[in]  Length  The total number of bytes of message data, including the SB
**                     message header  .
**
** \param[in]  Clear   A flag indicating whether to clear the rest of the message:
**                     \arg true - fill sequence count and packet data with zeroes.
**                     \arg false - leave sequence count and packet data unchanged.
**/
void CFE_SB_InitMsg(void           *MsgPtr,
                    CFE_SB_MsgId_t MsgId,
                    size_t         Length,
                    bool           Clear );

/*****************************************************************************/
/**
** \brief DEPRECATED - Sets the message ID of a software bus message.
** \deprecated Use CFE_MSG_SetMsgId
**
** \par Description
**          This routine sets the Message ID in a software bus message header.
**
** \par Assumptions, External Events, and Notes:
**          None
**
** \param[in]  MsgPtr  A pointer to the buffer that contains the software bus message.
**                     This must point to the first byte of the message header.
**
** \param[in]  MsgId   The message ID to put into the message header.
**/
void CFE_SB_SetMsgId(CFE_MSG_Message_t *MsgPtr,
                     CFE_SB_MsgId_t MsgId);
#endif /* CFE_OMIT_DEPRECATED_6_8 */

/*****************************************************************************/
/**
** \brief Sets the length of user data in a software bus message.
**
** \par Description
**          This routine sets the field in the SB message header that determines
**          the size of the user data in a software bus message.  SB message header
**          formats can be different for each deployment of the cFE.  So, applications
**          should use this function rather than trying to poke a length value directly
**          into their SB message buffers.
**
** \par Assumptions, External Events, and Notes:
**          - You must set a valid message ID in the SB message header before
**            calling this function.
**
** \param[in]  MsgPtr      A pointer to the buffer that contains the software bus message.
**                         This must point to the first byte of the message header.
**
** \param[in]  DataLength  The length to set (size of the user data, in bytes).
**/
<<<<<<< HEAD
void CFE_SB_SetUserDataLength(CFE_SB_MsgPtr_t MsgPtr,size_t DataLength);
=======
void CFE_SB_SetUserDataLength(CFE_MSG_Message_t *MsgPtr,uint16 DataLength);
>>>>>>> 34e5510e

#ifndef CFE_OMIT_DEPRECATED_6_8
/*****************************************************************************/
/**
** \brief DEPRECATED: Sets the total length of a software bus message.
** \deprecated Use CFE_MSG_SetSize
**
** \par Description
**          This routine sets the field in the SB message header that determines
**          the total length of the message.  SB message header formats can be
**          different for each deployment of the cFE.  So, applications should
**          use this function rather than trying to poke a length value directly
**          into their SB message buffers.
**
** \par Assumptions, External Events, and Notes:
**          None
**
** \param[in]  MsgPtr      A pointer to the buffer that contains the software bus message.
**                         This must point to the first byte of the message header.
**
** \param[in]  TotalLength The length to set (total size of the message, in bytes,
**                         including headers).
**/
<<<<<<< HEAD
void CFE_SB_SetTotalMsgLength(CFE_SB_MsgPtr_t MsgPtr,size_t TotalLength);
=======
void CFE_SB_SetTotalMsgLength(CFE_MSG_Message_t *MsgPtr,uint16 TotalLength);
>>>>>>> 34e5510e

/*****************************************************************************/
/**
** \brief Sets the time field in a software bus message.
** \deprecated Use CFE_MSG_SetMsgTime
**
** \par Description
**          This routine sets the time of a software bus message.  Most applications
**          will want to use #CFE_SB_TimeStampMsg instead of this function.  But,
**          when needed, this API can be used to send a group of SB messages
**          with identical time stamps.
**
** \par Assumptions, External Events, and Notes:
**          - If the underlying implementation of software bus messages does not include
**            a time field, then this routine will do nothing to the message contents
**            and will return #CFE_SB_WRONG_MSG_TYPE.
**          - Note default implementation of command messages do not have a time field
**            and will trigger the #CFE_SB_WRONG_MSG_TYPE error
**
** \param[in]  MsgPtr      A pointer to the buffer that contains the software bus message.
**                         This must point to the first byte of the message header.
**
** \param[in]  Time        The time to include in the message.  This will usually be a time
**                         returned by the function #CFE_TIME_GetTime.
**
** \return Execution status, see \ref CFEReturnCodes
** \retval #CFE_SUCCESS           \copybrief CFE_SUCCESS
** \retval #CFE_SB_WRONG_MSG_TYPE \copybrief CFE_SB_WRONG_MSG_TYPE
**/
CFE_Status_t CFE_SB_SetMsgTime(CFE_MSG_Message_t *MsgPtr, CFE_TIME_SysTime_t Time);
#endif /* CFE_OMIT_DEPRECATED_6_8 */


/*****************************************************************************/
/**
** \brief Sets the time field in a software bus message with the current spacecraft time.
**
** \par Description
**          This routine sets the time of a software bus message with the current
**          spacecraft time.  This will be the same time that is returned by the
**          function #CFE_TIME_GetTime.
**
** \par Assumptions, External Events, and Notes:
**          - If the underlying implementation of software bus messages does not
**            include a time field, then this routine will do nothing.
**
** \param[in]  MsgPtr      A pointer to the buffer that contains the software bus message.
**                         This must point to the first byte of the message header.
**/
void CFE_SB_TimeStampMsg(CFE_MSG_Message_t *MsgPtr);

#ifndef CFE_OMIT_DEPRECATED_6_8
/*****************************************************************************/
/**
** \brief DEPRECATED:Sets the command code field in a software bus message.
** \deprecated Use CFE_MSG_SetFcnCode
**
** \par Description
**          This routine sets the command code of a software bus message (if SB
**          messages are implemented as CCSDS packets, this will be the function code).
**
** \par Assumptions, External Events, and Notes:
**          - If the underlying implementation of software bus messages does not
**            include a command code field, then this routine will do nothing to
**            the message contents and will return #CFE_SB_WRONG_MSG_TYPE.
**
** \param[in]  MsgPtr      A pointer to the buffer that contains the software bus message.
**                         This must point to the first byte of the message header.
**
** \param[in]  CmdCode     The command code to include in the message.
**
** \return Execution status, see \ref CFEReturnCodes
** \retval #CFE_SUCCESS           \copybrief CFE_SUCCESS
** \retval #CFE_SB_WRONG_MSG_TYPE \copybrief CFE_SB_WRONG_MSG_TYPE
**/
CFE_Status_t CFE_SB_SetCmdCode(CFE_MSG_Message_t *MsgPtr, uint16 CmdCode);
#endif /* CFE_OMIT_DEPRECATED_6_8 */

/******************************************************************************/
/**
** \brief Copies a string into a software bus message
**
** \par Description
**    Strings within software bus messages have a defined/fixed maximum length, and
**    may not necessarily be null terminated within the message.  This presents a possible
**    issue when using the C library functions to copy strings out of a message.
**
**    This performs a very similar function to "strncpy()" except that the sizes
**    of _both_ buffers are passed in.  Neither buffer is required to be null-terminated,
**    but copying will stop after the first termination character is encountered.
**
**    If the destination buffer is not completely filled by the source data (such as if
**    the supplied string was shorter than the allotted length) the destination buffer
**    will be padded with NUL characters up to the size of the buffer, similar to what
**    strncpy() does.  This ensures that the entire destination buffer is set.
**
** \note
**    If the source string buffer is already guaranteed to be null terminated,
**    then there is no difference between the C library "strncpy()" function and this
**    implementation.  It is only necessary to use this when termination of the source
**    buffer is not guaranteed.
**
** \param[out] DestStringPtr    Pointer to destination buffer (component of SB message definition)
** \param[in]  SourceStringPtr  Pointer to source buffer
** \param[in]  DestMaxSize      Size of destination buffer as defined by the message definition
** \param[in]  SourceMaxSize    Size of source buffer
**
** \return Number of characters copied or error code, see \ref CFEReturnCodes
**
*/
int32 CFE_SB_MessageStringSet(char *DestStringPtr, const char *SourceStringPtr, size_t DestMaxSize, size_t SourceMaxSize);
/**@}*/

/** @defgroup CFEAPIGetMessage cFE Getting Message Characteristics APIs
 * @{
 */

/*****************************************************************************/
/**
** \brief Get a pointer to the user data portion of a software bus message.
**
** \par Description
**          This routine returns a pointer to the user data portion of a software
**          bus message.  SB message header formats can be different for each
**          deployment of the cFE.  So, applications should use this function and
**          avoid hard coding offsets into their SB message buffers.
**
** \par Assumptions, External Events, and Notes:
**          None
**
** \param[in]  MsgPtr  A pointer to the buffer that contains the software bus message.
**
** \return A pointer to the first byte of user data within the software bus message.
**/
void *CFE_SB_GetUserData(CFE_MSG_Message_t *MsgPtr);

#ifndef CFE_OMIT_DEPRECATED_6_8

/*****************************************************************************/
/**
** \brief DEPRECATED:Get the message ID of a software bus message.
** \deprecated Use CFE_MSG_GetMsgId
**
** \par Description
**          This routine returns the message ID from a software bus message.
**
** \par Assumptions, External Events, and Notes:
**          None
**
** \param[in]  MsgPtr  A pointer to the buffer that contains the software bus message.
**
** \return The software bus Message ID from the message header.
**/
CFE_SB_MsgId_t CFE_SB_GetMsgId(const CFE_MSG_Message_t *MsgPtr);
#endif /* CFE_OMIT_DEPRECATED_6_8 */

/*****************************************************************************/
/**
** \brief Gets the length of user data in a software bus message.
**
** \par Description
**          This routine returns the size of the user data in a software bus message.
**
** \par Assumptions, External Events, and Notes:
**          None
**
** \param[in]  MsgPtr  A pointer to the buffer that contains the software bus message.
**                     This must point to the first byte of the message header.
**
** \return The size (in bytes) of the user data in the software bus message.
**/
<<<<<<< HEAD
size_t CFE_SB_GetUserDataLength(const CFE_SB_Msg_t *MsgPtr);
=======
uint16 CFE_SB_GetUserDataLength(const CFE_MSG_Message_t *MsgPtr);

#ifndef CFE_OMIT_DEPRECATED_6_8
>>>>>>> 34e5510e

/*****************************************************************************/
/**
** \brief DEPRECATED: Gets the total length of a software bus message.
** \deprecated Use CFE_MSG_GetSize
**
** \par Description
**          This routine returns the total size of the software bus message.
**
** \par Assumptions, External Events, and Notes:
**          - For the CCSDS implementation of this API, the size is derived from
**            the message header.
**
** \param[in]  MsgPtr      A pointer to the buffer that contains the software bus message.
**                         This must point to the first byte of the message header.
**
** \return The total size (in bytes) of the software bus message, including headers.
**/
<<<<<<< HEAD
size_t CFE_SB_GetTotalMsgLength(const CFE_SB_Msg_t *MsgPtr);
=======
uint16 CFE_SB_GetTotalMsgLength(const CFE_MSG_Message_t *MsgPtr);
>>>>>>> 34e5510e

/*****************************************************************************/
/**
** \brief DEPRECATED: Gets the command code field from a software bus message.
** \deprecated Use CFE_MSG_GetFcnCode
**
** \par Description
**          This routine gets the command code from a software bus message (if
**          SB messages are implemented as CCSDS packets, this will be the function
**          code).
**
** \par Assumptions, External Events, and Notes:
**          - If the underlying implementation of software bus messages does not
**            include a command code field, then this routine will return a zero.
**
** \param[in]  MsgPtr      A pointer to the buffer that contains the software bus message.
**                         This must point to the first byte of the message header.
**
** \return The command code included in the software bus message header (if present).
**         Otherwise, returns a command code value of zero.
**/
uint16 CFE_SB_GetCmdCode(CFE_MSG_Message_t *MsgPtr);

/*****************************************************************************/
/**
** \brief DEPRECATED: Gets the time field from a software bus message.
** \deprecated Use CFE_MSG_GetMsgTime
**
** \par Description
**          This routine gets the time from a software bus message.
**
** \par Assumptions, External Events, and Notes:
**          - If the underlying implementation of software bus messages does not
**            include a time field, then this routine will return a zero time.
**          - Note default implementation of command messages do not have a time field.
**
** \param[in]  MsgPtr      A pointer to the buffer that contains the software bus message.
**                         This must point to the first byte of the message header.
**
** \return The system time included in the software bus message header (if present),
**         otherwise, returns a time value of zero.
**/
CFE_TIME_SysTime_t CFE_SB_GetMsgTime(CFE_MSG_Message_t *MsgPtr);
#endif /* CFE_OMIT_DEPRECATED_6_8 */

/******************************************************************************/
/**
** \brief Copies a string out of a software bus message
**
** \par Description
**    Strings within software bus messages have a defined/fixed maximum length, and
**    may not necessarily be null terminated within the message.  This presents a possible
**    issue when using the C library functions to copy strings out of a message.
**
**    This function should replace use of C library functions such as strcpy/strncpy
**    when copying strings out of software bus messages to local storage buffers.
**
**    Up to [SourceMaxSize] or [DestMaxSize-1] (whichever is smaller) characters will be
**    coped from the source buffer to the destination buffer, and a NUL termination
**    character will be written to the destination buffer as the last character.
**
**    If the DefaultString pointer is non-NULL, it will be used in place of the source
**    string if the source is an empty string.  This is typically a string constant that
**    comes from the platform configuration, allowing default values to be assumed for
**    fields that are unspecified.
**
**    IMPORTANT - the default string, if specified, must be null terminated.  This will
**    be the case if a string literal is passed in (the typical/expected use case).
**
**    If the default is NULL, then only the source string will be copied, and the result
**    will be an empty string if the source was empty.
**
**    If the destination buffer is too small to store the entire string, it will be
**    truncated, but it will still be null terminated.
**
** \param[out] DestStringPtr    Pointer to destination buffer
** \param[in]  SourceStringPtr  Pointer to source buffer (component of SB message definition)
** \param[in]  DefaultString    Default string to use if source is empty
** \param[in]  DestMaxSize      Size of destination storage buffer (must be at least 2)
** \param[in]  SourceMaxSize    Size of source buffer as defined by the message definition
**
** \return Number of characters copied or error code, see \ref CFEReturnCodes
**
*/
int32 CFE_SB_MessageStringGet(char *DestStringPtr, const char *SourceStringPtr, const char *DefaultString, size_t DestMaxSize, size_t SourceMaxSize);
/**@}*/

#ifndef CFE_OMIT_DEPRECATED_6_8
/** @defgroup CFEAPISBChecksum cFE Checksum Control APIs
 * @{
 */

/*****************************************************************************/
/**
** \brief DEPRECATED:Gets the checksum field from a software bus message.
** \deprecated No use case
**
** \par Description
**          This routine gets the checksum (or other message integrity check
**          value) from a software bus message.  The contents and location of
**          this field will depend on the underlying implementation of software
**          bus messages.  It may be a checksum, a CRC, or some other algorithm.
**          Users should not call this function as part of a message integrity
**          check (call #CFE_SB_ValidateChecksum instead).
**
** \par Assumptions, External Events, and Notes:
**          - If the underlying implementation of software bus messages does not
**            include a checksum field, then this routine will return a zero.
**
** \param[in]  MsgPtr      A pointer to the buffer that contains the software bus message.
**                         This must point to the first byte of the message header.
**
** \return The checksum included in the software bus message header (if present), otherwise,
**         returns a checksum value of zero.
**/
uint16 CFE_SB_GetChecksum(CFE_MSG_Message_t *MsgPtr);

/*****************************************************************************/
/**
** \brief DEPRECATED:Calculates and sets the checksum of a software bus message
** \deprecated Use CFE_MSG_GenerateChecksum
**
** \par Description
**          This routine calculates the checksum of a software bus message according
**          to an implementation-defined algorithm.  Then, it sets the checksum field
**          in the message with the calculated value.  The contents and location of
**          this field will depend on the underlying implementation of software bus
**          messages.  It may be a checksum, a CRC, or some other algorithm.
**
** \par Assumptions, External Events, and Notes:
**          - If the underlying implementation of software bus messages does not
**            include a checksum field, then this routine will do nothing.
**
** \param[in]  MsgPtr      A pointer to the buffer that contains the software bus message.
**                         This must point to the first byte of the message header.
**/
void CFE_SB_GenerateChecksum(CFE_MSG_Message_t *MsgPtr);

/*****************************************************************************/
/**
** \brief DEPRECATED:Validates the checksum of a software bus message.
** \deprecated Use CFE_MSG_ValidateChecksum
**
** \par Description
**          This routine calculates the expected checksum of a software bus message
**          according to an implementation-defined algorithm.  Then, it checks the
**          calculated value against the value in the message's checksum.  If the
**          checksums do not match, this routine will generate an event message
**          reporting the error.
**
** \par Assumptions, External Events, and Notes:
**          - If the underlying implementation of software bus messages does not
**            include a checksum field this routine will always return false.
**
** \param[in]  MsgPtr      A pointer to the buffer that contains the software bus message.
**                         This must point to the first byte of the message header.
**
** \return Boolean checksum result
** \retval true  The checksum field in the packet is valid.
** \retval false The checksum field in the packet is not valid or the message type is wrong.
**/
bool CFE_SB_ValidateChecksum(CFE_MSG_Message_t *MsgPtr);
/**@}*/
#endif /* CFE_OMIT_DEPRECATED_6_8 */

/** @defgroup CFEAPISBMessageID cFE Message ID APIs
 * @{
 */

/*****************************************************************************/
/**
 * \brief Identifies whether a given CFE_SB_MsgId_t is valid
 *
 * \par Description
 *    Implements a basic sanity check on the value provided
 *
 * \return Boolean message ID validity indicator
 * \retval true  Message ID is within the valid range
 * \retval false Message ID is not within the valid range
 */
bool CFE_SB_IsValidMsgId(CFE_SB_MsgId_t MsgId);


/*****************************************************************************/
/**
 * \brief Identifies whether two #CFE_SB_MsgId_t values are equal
 *
 * \par Description
 *    In cases where the #CFE_SB_MsgId_t type is not a simple integer
 *    type, it may not be possible to do a direct equality check.
 *    This inline function provides an abstraction for the equality
 *    check between two #CFE_SB_MsgId_t values.
 *
 *    Applications should transition to using this function to compare
 *    MsgId values for equality to remain compatible with future versions
 *    of cFE.
 *
 * \return Boolean message ID equality indicator
 * \retval true  Message IDs are Equal
 * \retval false Message IDs are not Equal
 */
static inline bool CFE_SB_MsgId_Equal(CFE_SB_MsgId_t MsgId1, CFE_SB_MsgId_t MsgId2)
{
    return CFE_SB_MSGID_UNWRAP_VALUE(MsgId1) == CFE_SB_MSGID_UNWRAP_VALUE(MsgId2);
}

/*****************************************************************************/
/**
 * \brief Converts a #CFE_SB_MsgId_t to a normal integer
 *
 * \par Description
 *    In cases where the #CFE_SB_MsgId_t type is not a simple integer
 *    type, it is not possible to directly display the value in a
 *    printf-style statement, use it in a switch() statement, or other
 *    similar use cases.
 *
 *    This inline function provides the ability to map a #CFE_SB_MsgId_t
 *    type back into a simple integer value.
 *
 *    Applications should transition to using this function wherever a
 *    #CFE_SB_MsgId_t type needs to be used as an integer.
 *
 * \par Assumptions and Notes:
 *    This negates the type safety that was gained by using a non-
 *    integer type for the #CFE_SB_MsgId_t value.  This should only be used
 *    in specific cases such as UI display (printf, events, etc) where the
 *    value is being sent externally.  Any internal API calls should be
 *    updated to use the #CFE_SB_MsgId_t type directly, rather than an
 *    integer type.
 *
 * \return Integer representation of the #CFE_SB_MsgId_t
 */
static inline CFE_SB_MsgId_Atom_t CFE_SB_MsgIdToValue(CFE_SB_MsgId_t MsgId)
{
    return CFE_SB_MSGID_UNWRAP_VALUE(MsgId);
}

/*****************************************************************************/
/**
 * \brief Converts a normal integer into a #CFE_SB_MsgId_t
 *
 * \par Description
 *    In cases where the #CFE_SB_MsgId_t type is not a simple integer
 *    type, it is not possible to directly use an integer value
 *    supplied via a define or similar method.
 *
 *    This inline function provides the ability to map an integer value
 *    into a corresponding #CFE_SB_MsgId_t value.
 *
 *    Applications should transition to using this function wherever an
 *    integer needs to be used for a #CFE_SB_MsgId_t.
 *
 * \par Assumptions and Notes:
 *    This negates the type safety that was gained by using a non-
 *    integer type for the #CFE_SB_MsgId_t value.  This should only be
 *    used in specific cases where the value is coming from an external
 *    source.  Any internal API calls should be updated to return the
 *    #CFE_SB_MsgId_t type directly, rather than an integer type.
 *
 * \return #CFE_SB_MsgId_t representation of the integer
 */
static inline CFE_SB_MsgId_t CFE_SB_ValueToMsgId(CFE_SB_MsgId_Atom_t MsgIdValue)
{
    CFE_SB_MsgId_t Result = CFE_SB_MSGID_WRAP_VALUE(MsgIdValue);
    return Result;
}

#ifndef CFE_OMIT_DEPRECATED_6_8
/*****************************************************************************/
/**
 * \brief Identifies packet type given message ID

 *
 * Provides the packet type associated with the given message ID
 *
 * \return Packet type
 * \retval #CFE_MSG_Type_Cmd     Command packet type
 * \retval #CFE_MSG_Type_Tlm     Telemetry packet type
 * \retval #CFE_MSG_Type_Invalid Invalid/unknown packet type
 */
uint32 CFE_SB_GetPktType(CFE_SB_MsgId_t MsgId);
#endif /* CFE_OMIT_DEPRECATED_6_8 */

/**@}*/

#endif  /* _cfe_sb_ */
/*****************************************************************************/<|MERGE_RESOLUTION|>--- conflicted
+++ resolved
@@ -660,13 +660,8 @@
 **
 ** \sa #CFE_SB_ZeroCopyReleasePtr, #CFE_SB_ZeroCopySend
 **/
-<<<<<<< HEAD
-CFE_SB_Msg_t  *CFE_SB_ZeroCopyGetPtr(size_t  MsgSize,
-                                     CFE_SB_ZeroCopyHandle_t *BufferHandle);
-=======
-CFE_MSG_Message_t *CFE_SB_ZeroCopyGetPtr(uint16  MsgSize,
+CFE_MSG_Message_t *CFE_SB_ZeroCopyGetPtr(size_t  MsgSize,
                                          CFE_SB_ZeroCopyHandle_t *BufferHandle);
->>>>>>> 34e5510e
 
 /*****************************************************************************/
 /**
@@ -857,11 +852,7 @@
 **
 ** \param[in]  DataLength  The length to set (size of the user data, in bytes).
 **/
-<<<<<<< HEAD
-void CFE_SB_SetUserDataLength(CFE_SB_MsgPtr_t MsgPtr,size_t DataLength);
-=======
-void CFE_SB_SetUserDataLength(CFE_MSG_Message_t *MsgPtr,uint16 DataLength);
->>>>>>> 34e5510e
+void CFE_SB_SetUserDataLength(CFE_MSG_Message_t *MsgPtr,size_t DataLength);
 
 #ifndef CFE_OMIT_DEPRECATED_6_8
 /*****************************************************************************/
@@ -885,11 +876,7 @@
 ** \param[in]  TotalLength The length to set (total size of the message, in bytes,
 **                         including headers).
 **/
-<<<<<<< HEAD
-void CFE_SB_SetTotalMsgLength(CFE_SB_MsgPtr_t MsgPtr,size_t TotalLength);
-=======
-void CFE_SB_SetTotalMsgLength(CFE_MSG_Message_t *MsgPtr,uint16 TotalLength);
->>>>>>> 34e5510e
+void CFE_SB_SetTotalMsgLength(CFE_MSG_Message_t *MsgPtr,size_t TotalLength);
 
 /*****************************************************************************/
 /**
@@ -1061,13 +1048,9 @@
 **
 ** \return The size (in bytes) of the user data in the software bus message.
 **/
-<<<<<<< HEAD
-size_t CFE_SB_GetUserDataLength(const CFE_SB_Msg_t *MsgPtr);
-=======
-uint16 CFE_SB_GetUserDataLength(const CFE_MSG_Message_t *MsgPtr);
+size_t CFE_SB_GetUserDataLength(const CFE_MSG_Message_t *MsgPtr);
 
 #ifndef CFE_OMIT_DEPRECATED_6_8
->>>>>>> 34e5510e
 
 /*****************************************************************************/
 /**
@@ -1086,11 +1069,7 @@
 **
 ** \return The total size (in bytes) of the software bus message, including headers.
 **/
-<<<<<<< HEAD
-size_t CFE_SB_GetTotalMsgLength(const CFE_SB_Msg_t *MsgPtr);
-=======
-uint16 CFE_SB_GetTotalMsgLength(const CFE_MSG_Message_t *MsgPtr);
->>>>>>> 34e5510e
+size_t CFE_SB_GetTotalMsgLength(const CFE_MSG_Message_t *MsgPtr);
 
 /*****************************************************************************/
 /**
