--- conflicted
+++ resolved
@@ -52,13 +52,6 @@
 #define CFE_SB_SUBSCRIPTION             0      /**< \brief Subtype specifier used in #CFE_SB_SingleSubscriptionTlm_t by SBN App */
 #define CFE_SB_UNSUBSCRIPTION           1      /**< \brief Subtype specified used in #CFE_SB_SingleSubscriptionTlm_t by SBN App */
 
-<<<<<<< HEAD
-/**
- * \brief Initializer for #CFE_SB_MsgId_t values that will not match any real MsgId 
- */
-#define CFE_SB_MSG_ID_INITIALIZER           { .MsgId = 0 }
-#define CFE_SB_INVALID_MSG_ID               ((CFE_SB_MsgId_t)CFE_SB_MSG_ID_INITIALIZER)
-=======
 /* ------------------------------------------------------ */
 /* Macro Constants for use with the CFE_SB_MsgId_t type   */
 /* ------------------------------------------------------ */
@@ -73,7 +66,7 @@
  *
  * \sa CFE_SB_ValueToMsgId()
  */
-#define CFE_SB_MSGID_WRAP_VALUE(val)     ((CFE_SB_MsgId_t)(val))
+#define CFE_SB_MSGID_WRAP_VALUE(val)     { .MsgId = (val) }
 
 /**
  * \brief Translation macro to convert to MsgId integer values from opaque/abstract API values
@@ -85,7 +78,7 @@
  *
  * \sa CFE_SB_MsgIdToValue()
  */
-#define CFE_SB_MSGID_UNWRAP_VALUE(mid)   ((CFE_SB_MsgId_Atom_t)(mid))
+#define CFE_SB_MSGID_UNWRAP_VALUE(mid)   (mid.MsgId)
 
 /**
  * \brief Reserved value for CFE_SB_MsgId_t that will not match any valid MsgId
@@ -100,13 +93,13 @@
  *
  * This value should be used for runtime initialization of CFE_SB_MsgId_t values.
  *
- * \note This may be a compound literal in a future revision.  Per C99, compound
+ * \note This resolves to a C99 compound literal.  Per C99, compound
  * literals are lvalues, not rvalues, so this value should not be used in
  * static/compile-time data initialization.  For static data initialization
  * purposes (rvalue), #CFE_SB_MSGID_RESERVED should be used instead.
  * However, in the current implementation, they are equivalent.
  */
-#define CFE_SB_INVALID_MSG_ID            CFE_SB_MSGID_RESERVED
+#define CFE_SB_INVALID_MSG_ID            ((CFE_SB_MsgId_t)CFE_SB_MSGID_RESERVED)
 
 /**
  * \defgroup CFESBPktTypeDefs cFE SB Packet Type Defines
@@ -116,7 +109,6 @@
 #define CFE_SB_PKTTYPE_CMD              1      /**< \brief #CFE_SB_GetPktType response for command packets */
 #define CFE_SB_PKTTYPE_TLM              2      /**< \brief #CFE_SB_GetPktType response for telemetry packets */
 /** \} */
->>>>>>> 8365a0c6
 
 /*
 ** Macro Definitions
@@ -1339,7 +1331,6 @@
 
 /*****************************************************************************/
 /**
-<<<<<<< HEAD
 ** \brief Gets the SB Message ID from an EDS TopicId
 **
 ** \par Description
@@ -1381,22 +1372,6 @@
 uint16 CFE_SB_MsgId_To_TopicId(CFE_SB_MsgId_t MsgId);
 
 /**
- * @brief Identifies whether a given CFE_SB_MsgId_t is valid
- *
- * @par Description
- *      Performs a basic sanity check on a CFE_SB_MsgId_t
- *
- * @return true if sanity checks passed, false otherwise.
- */
-static inline bool CFE_SB_IsValidMsgId(CFE_SB_MsgId_t MsgId)
-{
-    return (MsgId.MsgId != 0);
-}
-
-
-/**
- * \brief Identifies whether a two #CFE_SB_MsgId_t values are equal
-=======
  * \brief Identifies whether a given CFE_SB_MsgId_t is valid
  *
  * \par Description
@@ -1412,7 +1387,6 @@
 /*****************************************************************************/
 /**
  * \brief Identifies whether two #CFE_SB_MsgId_t values are equal
->>>>>>> 8365a0c6
  *
  * \par Description
  *    In cases where the #CFE_SB_MsgId_t type is not a simple integer
@@ -1430,11 +1404,7 @@
  */
 static inline bool CFE_SB_MsgId_Equal(CFE_SB_MsgId_t MsgId1, CFE_SB_MsgId_t MsgId2)
 {
-<<<<<<< HEAD
-    return (MsgId1.MsgId == MsgId2.MsgId);
-=======
     return CFE_SB_MSGID_UNWRAP_VALUE(MsgId1) == CFE_SB_MSGID_UNWRAP_VALUE(MsgId2);
->>>>>>> 8365a0c6
 }
 
 /*****************************************************************************/
@@ -1465,11 +1435,7 @@
  */
 static inline CFE_SB_MsgId_Atom_t CFE_SB_MsgIdToValue(CFE_SB_MsgId_t MsgId)
 {
-<<<<<<< HEAD
-    return (MsgId.MsgId);
-=======
     return CFE_SB_MSGID_UNWRAP_VALUE(MsgId);
->>>>>>> 8365a0c6
 }
 
 /*****************************************************************************/
@@ -1498,14 +1464,7 @@
  */
 static inline CFE_SB_MsgId_t CFE_SB_ValueToMsgId(CFE_SB_MsgId_Atom_t MsgIdValue)
 {
-<<<<<<< HEAD
-    /* Because this might be compiled using C++ as well,
-     * it cannot use the C99 compound liternal syntax */
-    CFE_SB_MsgId_t Result;
-    Result.MsgId = MsgIdValue;
-=======
     CFE_SB_MsgId_t Result = CFE_SB_MSGID_WRAP_VALUE(MsgIdValue);
->>>>>>> 8365a0c6
     return Result;
 }
 
