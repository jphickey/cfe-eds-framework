--- conflicted
+++ resolved
@@ -96,34 +96,8 @@
 
 #endif  /* CFE_OMIT_DEPRECATED_6_6 */
 
-/*****************************************************************************/
-/*
-<<<<<<< HEAD
-=======
-** Type Definitions
-*/
-
-/** 
-**  \brief Data structure used to hold system time values
-**
-**  \par Description
-**       The #CFE_TIME_SysTime_t data structure is used to hold time
-**       values.  Time is referred to as the elapsed time (in seconds
-**       and subseconds) since a specified epoch time.  The subseconds
-**       field contains the number of 2^(-32) second intervals that have
-**       elapsed since the epoch.
-**
-*/
-typedef struct
-{
-  uint32  Seconds;            /**< \brief Number of seconds since epoch */
-  uint32  Subseconds;         /**< \brief Number of subseconds since epoch (LSB = 2^(-32) seconds) */
-} CFE_TIME_SysTime_t;
-
-/**
-** \brief Time Copy
-**
->>>>>>> 62252d11
+
+/*
 ** Macro to copy systime into another systime.
 ** Preferred to use this macro as it does not require the two arguments to be exactly the same type,
 ** it will work with any two structures that define "Seconds" and "Subseconds" members.
