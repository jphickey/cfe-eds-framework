--- conflicted
+++ resolved
@@ -81,19 +81,15 @@
 \endcode
 */
   
-<<<<<<< HEAD
 #define CFE_TBL_FILEDEF(ObjName, TblName, Desc, TgtFileName, FormatId) \
-CFE_TBL_FileDef_t CFE_TBL_FileDef = \
-{                                   \
-    .ObjectName = #ObjName,         \
-    .TableName = TblName,           \
-    .Description = Desc,            \
-    .TgtFilename = TgtFileName,     \
-    .ObjectType = FormatId          \
+CFE_TBL_FileDef_t CFE_TBL_FileDef =     \
+{                                       \
+    .ObjectName = #ObjName "\0",        \
+    .TableName = TblName "\0",          \
+    .Description = Desc "\0",           \
+    .TgtFilename = TgtFileName "\0",    \
+    .ObjectType = FormatId              \
 };
-=======
-#define CFE_TBL_FILEDEF(ObjName, TblName, Desc, Filename) static OS_USED CFE_TBL_FileDef_t CFE_TBL_FileDef={#ObjName "\0", #TblName "\0", #Desc "\0", #Filename "\0", sizeof(ObjName)};
->>>>>>> 5ac3f0a0
 
 /*************************************************************************/
 
