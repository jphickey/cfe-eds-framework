/*
**  GSC-18128-1, "Core Flight Executive Version 6.7"
**
**  Copyright (c) 2006-2019 United States Government as represented by
**  the Administrator of the National Aeronautics and Space Administration.
**  All Rights Reserved.
**
**  Licensed under the Apache License, Version 2.0 (the "License");
**  you may not use this file except in compliance with the License.
**  You may obtain a copy of the License at
**
**    http://www.apache.org/licenses/LICENSE-2.0
**
**  Unless required by applicable law or agreed to in writing, software
**  distributed under the License is distributed on an "AS IS" BASIS,
**  WITHOUT WARRANTIES OR CONDITIONS OF ANY KIND, either express or implied.
**  See the License for the specific language governing permissions and
**  limitations under the License.
*/

/*
**  File: cfe_es_task.c
**
**  Purpose:
**  cFE Executive Services (ES) task
**
**  References:
**     Flight Software Branch C Coding Standard Version 1.0a
**     cFE Flight Software Application Developers Guide
**
**  Notes:
**
*/


/*
** Includes
*/
#include "private/cfe_private.h"
#include "cfe_platform_cfg.h"
#include "cfe_version.h"
#include "cfe_es_global.h"
#include "cfe_es_apps.h"
#include "cfe_es_events.h"
#include "cfe_es_verify.h"
#include "cfe_es_task.h"
#include "cfe_es_shell.h"
#include "cfe_es_log.h"
#include "cfe_es_cds.h"
#include "cfe_fs.h"
#include "cfe_psp.h"
#include "cfe_msgids.h"
#include "cfe_sb_eds.h"
#include "cfe_es_eds_dictionary.h"
#include "cfe_es_eds_dispatcher.h"

#include <string.h>

/*
** Defines
*/
#define CFE_ES_PERF_TRIGGERMASK_INT_SIZE    (sizeof(CFE_ES_ResetDataPtr->Perf.MetaData.TriggerMask) / sizeof(uint32))
#define CFE_ES_PERF_TRIGGERMASK_EXT_SIZE    (sizeof(CFE_ES_TaskData.HkPacket.Payload.PerfTriggerMask) / sizeof(uint32))
#define CFE_ES_PERF_FILTERMASK_INT_SIZE     (sizeof(CFE_ES_ResetDataPtr->Perf.MetaData.FilterMask) / sizeof(uint32))
#define CFE_ES_PERF_FILTERMASK_EXT_SIZE     (sizeof(CFE_ES_TaskData.HkPacket.Payload.PerfFilterMask) / sizeof(uint32))

/*
** This define should be put in the OS API headers -- Right now it matches what the OS API uses
*/
#define OS_MAX_PRIORITY 255

/*
** Executive Services (ES) task global data.
*/
CFE_ES_TaskData_t CFE_ES_TaskData;

/*
 * Define a lookup table for ES command codes
 */
static const CFE_ES_Application_Component_Telecommand_DispatchTable_t CFE_ES_TC_DISPATCH_TABLE =
{
        .CMD =
        {
                .Noop_indication = CFE_ES_NoopCmd,
                .ResetCounters_indication = CFE_ES_ResetCountersCmd,
                .Restart_indication = CFE_ES_RestartCmd,
                .Shell_indication = CFE_ES_ShellCmd,
                .StartApp_indication = CFE_ES_StartAppCmd,
                .StopApp_indication = CFE_ES_StopAppCmd,
                .RestartApp_indication = CFE_ES_RestartAppCmd,
                .ReloadApp_indication = CFE_ES_ReloadAppCmd,
                .QueryOne_indication = CFE_ES_QueryOneCmd,
                .QueryAll_indication = CFE_ES_QueryAllCmd,
                .QueryAllTasks_indication = CFE_ES_QueryAllTasksCmd,
                .ClearSyslog_indication = CFE_ES_ClearSyslogCmd,
                .WriteSyslog_indication = CFE_ES_WriteSyslogCmd,
                .OverWriteSyslog_indication = CFE_ES_OverWriteSyslogCmd,
                .ClearERLog_indication = CFE_ES_ClearERLogCmd,
                .WriteERLog_indication = CFE_ES_WriteERLogCmd,
                .StartPerfData_indication = CFE_ES_StartPerfDataCmd,
                .StopPerfData_indication = CFE_ES_StopPerfDataCmd,
                .SetPerfFilterMask_indication = CFE_ES_SetPerfFilterMaskCmd,
                .SetPerfTriggerMask_indication = CFE_ES_SetPerfTriggerMaskCmd,
                .ResetPRCount_indication = CFE_ES_ResetPRCountCmd,
                .SetMaxPRCount_indication = CFE_ES_SetMaxPRCountCmd,
                .DeleteCDS_indication = CFE_ES_DeleteCDSCmd,
                .SendMemPoolStats_indication = CFE_ES_SendMemPoolStatsCmd,
                .DumpCDSRegistry_indication = CFE_ES_DumpCDSRegistryCmd,
        },
        .SEND_HK =
        {
                .indication = CFE_ES_HousekeepingCmd
        }
};


/* * * * * * * * * * * * * * * * * * * * * * * * * * * * * * * * * */
/*                                                                 */
/* CFE_ES_TaskMain() -- Task entry point and main process loop     */
/*                                                                 */
/* * * * * * * * * * * * * * * * * * * * * * * * * * * * * * * * * */

void CFE_ES_TaskMain(void)
{
    int32   Status;
    uint32  AppRunStatus = CFE_ES_RunStatus_APP_RUN;


    /*
    ** Performance Time Stamp Entry
    */
    CFE_ES_PerfLogEntry(CFE_MISSION_ES_MAIN_PERF_ID);

    /*
    ** Perform task specific initialization.
    */
    Status = CFE_ES_TaskInit();
    if ( Status != CFE_SUCCESS )
    {
       /*
       ** Create a syslog entry
       */
       CFE_ES_WriteToSysLog("ES:Application Init Failed,RC=0x%08X\n", (unsigned int)Status);


       /*
       ** Allow Core App to Exit
       */
       AppRunStatus = CFE_ES_RunStatus_CORE_APP_INIT_ERROR;

    } /* end if */

    /*
     * Wait for other apps to start.
     * It is important that the core apps are present before this starts receiving
     * messages from the command pipe, as some of those handlers might depend on
     * the other core apps.
     */
    CFE_ES_WaitForSystemState(CFE_ES_SystemState_CORE_READY, CFE_PLATFORM_CORE_MAX_STARTUP_MSEC);

    /*
    ** Main process loop
    */
    while (AppRunStatus == CFE_ES_RunStatus_APP_RUN)
    {
        /*
        ** Increment the main task execution counter
        **  This is normally done in the CFE_ES_RunLoop call, but
        **  currently CFE Child tasks and the cFE core tasks do not
        **  use the RunLoop call.
        */
        CFE_ES_IncrementTaskCounter();

        /*
        ** Performance Time Stamp Exit
        */
        CFE_ES_PerfLogExit(CFE_MISSION_ES_MAIN_PERF_ID);

        /*
        ** Wait for the next Software Bus message.
        */
        Status = CFE_SB_RcvMsg(&CFE_ES_TaskData.MsgPtr,
                                  CFE_ES_TaskData.CmdPipe,
                                  CFE_SB_PEND_FOREVER);

        /*
        ** Performance Time Stamp Entry
        */
        CFE_ES_PerfLogEntry(CFE_MISSION_ES_MAIN_PERF_ID);

        if (Status == CFE_SUCCESS)
        {
           /*
           ** Process Software Bus message.
           */
           CFE_ES_TaskPipe(CFE_ES_TaskData.MsgPtr);

           /*
            * Wake up the background task, which includes the
            * scanning of the ES app table for entries that may need cleanup
            */
           CFE_ES_BackgroundWakeup();
        }
        else
        {
            /*
            ** SB Error: Write a SysLog Message
            */
            CFE_ES_WriteToSysLog("ES:Error reading cmd pipe,RC=0x%08X\n",(unsigned int)Status);

            /*
            ** Allow Core App to Exit
            */
            AppRunStatus = CFE_ES_RunStatus_CORE_APP_RUNTIME_ERROR;

        }  /* end if */

    } /* end while */

    /*
    ** Performance Time Stamp Exit
    */
    CFE_ES_PerfLogExit(CFE_MISSION_ES_MAIN_PERF_ID);

    /*
    ** Exit the application, CFE_ES_ExitApp will not return.
    */
    CFE_ES_ExitApp(AppRunStatus);

} /* End of CFE_ES_TaskMain() */


/* * * * * * * * * * * * * * * * * * * * * * * * * * * * * * * * * */
/*                                                                 */
/* CFE_ES_TaskInit() -- ES task initialization                     */
/*                                                                 */
/* * * * * * * * * * * * * * * * * * * * * * * * * * * * * * * * * */

int32 CFE_ES_TaskInit(void)
{
    int32   Status;
    uint32  SizeofCfeSegment;
    cpuaddr CfeSegmentAddr;
    char    EventBuffer[CFE_MISSION_EVS_MAX_MESSAGE_LENGTH];
    char    VersionBuffer[CFE_MISSION_EVS_MAX_MESSAGE_LENGTH];
    uint32  Remaining;

    /*
    ** Register the Application
    */
    Status = CFE_ES_RegisterApp();
    if ( Status != CFE_SUCCESS )
    {
        CFE_ES_WriteToSysLog("ES:Call to CFE_ES_RegisterApp Failed, RC = 0x%08X\n", (unsigned int)Status);
        return(Status);
    }

    /*
    ** Register the message dictionary with SB
    */
    CFE_SB_EDS_RegisterSelf(&CFE_ES_DATATYPE_DB);

    /*
    ** Initialize task command execution counters
    */
    CFE_ES_TaskData.CommandCounter = 0;
    CFE_ES_TaskData.CommandErrorCounter = 0;

    /*
    ** Initialize task configuration data
    */
    strcpy(CFE_ES_TaskData.PipeName, "ES_CMD_PIPE");
    CFE_ES_TaskData.PipeDepth = 12;

    CFE_ES_TaskData.LimitHK   = 2;
    CFE_ES_TaskData.LimitCmd  = 4;

    /*
    ** Initialize systemlog to default Power On or Processor Reset mode
    */
    if (CFE_ES_GetResetType(NULL) == CFE_PSP_RST_TYPE_POWERON)                                                                   
    {
        CFE_ES_ResetDataPtr->SystemLogMode = CFE_PLATFORM_ES_DEFAULT_POR_SYSLOG_MODE;
    }
    else
    {
        CFE_ES_ResetDataPtr->SystemLogMode = CFE_PLATFORM_ES_DEFAULT_PR_SYSLOG_MODE;
    }

    /*
    ** Register event filter table.
    */
    Status = CFE_EVS_Register(NULL,0,CFE_EVS_EventFilter_BINARY);
    if ( Status != CFE_SUCCESS )
    {
        CFE_ES_WriteToSysLog("ES:Call to CFE_EVS_Register Failed, RC = 0x%08X\n", (unsigned int)Status);
        return(Status);
    }

    /*
    ** Initialize housekeeping packet (clear user data area)
    */
    CFE_SB_InitMsg(&CFE_ES_TaskData.HkPacket,
            CFE_SB_MsgId_From_TopicId(CFE_MISSION_ES_HK_TLM_TOPICID),
            sizeof(CFE_ES_TaskData.HkPacket), true);

#ifndef CFE_OMIT_DEPRECATED_6_7
    /*
    ** Initialize shell output packet (clear user data area)
    */
    CFE_SB_InitMsg(&CFE_ES_TaskData.ShellPacket,
            CFE_SB_MsgId_From_TopicId(CFE_MISSION_ES_SHELL_TLM_TOPICID),
            sizeof(CFE_ES_TaskData.ShellPacket), true);
#endif

    /*
    ** Initialize single application telemetry packet
    */
    CFE_SB_InitMsg(&CFE_ES_TaskData.OneAppPacket,
            CFE_SB_MsgId_From_TopicId(CFE_MISSION_ES_APP_TLM_TOPICID),
            sizeof(CFE_ES_TaskData.OneAppPacket), true);

    /*
    ** Initialize memory pool statistics telemetry packet
    */
    CFE_SB_InitMsg(&CFE_ES_TaskData.MemStatsPacket,
            CFE_SB_MsgId_From_TopicId(CFE_MISSION_ES_MEMSTATS_TLM_TOPICID),
            sizeof(CFE_ES_TaskData.MemStatsPacket), true);

    /*
    ** Create Software Bus message pipe
    */
    Status = CFE_SB_CreatePipe(&CFE_ES_TaskData.CmdPipe, CFE_ES_TaskData.PipeDepth, CFE_ES_TaskData.PipeName);
    if ( Status != CFE_SUCCESS )
    {
        CFE_ES_WriteToSysLog("ES:Cannot Create SB Pipe, RC = 0x%08X\n", (unsigned int)Status);
        return(Status);
    }

    /*
    ** Subscribe to Housekeeping request commands
    */
    Status = CFE_SB_SubscribeEx(CFE_SB_MsgId_From_TopicId(CFE_MISSION_ES_SEND_HK_TOPICID), CFE_ES_TaskData.CmdPipe,
                                CFE_SB_Default_Qos, CFE_ES_TaskData.LimitHK);
    if ( Status != CFE_SUCCESS )
    {
        CFE_ES_WriteToSysLog("ES:Cannot Subscribe to HK packet, RC = 0x%08X\n", (unsigned int)Status);
        return(Status);
    }

    /*
    ** Subscribe to ES task ground command packets
    */
    Status = CFE_SB_SubscribeEx(CFE_SB_MsgId_From_TopicId(CFE_MISSION_ES_CMD_TOPICID), CFE_ES_TaskData.CmdPipe,
                                CFE_SB_Default_Qos, CFE_ES_TaskData.LimitCmd);
    if ( Status != CFE_SUCCESS )
    {
        CFE_ES_WriteToSysLog("ES:Cannot Subscribe to ES ground commands, RC = 0x%08X\n", (unsigned int)Status);
        return(Status);
    }

    /*
    ** Compute the CRC for the cfe core code segment and place
    ** in ES Housekeeping pkt.
    */
    Status = CFE_PSP_GetCFETextSegmentInfo( &CfeSegmentAddr, &SizeofCfeSegment);

    if ( Status == CFE_PSP_SUCCESS )
    {
       CFE_ES_TaskData.HkPacket.Payload.CFECoreChecksum = CFE_ES_CalculateCRC(
                                  (void *)(CfeSegmentAddr), SizeofCfeSegment, 0, CFE_MISSION_ES_DEFAULT_CRC);
    }
    else
    {
       CFE_ES_TaskData.HkPacket.Payload.CFECoreChecksum = 0xFFFF;
    }

    /*
    ** Initialize the version numbers in the ES Housekeeping pkt
    */
    CFE_ES_TaskData.HkPacket.Payload.CFEMajorVersion     = CFE_MAJOR_VERSION;
    CFE_ES_TaskData.HkPacket.Payload.CFEMinorVersion     = CFE_MINOR_VERSION;
    CFE_ES_TaskData.HkPacket.Payload.CFERevision         = CFE_REVISION;
    CFE_ES_TaskData.HkPacket.Payload.CFEMissionRevision  = CFE_MISSION_REV;
    CFE_ES_TaskData.HkPacket.Payload.OSALMajorVersion    = OS_MAJOR_VERSION;
    CFE_ES_TaskData.HkPacket.Payload.OSALMinorVersion    = OS_MINOR_VERSION;
    CFE_ES_TaskData.HkPacket.Payload.OSALRevision        = OS_REVISION;
    CFE_ES_TaskData.HkPacket.Payload.OSALMissionRevision = OS_MISSION_REV;

    /*
    ** Task startup event message.
    */
    Status = CFE_EVS_SendEvent(CFE_ES_INIT_INF_EID,
                      CFE_EVS_EventType_INFORMATION,
                      "cFE ES Initialized");
    if ( Status != CFE_SUCCESS )
    {
        CFE_ES_WriteToSysLog("ES:Error sending init event:RC=0x%08X\n", (unsigned int)Status);
        return(Status);
    }

    Status = CFE_EVS_SendEvent(CFE_ES_INITSTATS_INF_EID,
                      CFE_EVS_EventType_INFORMATION,
                      "Versions:cFE %d.%d.%d.%d, OSAL %d.%d.%d.%d, PSP %d.%d.%d.%d, chksm %d",
                      CFE_MAJOR_VERSION,CFE_MINOR_VERSION,CFE_REVISION,CFE_MISSION_REV,
                      OS_MAJOR_VERSION,OS_MINOR_VERSION,OS_REVISION,OS_MISSION_REV,
                      CFE_PSP_MAJOR_VERSION,CFE_PSP_MINOR_VERSION,CFE_PSP_REVISION,CFE_PSP_MISSION_REV,
                      (int)CFE_ES_TaskData.HkPacket.Payload.CFECoreChecksum);
    if ( Status != CFE_SUCCESS )
    {
        CFE_ES_WriteToSysLog("ES:Error sending version event:RC=0x%08X\n", (unsigned int)Status);
        return(Status);
    }

    /*
     ** Advertise the build and version information at start up
     ** If unique and non-error, reports component information
     */
    if (strstr(GLOBAL_CONFIGDATA.MissionVersion, "error"))
    {
       snprintf(EventBuffer, sizeof(EventBuffer), "Mission %s", GLOBAL_CONFIGDATA.Config);
    }
    else
    {
       snprintf(EventBuffer, sizeof(EventBuffer), "Mission %s.%s",
                GLOBAL_CONFIGDATA.MissionVersion, GLOBAL_CONFIGDATA.Config);
    }
    Remaining = sizeof(EventBuffer)-strlen(EventBuffer)-1;
    if(Remaining > 0 && strcmp(GLOBAL_CONFIGDATA.MissionVersion, GLOBAL_CONFIGDATA.CfeVersion))
    {
       snprintf(VersionBuffer, sizeof(VersionBuffer), ", CFE: %s",
                GLOBAL_CONFIGDATA.CfeVersion);
       VersionBuffer[Remaining] = 0;
       strcat(EventBuffer, VersionBuffer);
       Remaining = sizeof(EventBuffer)-strlen(EventBuffer)-1;
    }
    if(Remaining > 0 && strcmp(GLOBAL_CONFIGDATA.MissionVersion, GLOBAL_CONFIGDATA.OsalVersion))
    {
       snprintf(VersionBuffer, sizeof(VersionBuffer), ", OSAL: %s",
                GLOBAL_CONFIGDATA.OsalVersion);
       VersionBuffer[Remaining] = 0;
       strcat(EventBuffer, VersionBuffer);
    }

    Status = CFE_EVS_SendEvent(CFE_ES_VERSION_INF_EID,
          CFE_EVS_EventType_INFORMATION, "%s", EventBuffer);
    if ( Status != CFE_SUCCESS )
    {
       CFE_ES_WriteToSysLog("ES:Error sending version event:RC=0x%08X\n", (unsigned int)Status);
       return(Status);
    }

    Status = CFE_EVS_SendEvent(CFE_ES_BUILD_INF_EID,
          CFE_EVS_EventType_INFORMATION,
          "Build %s %s",
          GLOBAL_CONFIGDATA.Date, GLOBAL_CONFIGDATA.User);
    if ( Status != CFE_SUCCESS )
    {
       CFE_ES_WriteToSysLog("ES:Error sending build info event:RC=0x%08X\n", (unsigned int)Status);
       return(Status);
    }

    /*
     * Initialize the "background task" which is a low priority child task
     * devoted to maintence duties that do not need to execute on a 
     * strict/precise schedule.
     */
    Status = CFE_ES_BackgroundInit();
    if ( Status != CFE_SUCCESS )
    {
       CFE_ES_WriteToSysLog("ES:Error initializing background task:RC=0x%08X\n", (unsigned int)Status);
       return(Status);
    }

   return(CFE_SUCCESS);

} /* End of CFE_ES_TaskInit() */


/* * * * * * * * * * * * * * * * * * * * * * * * * * * * * * * * * */
/*                                                                 */
/* CFE_ES_TaskPipe() -- Process command pipe message               */
/*                                                                 */
/* * * * * * * * * * * * * * * * * * * * * * * * * * * * * * * * * */

void CFE_ES_TaskPipe(CFE_SB_MsgPtr_t Msg)
{
<<<<<<< HEAD
    int32 Status;
=======
    CFE_SB_MsgId_t MessageID;
    uint16         CommandCode;

    MessageID = CFE_SB_GetMsgId(Msg);
    switch (CFE_SB_MsgIdToValue(MessageID))
    {
        /*
        ** Housekeeping telemetry request
        */
        case CFE_ES_SEND_HK_MID:
            CFE_ES_HousekeepingCmd((CCSDS_CommandPacket_t*)Msg);
            break;

        /*
        ** ES task ground commands
        */
        case CFE_ES_CMD_MID:

            CommandCode = CFE_SB_GetCmdCode(Msg);
            switch (CommandCode)
            {
                case CFE_ES_NOOP_CC:
                    if (CFE_ES_VerifyCmdLength(Msg, sizeof(CFE_ES_Noop_t)))
                    {
                        CFE_ES_NoopCmd((CFE_ES_Noop_t*)Msg);
                    }
                    break;

                case CFE_ES_RESET_COUNTERS_CC:
                    if (CFE_ES_VerifyCmdLength(Msg, sizeof(CFE_ES_ResetCounters_t)))
                    {
                        CFE_ES_ResetCountersCmd((CFE_ES_ResetCounters_t*)Msg);
                    }
                    break;

                case CFE_ES_RESTART_CC:
                    if (CFE_ES_VerifyCmdLength(Msg, sizeof(CFE_ES_Restart_t)))
                    {
                        CFE_ES_RestartCmd((CFE_ES_Restart_t*)Msg);
                    }
                    break;

#ifndef CFE_OMIT_DEPRECATED_6_7
                case CFE_ES_SHELL_CC:
                    if (CFE_ES_VerifyCmdLength(Msg, sizeof(CFE_ES_Shell_t)))
                    {
                        CFE_ES_ShellCmd((CFE_ES_Shell_t*)Msg);
                    }
                    break;
#endif

                case CFE_ES_START_APP_CC:
                    if (CFE_ES_VerifyCmdLength(Msg, sizeof(CFE_ES_StartApp_t)))
                    {
                        CFE_ES_StartAppCmd((CFE_ES_StartApp_t*)Msg);
                    }
                    break;

                case CFE_ES_STOP_APP_CC:
                    if (CFE_ES_VerifyCmdLength(Msg, sizeof(CFE_ES_StopApp_t)))
                    {
                        CFE_ES_StopAppCmd((CFE_ES_StopApp_t*)Msg);
                    }
                    break;

                case CFE_ES_RESTART_APP_CC:
                    if (CFE_ES_VerifyCmdLength(Msg, sizeof(CFE_ES_RestartApp_t)))
                    {
                        CFE_ES_RestartAppCmd((CFE_ES_RestartApp_t*)Msg);
                    }
                    break;

                case CFE_ES_RELOAD_APP_CC:
                    if (CFE_ES_VerifyCmdLength(Msg, sizeof(CFE_ES_ReloadApp_t)))
                    {
                        CFE_ES_ReloadAppCmd((CFE_ES_ReloadApp_t*)Msg);
                    }
                    break;

                case CFE_ES_QUERY_ONE_CC:
                    if (CFE_ES_VerifyCmdLength(Msg, sizeof(CFE_ES_QueryOne_t)))
                    {
                        CFE_ES_QueryOneCmd((CFE_ES_QueryOne_t*)Msg);
                    }
                    break;

                case CFE_ES_QUERY_ALL_CC:
                    if (CFE_ES_VerifyCmdLength(Msg, sizeof(CFE_ES_QueryAll_t)))
                    {
                        CFE_ES_QueryAllCmd((CFE_ES_QueryAll_t*)Msg);
                    }
                    break;

                case CFE_ES_QUERY_ALL_TASKS_CC:
                    if (CFE_ES_VerifyCmdLength(Msg, sizeof(CFE_ES_QueryAllTasks_t)))
                    {
                        CFE_ES_QueryAllTasksCmd((CFE_ES_QueryAllTasks_t*)Msg);
                    }
                    break;

                case CFE_ES_CLEAR_SYSLOG_CC:
                    if (CFE_ES_VerifyCmdLength(Msg, sizeof(CFE_ES_ClearSyslog_t)))
                    {
                        CFE_ES_ClearSyslogCmd((CFE_ES_ClearSyslog_t*)Msg);
                    }
                    break;

                case CFE_ES_WRITE_SYSLOG_CC:
                    if (CFE_ES_VerifyCmdLength(Msg, sizeof(CFE_ES_WriteSyslog_t)))
                    {
                        CFE_ES_WriteSyslogCmd((CFE_ES_WriteSyslog_t*)Msg);
                    }
                    break;

                case CFE_ES_OVER_WRITE_SYSLOG_CC:
                    if (CFE_ES_VerifyCmdLength(Msg, sizeof(CFE_ES_OverWriteSyslog_t)))
                    {
                        CFE_ES_OverWriteSyslogCmd((CFE_ES_OverWriteSyslog_t*)Msg);
                    }
                    break;

                case CFE_ES_CLEAR_ER_LOG_CC:
                    if (CFE_ES_VerifyCmdLength(Msg, sizeof(CFE_ES_ClearERLog_t)))
                    {
                        CFE_ES_ClearERLogCmd((CFE_ES_ClearERLog_t*)Msg);
                    }
                    break;

                case CFE_ES_WRITE_ER_LOG_CC:
                    if (CFE_ES_VerifyCmdLength(Msg, sizeof(CFE_ES_WriteERLog_t)))
                    {
                        CFE_ES_WriteERLogCmd((CFE_ES_WriteERLog_t*)Msg);
                    }
                    break;

                case CFE_ES_START_PERF_DATA_CC:
                    if (CFE_ES_VerifyCmdLength(Msg, sizeof(CFE_ES_StartPerfData_t)))
                    {
                        CFE_ES_StartPerfDataCmd((CFE_ES_StartPerfData_t*)Msg);
                    }
                    break;

                case CFE_ES_STOP_PERF_DATA_CC:
                    if (CFE_ES_VerifyCmdLength(Msg, sizeof(CFE_ES_StopPerfData_t)))
                    {
                        CFE_ES_StopPerfDataCmd((CFE_ES_StopPerfData_t*)Msg);
                    }
                    break;

                case CFE_ES_SET_PERF_FILTER_MASK_CC:
                    if (CFE_ES_VerifyCmdLength(Msg, sizeof(CFE_ES_SetPerfFilterMask_t)))
                    {
                        CFE_ES_SetPerfFilterMaskCmd((CFE_ES_SetPerfFilterMask_t*)Msg);
                    }
                    break;

                case CFE_ES_SET_PERF_TRIGGER_MASK_CC:
                    if (CFE_ES_VerifyCmdLength(Msg, sizeof(CFE_ES_SetPerfTriggerMask_t)))
                    {
                        CFE_ES_SetPerfTriggerMaskCmd((CFE_ES_SetPerfTriggerMask_t*)Msg);
                    }
                    break;

                case CFE_ES_RESET_PR_COUNT_CC:
                    if (CFE_ES_VerifyCmdLength(Msg, sizeof(CFE_ES_ResetPRCount_t)))
                    {
                        CFE_ES_ResetPRCountCmd((CFE_ES_ResetPRCount_t*)Msg);
                    }
                    break;

                case CFE_ES_SET_MAX_PR_COUNT_CC:
                    if (CFE_ES_VerifyCmdLength(Msg, sizeof(CFE_ES_SetMaxPRCount_t)))
                    {
                        CFE_ES_SetMaxPRCountCmd((CFE_ES_SetMaxPRCount_t*)Msg);
                    }
                    break;

                case CFE_ES_DELETE_CDS_CC:
                    if (CFE_ES_VerifyCmdLength(Msg, sizeof(CFE_ES_DeleteCDS_t)))
                    {
                        CFE_ES_DeleteCDSCmd((CFE_ES_DeleteCDS_t*)Msg);
                    }
                    break;

                case CFE_ES_SEND_MEM_POOL_STATS_CC:
                    if (CFE_ES_VerifyCmdLength(Msg, sizeof(CFE_ES_SendMemPoolStats_t)))
                    {
                        CFE_ES_SendMemPoolStatsCmd((CFE_ES_SendMemPoolStats_t*)Msg);
                    }
                    break;

                case CFE_ES_DUMP_CDS_REGISTRY_CC:
                    if (CFE_ES_VerifyCmdLength(Msg, sizeof(CFE_ES_DumpCDSRegistry_t)))
                    {
                        CFE_ES_DumpCDSRegistryCmd((CFE_ES_DumpCDSRegistry_t*)Msg);
                    }
                    break;

                default:
                    CFE_EVS_SendEvent(CFE_ES_CC1_ERR_EID, CFE_EVS_EventType_ERROR,
                     "Invalid ground command code: ID = 0x%X, CC = %d",
                     (unsigned int)CFE_SB_MsgIdToValue(MessageID), (int)CommandCode);
                    CFE_ES_TaskData.CommandErrorCounter++;
                    break;
            }
            break;
>>>>>>> 95f34d25

    Status = CFE_ES_Application_Component_Telecommand_Dispatch(
            CFE_SB_Telecommand_indication_Command_ID,
            Msg,
            &CFE_ES_TC_DISPATCH_TABLE);

    if (Status == CFE_STATUS_UNKNOWN_MSG_ID)
    {
        CFE_EVS_SendEvent(CFE_ES_MID_ERR_EID, CFE_EVS_EventType_ERROR,
                "Invalid command pipe message ID: 0x%X",
                (unsigned int)CFE_SB_MsgIdToValue(CFE_SB_GetMsgId(Msg)));
        CFE_ES_TaskData.CommandErrorCounter++;
    }
    else if (Status == CFE_STATUS_WRONG_MSG_LENGTH)
    {
        CFE_EVS_SendEvent(CFE_ES_LEN_ERR_EID, CFE_EVS_EventType_ERROR,
                "Invalid length for command: ID = 0x%X, CC = %d, length = %u",
                (unsigned int)CFE_SB_MsgIdToValue(CFE_SB_GetMsgId(Msg)), (int)CFE_SB_GetCmdCode(Msg), (unsigned int)CFE_SB_GetTotalMsgLength(Msg));
        CFE_ES_TaskData.CommandErrorCounter++;
    }
    else if (Status != CFE_SUCCESS)
    {
        CFE_EVS_SendEvent(CFE_ES_CC1_ERR_EID, CFE_EVS_EventType_ERROR,
                "Invalid ground command code: ID = 0x%X, CC = %d",
                (unsigned int)CFE_SB_MsgIdToValue(CFE_SB_GetMsgId(Msg)), (int)CFE_SB_GetCmdCode(Msg));
        CFE_ES_TaskData.CommandErrorCounter++;
    }

} /* End of CFE_ES_TaskPipe() */


/* * * * * * * * * * * * * * * * * * * * * * * * * * * * * * * * * */
/*                                                                 */
/* CFE_ES_HousekeepingCmd() -- On-board command (HK request)       */
/*                                                                 */
/* * * * * * * * * * * * * * * * * * * * * * * * * * * * * * * * * */

int32 CFE_ES_HousekeepingCmd(const CCSDS_CommandPacket_t *data)
{
    OS_heap_prop_t HeapProp;
    int32          stat;
    uint32         PerfIdx;

    /*
    ** Get command execution counters, system log entry count & bytes used.
    */
    CFE_ES_TaskData.HkPacket.Payload.CommandCounter = CFE_ES_TaskData.CommandCounter;
    CFE_ES_TaskData.HkPacket.Payload.CommandErrorCounter = CFE_ES_TaskData.CommandErrorCounter;

    CFE_ES_TaskData.HkPacket.Payload.SysLogBytesUsed = CFE_ES_ResetDataPtr->SystemLogEndIdx;
    CFE_ES_TaskData.HkPacket.Payload.SysLogSize = CFE_PLATFORM_ES_SYSTEM_LOG_SIZE;
    CFE_ES_TaskData.HkPacket.Payload.SysLogEntries   = CFE_ES_ResetDataPtr->SystemLogEntryNum;
    CFE_ES_TaskData.HkPacket.Payload.SysLogMode = CFE_ES_ResetDataPtr->SystemLogMode;

    CFE_ES_TaskData.HkPacket.Payload.ERLogIndex      = CFE_ES_ResetDataPtr->ERLogIndex;
    CFE_ES_TaskData.HkPacket.Payload.ERLogEntries    = CFE_ES_ResetDataPtr->ERLogEntries;

    CFE_ES_TaskData.HkPacket.Payload.RegisteredCoreApps      = CFE_ES_Global.RegisteredCoreApps;
    CFE_ES_TaskData.HkPacket.Payload.RegisteredExternalApps  = CFE_ES_Global.RegisteredExternalApps;
    CFE_ES_TaskData.HkPacket.Payload.RegisteredTasks         = CFE_ES_Global.RegisteredTasks;
    CFE_ES_TaskData.HkPacket.Payload.RegisteredLibs          = CFE_ES_Global.RegisteredLibs;

    CFE_ES_TaskData.HkPacket.Payload.ResetType = CFE_ES_ResetDataPtr->ResetVars.ResetType;
    CFE_ES_TaskData.HkPacket.Payload.ResetSubtype = CFE_ES_ResetDataPtr->ResetVars.ResetSubtype;
    CFE_ES_TaskData.HkPacket.Payload.ProcessorResets = CFE_ES_ResetDataPtr->ResetVars.ProcessorResetCount;
    CFE_ES_TaskData.HkPacket.Payload.MaxProcessorResets = CFE_ES_ResetDataPtr->ResetVars.MaxProcessorResetCount;
    CFE_ES_TaskData.HkPacket.Payload.BootSource = CFE_ES_ResetDataPtr->ResetVars.BootSource;

    CFE_ES_TaskData.HkPacket.Payload.PerfState = CFE_ES_ResetDataPtr->Perf.MetaData.State;
    CFE_ES_TaskData.HkPacket.Payload.PerfMode = CFE_ES_ResetDataPtr->Perf.MetaData.Mode;
    CFE_ES_TaskData.HkPacket.Payload.PerfTriggerCount = CFE_ES_ResetDataPtr->Perf.MetaData.TriggerCount;
    CFE_ES_TaskData.HkPacket.Payload.PerfDataStart = CFE_ES_ResetDataPtr->Perf.MetaData.DataStart;
    CFE_ES_TaskData.HkPacket.Payload.PerfDataEnd = CFE_ES_ResetDataPtr->Perf.MetaData.DataEnd;
    CFE_ES_TaskData.HkPacket.Payload.PerfDataCount = CFE_ES_ResetDataPtr->Perf.MetaData.DataCount;
    CFE_ES_TaskData.HkPacket.Payload.PerfDataToWrite = CFE_ES_GetPerfLogDumpRemaining();

    /*
     * Fill out the perf trigger/filter mask objects
     * The entire array in the HK payload object (external size) must be filled,
     * to avoid sending garbage data.
     *
     * If it is larger than what the platform supports (internal size), it will
     * be padded with 0's
     *
     * If it is smaller than what the platform supports, then truncate.
     */
    for (PerfIdx = 0; PerfIdx < CFE_ES_PERF_TRIGGERMASK_EXT_SIZE; ++PerfIdx)
    {
        if (PerfIdx < CFE_ES_PERF_TRIGGERMASK_INT_SIZE)
        {
            CFE_ES_TaskData.HkPacket.Payload.PerfTriggerMask[PerfIdx] =
                    CFE_ES_ResetDataPtr->Perf.MetaData.TriggerMask[PerfIdx];
        }
        else
        {
            CFE_ES_TaskData.HkPacket.Payload.PerfTriggerMask[PerfIdx] = 0;
        }
    }

    for (PerfIdx = 0; PerfIdx < CFE_ES_PERF_FILTERMASK_EXT_SIZE; ++PerfIdx)
    {
        if (PerfIdx < CFE_ES_PERF_FILTERMASK_INT_SIZE)
        {
            CFE_ES_TaskData.HkPacket.Payload.PerfFilterMask[PerfIdx] =
                    CFE_ES_ResetDataPtr->Perf.MetaData.FilterMask[PerfIdx];
        }
        else
        {
            CFE_ES_TaskData.HkPacket.Payload.PerfFilterMask[PerfIdx] = 0;
        }
    }

    stat = OS_HeapGetInfo(&HeapProp);

    if(stat == OS_SUCCESS)
    {
        CFE_ES_TaskData.HkPacket.Payload.HeapBytesFree = HeapProp.free_bytes;
        CFE_ES_TaskData.HkPacket.Payload.HeapBlocksFree = HeapProp.free_blocks;
        CFE_ES_TaskData.HkPacket.Payload.HeapMaxBlockSize = HeapProp.largest_free_block;
    }
    else
    {
        CFE_ES_TaskData.HkPacket.Payload.HeapBytesFree = 0;
        CFE_ES_TaskData.HkPacket.Payload.HeapBlocksFree = 0;
        CFE_ES_TaskData.HkPacket.Payload.HeapMaxBlockSize = 0;
    }

    /*
    ** Send housekeeping telemetry packet.
    */
    CFE_SB_TimeStampMsg((CFE_SB_Msg_t *) &CFE_ES_TaskData.HkPacket);
    CFE_SB_SendMsg((CFE_SB_Msg_t *) &CFE_ES_TaskData.HkPacket);

    /*
    ** This command does not affect the command execution counter.
    */

    return CFE_SUCCESS;
} /* End of CFE_ES_HousekeepingCmd() */


/* * * * * * * * * * * * * * * * * * * * * * * * * * * * * * * * * */
/*                                                                 */
/* CFE_ES_NoopCmd() -- ES task ground command (NO-OP)              */
/*                                                                 */
/* * * * * * * * * * * * * * * * * * * * * * * * * * * * * * * * * */

int32 CFE_ES_NoopCmd(const CFE_ES_Noop_t *Cmd)
{
    /*
    ** Advertise the build and version information with the no-op command
    ** For unit testing purposes, it helps to put this first - the UT
    ** is checking for the last event sent to be NOOP_INF_EID.
    */
    CFE_EVS_SendEvent(CFE_ES_BUILD_INF_EID,
            CFE_EVS_EventType_INFORMATION,
            "Build %s %s",
            GLOBAL_CONFIGDATA.Date, GLOBAL_CONFIGDATA.User);

    /*
    ** This command will always succeed.
    */
    CFE_ES_TaskData.CommandCounter++;
    CFE_EVS_SendEvent(CFE_ES_NOOP_INF_EID, CFE_EVS_EventType_INFORMATION,
                     "No-op command. Versions:cFE %d.%d.%d.%d, OSAL %d.%d.%d.%d, PSP %d.%d.%d.%d",
                     CFE_MAJOR_VERSION,CFE_MINOR_VERSION,CFE_REVISION,CFE_MISSION_REV,
                     OS_MAJOR_VERSION,OS_MINOR_VERSION,OS_REVISION,OS_MISSION_REV,
                     CFE_PSP_MAJOR_VERSION,CFE_PSP_MINOR_VERSION,CFE_PSP_REVISION,CFE_PSP_MISSION_REV);

    return CFE_SUCCESS;
} /* End of CFE_ES_NoopCmd() */


/* * * * * * * * * * * * * * * * * * * * * * * * * * * * * * * * * */
/*                                                                 */
/* CFE_ES_ResetCountersCmd() -- ES task ground command (reset counters)    */
/*                                                                 */
/* * * * * * * * * * * * * * * * * * * * * * * * * * * * * * * * * */

int32 CFE_ES_ResetCountersCmd(const CFE_ES_ResetCounters_t *data)
{
    CFE_ES_TaskData.CommandCounter = 0;
    CFE_ES_TaskData.CommandErrorCounter = 0;

    /*
    ** This command will always succeed.
    */
    CFE_EVS_SendEvent(CFE_ES_RESET_INF_EID, CFE_EVS_EventType_INFORMATION,
            "Reset Counters command");

    return CFE_SUCCESS;
} /* End of CFE_ES_ResetCountersCmd() */


/* * * * * * * * * * * * * * * * * * * * * * * * * * * * * * * * * */
/*                                                                 */
/* CFE_ES_RestartCmd() -- Restart cFE (may reset processor)        */
/*                                                                 */
/* * * * * * * * * * * * * * * * * * * * * * * * * * * * * * * * * */

int32 CFE_ES_RestartCmd(const CFE_ES_Restart_t *data)
{
    const CFE_ES_RestartCmd_Payload_t *cmd = &data->Payload;

    if ((cmd->RestartType != CFE_PSP_RST_TYPE_PROCESSOR) &&
            (cmd->RestartType != CFE_PSP_RST_TYPE_POWERON))
    {
        CFE_ES_TaskData.CommandErrorCounter++;
        CFE_EVS_SendEvent(CFE_ES_BOOT_ERR_EID, CFE_EVS_EventType_ERROR,
                "Invalid cFE restart type: %d",
                (int)cmd->RestartType);
    }
    else
    {
        /*
        ** This function will not return.
        */
        CFE_ES_ResetCFE(cmd->RestartType);
    }

    return CFE_SUCCESS;
} /* End of CFE_ES_RestartCmd() */

#ifndef CFE_OMIT_DEPRECATED_6_7
/* * * * * * * * * * * * * * * * * * * * * * * * * * * * * * * * * */
/*                                                                 */
/* CFE_ES_ShellCmd() -- Pass thru string to O/S shell              */
/*                                                                 */
/* * * * * * * * * * * * * * * * * * * * * * * * * * * * * * * * * */

int32 CFE_ES_ShellCmd(const CFE_ES_Shell_t *data)
{
    int32 Result;
    const CFE_ES_ShellCmd_Payload_t *cmd = &data->Payload;
    char LocalCmd[CFE_PLATFORM_ES_MAX_SHELL_CMD];
    char LocalFile[OS_MAX_PATH_LEN];

    /* Create local copies of both input strings and ensure null termination */
    CFE_SB_MessageStringGet(LocalCmd, (char *)cmd->CmdString, NULL,
                CFE_PLATFORM_ES_MAX_SHELL_CMD, sizeof(cmd->CmdString));

        CFE_SB_MessageStringGet(LocalFile, (char *)cmd->OutputFilename, NULL,
                OS_MAX_PATH_LEN, sizeof(cmd->OutputFilename));

    /*
    ** Call the Shell command API
    */
    Result = CFE_ES_ShellOutputCommand(LocalCmd, LocalFile);
    /*
    ** Send appropriate event message.
    */
    if (Result == CFE_SUCCESS)
    {
        CFE_ES_TaskData.CommandCounter++;
        CFE_EVS_SendEvent(CFE_ES_SHELL_INF_EID, CFE_EVS_EventType_INFORMATION,
                "Invoked shell command: '%s'",
                LocalCmd);
    }
    else
    {
        CFE_ES_TaskData.CommandErrorCounter++;
        CFE_EVS_SendEvent(CFE_ES_SHELL_ERR_EID, CFE_EVS_EventType_ERROR,
                "Failed to invoke shell command: '%s', RC = 0x%08X",
                LocalCmd, (unsigned int)Result);
    }

    return CFE_SUCCESS;
} /* End of CFE_ES_ShellCmd() */
#endif /* CFE_OMIT_DEPRECATED_6_7 */

/* * * * * * * * * * * * * * * * * * * * * * * * * * * * * * * * * */
/*                                                                 */
/* CFE_ES_StartAppCmd() -- Load (and start) single application     */
/*                                                                 */
/* * * * * * * * * * * * * * * * * * * * * * * * * * * * * * * * * */

int32 CFE_ES_StartAppCmd(const CFE_ES_StartApp_t *data)
{
    const CFE_ES_StartAppCmd_Payload_t *cmd = &data->Payload;
    uint32                AppID          = 0;
    int32                 Result;
    int32                 FilenameLen;
    int32                 AppEntryLen;
    int32                 AppNameLen;
    char                  LocalFile[OS_MAX_PATH_LEN];
    char                  LocalEntryPt[OS_MAX_API_NAME];
    char                  LocalAppName[OS_MAX_API_NAME];

    /* Create local copies of all input strings and ensure null termination */
    FilenameLen = CFE_SB_MessageStringGet(LocalFile, (char *)cmd->AppFileName, NULL,
            OS_MAX_PATH_LEN, sizeof(cmd->AppFileName));

    AppEntryLen = CFE_SB_MessageStringGet(LocalEntryPt, (char *)cmd->AppEntryPoint, NULL,
            OS_MAX_API_NAME, sizeof(cmd->AppEntryPoint));

    AppNameLen = CFE_SB_MessageStringGet(LocalAppName, (char *)cmd->Application, NULL,
            OS_MAX_API_NAME, sizeof(cmd->Application));

    /*
    ** Verify command parameters
    */
    if (FilenameLen < 4)
    {
        CFE_ES_TaskData.CommandErrorCounter++;
        CFE_EVS_SendEvent(CFE_ES_START_INVALID_FILENAME_ERR_EID, CFE_EVS_EventType_ERROR,
                "CFE_ES_StartAppCmd: invalid filename: %s",
                LocalFile);
    }
    else if (AppEntryLen <= 0)
    {
        CFE_ES_TaskData.CommandErrorCounter++;
        CFE_EVS_SendEvent(CFE_ES_START_INVALID_ENTRY_POINT_ERR_EID, CFE_EVS_EventType_ERROR,
                "CFE_ES_StartAppCmd: App Entry Point is NULL.");
    }
    else if (AppNameLen <= 0)
    {
        CFE_ES_TaskData.CommandErrorCounter++;
        CFE_EVS_SendEvent(CFE_ES_START_NULL_APP_NAME_ERR_EID, CFE_EVS_EventType_ERROR,
                "CFE_ES_StartAppCmd: App Name is NULL.");
    }
    else if (cmd->StackSize < CFE_PLATFORM_ES_DEFAULT_STACK_SIZE)
    {
        CFE_ES_TaskData.CommandErrorCounter++;
        CFE_EVS_SendEvent(CFE_ES_START_STACK_ERR_EID, CFE_EVS_EventType_ERROR,
                "CFE_ES_StartAppCmd: Stack size is less than system Minimum: %d.",
                CFE_PLATFORM_ES_DEFAULT_STACK_SIZE);
    }
    else if (cmd->Priority > OS_MAX_PRIORITY)
    {
        CFE_ES_TaskData.CommandErrorCounter++;
        CFE_EVS_SendEvent(CFE_ES_START_PRIORITY_ERR_EID, CFE_EVS_EventType_ERROR,
                "CFE_ES_StartAppCmd: Priority is too large: %d.",
                (int)cmd->Priority);
    }
    else if ((cmd->ExceptionAction != CFE_ES_ExceptionAction_RESTART_APP) &&
            (cmd->ExceptionAction != CFE_ES_ExceptionAction_PROC_RESTART ))
    {
        CFE_ES_TaskData.CommandErrorCounter++;
        CFE_EVS_SendEvent(CFE_ES_START_EXC_ACTION_ERR_EID, CFE_EVS_EventType_ERROR,
                "CFE_ES_StartAppCmd: Invalid Exception Action: %d.",
                (int)cmd->ExceptionAction);
    }
    else
    {
       /*
       ** Invoke application loader/startup function.
       */
       Result = CFE_ES_AppCreate(&AppID, LocalFile,
                   LocalEntryPt,
                   LocalAppName,
                   (uint32) cmd->Priority,
                   (uint32) cmd->StackSize,
                   (uint32) cmd->ExceptionAction);

        /*
        ** Send appropriate event message
        */
        if (Result == CFE_SUCCESS)
        {
            CFE_ES_TaskData.CommandCounter++;
            CFE_EVS_SendEvent(CFE_ES_START_INF_EID, CFE_EVS_EventType_INFORMATION,
                    "Started %s from %s, AppID = %d",
                    LocalAppName, LocalFile, (int)AppID);
        }
        else
        {
            CFE_ES_TaskData.CommandErrorCounter++;
            CFE_EVS_SendEvent(CFE_ES_START_ERR_EID, CFE_EVS_EventType_ERROR,
                    "Failed to start %s from %s, RC = 0x%08X",
                    LocalAppName, LocalFile, (unsigned int)Result);
        }

    } /* End if -- command parameter validation */

    return CFE_SUCCESS;
} /* End of CFE_ES_StartAppCmd() */


/* * * * * * * * * * * * * * * * * * * * * * * * * * * * * * * * * */
/*                                                                 */
/* CFE_ES_StopAppCmd() -- Stop single application                  */
/*                                                                 */
/* * * * * * * * * * * * * * * * * * * * * * * * * * * * * * * * * */

int32 CFE_ES_StopAppCmd(const CFE_ES_StopApp_t *data)
{
    const CFE_ES_AppNameCmd_Payload_t *cmd = &data->Payload;
    char LocalApp[OS_MAX_API_NAME];
    uint32 AppID;
    int32 Result;

    CFE_SB_MessageStringGet(LocalApp, (char *)cmd->Application, NULL, OS_MAX_API_NAME, sizeof(cmd->Application));

    Result = CFE_ES_GetAppIDByName(&AppID, LocalApp);

    if (Result == CFE_SUCCESS)
    {
        /*
        ** Delete the App
        */
        Result = CFE_ES_DeleteApp(AppID);

        /*
        ** Send appropriate event message.
        */
        if (Result == CFE_SUCCESS)
        {
            CFE_ES_TaskData.CommandCounter++;
            CFE_EVS_SendEvent(CFE_ES_STOP_DBG_EID, CFE_EVS_EventType_DEBUG,
                    "Stop Application %s Initiated.", LocalApp);
        }
        else
        {
            CFE_ES_TaskData.CommandErrorCounter++;
            CFE_EVS_SendEvent(CFE_ES_STOP_ERR1_EID, CFE_EVS_EventType_ERROR,
                    "Stop Application %s Failed, RC = 0x%08X",
                    LocalApp, (unsigned int)Result);
        }
    }
    else
    {
        CFE_ES_TaskData.CommandErrorCounter++;
        CFE_EVS_SendEvent(CFE_ES_STOP_ERR2_EID, CFE_EVS_EventType_ERROR,
                "Stop Application %s, GetAppIDByName failed. RC = 0x%08X.",
                LocalApp, (unsigned int)Result);
    }

    return CFE_SUCCESS;
} /* End of CFE_ES_StopAppCmd() */


/* * * * * * * * * * * * * * * * * * * * * * * * * * * * * * * * * */
/*                                                                 */
/* CFE_ES_RestartAppCmd() -- Restart a single application            */
/*                                                                 */
/* * * * * * * * * * * * * * * * * * * * * * * * * * * * * * * * * */

int32 CFE_ES_RestartAppCmd(const CFE_ES_RestartApp_t *data)
{
    const CFE_ES_AppNameCmd_Payload_t *cmd = &data->Payload;
    char LocalApp[OS_MAX_API_NAME];
    uint32 AppID;
    int32 Result;

    CFE_SB_MessageStringGet(LocalApp, (char *)cmd->Application, NULL, OS_MAX_API_NAME, sizeof(cmd->Application));

    Result = CFE_ES_GetAppIDByName(&AppID, LocalApp);

    if (Result == CFE_SUCCESS)
    {
        Result = CFE_ES_RestartApp(AppID);

        /*
        ** Send appropriate event message.
        */
        if (Result == CFE_SUCCESS)
        {
            CFE_ES_TaskData.CommandCounter++;
            CFE_EVS_SendEvent(CFE_ES_RESTART_APP_DBG_EID, CFE_EVS_EventType_DEBUG,
                    "Restart Application %s Initiated.", LocalApp);
        }
        else
        {
            CFE_ES_TaskData.CommandErrorCounter++;
            CFE_EVS_SendEvent(CFE_ES_RESTART_APP_ERR1_EID, CFE_EVS_EventType_ERROR,
                    "Restart Application %s Failed, RC = 0x%08X",
                    LocalApp, (unsigned int)Result);
        }
    }
    else
    {
        CFE_ES_TaskData.CommandErrorCounter++;
        CFE_EVS_SendEvent(CFE_ES_RESTART_APP_ERR2_EID, CFE_EVS_EventType_ERROR,
                "Restart Application %s, GetAppIDByName failed. RC = 0x%08X.",
                LocalApp, (unsigned int)Result);
    }

    return CFE_SUCCESS;
} /* End of CFE_ES_ResetAppCmd() */

/* * * * * * * * * * * * * * * * * * * * * * * * * * * * * * * * * */
/*                                                                 */
/* CFE_ES_ReloadAppCmd() -- Reload a single application            */
/*                                                                 */
/* * * * * * * * * * * * * * * * * * * * * * * * * * * * * * * * * */

int32 CFE_ES_ReloadAppCmd(const CFE_ES_ReloadApp_t *data)
{
    const CFE_ES_AppReloadCmd_Payload_t *cmd = &data->Payload;
    char LocalApp[OS_MAX_API_NAME];
    char LocalFileName[OS_MAX_PATH_LEN];

    uint32  AppID;
    int32   Result;

    CFE_SB_MessageStringGet(LocalFileName, (char *)cmd->AppFileName, NULL, sizeof(LocalFileName), sizeof(cmd->AppFileName));
    CFE_SB_MessageStringGet(LocalApp, (char *)cmd->Application, NULL, sizeof(LocalApp), sizeof(cmd->Application));

    Result = CFE_ES_GetAppIDByName(&AppID, LocalApp);

    if (Result == CFE_SUCCESS)
    {
        Result = CFE_ES_ReloadApp(AppID, LocalFileName);

        /*
        ** Send appropriate event message.
        */
        if (Result == CFE_SUCCESS)
        {
            CFE_ES_TaskData.CommandCounter++;
            CFE_EVS_SendEvent(CFE_ES_RELOAD_APP_DBG_EID, CFE_EVS_EventType_DEBUG,
                    "Reload Application %s Initiated.", LocalApp);
        }
        else
        {
            CFE_ES_TaskData.CommandErrorCounter++;
            CFE_EVS_SendEvent(CFE_ES_RELOAD_APP_ERR1_EID, CFE_EVS_EventType_ERROR,
                    "Reload Application %s Failed, RC = 0x%08X",
                    LocalApp, (unsigned int)Result);
        }
    }
    else
    {
        CFE_ES_TaskData.CommandErrorCounter++;
        CFE_EVS_SendEvent(CFE_ES_RELOAD_APP_ERR2_EID, CFE_EVS_EventType_ERROR,
                "Reload Application %s, GetAppIDByName failed. RC = 0x%08X.",
                LocalApp, (unsigned int)Result);
    }

    return CFE_SUCCESS;
} /* End of CFE_ES_ReloadAppCmd() */


/* * * * * * * * * * * * * * * * * * * * * * * * * * * * * * * * * */
/*                                                                 */
/* CFE_ES_QueryOneCmd() -- Request tlm packet with single app data */
/*                                                                 */
/* * * * * * * * * * * * * * * * * * * * * * * * * * * * * * * * * */

int32 CFE_ES_QueryOneCmd(const CFE_ES_QueryOne_t *data)
{
    const CFE_ES_AppNameCmd_Payload_t *cmd = &data->Payload;
    char LocalApp[OS_MAX_API_NAME];
    uint32 AppID;
    int32 Result;

    CFE_SB_MessageStringGet(LocalApp, (char *)cmd->Application, NULL, OS_MAX_API_NAME, sizeof(cmd->Application));

    Result = CFE_ES_GetAppIDByName(&AppID, LocalApp);

    /*
    ** Send appropriate event message...
    */
    if (Result == CFE_SUCCESS)
    {

        CFE_ES_GetAppInfoInternal(AppID, &(CFE_ES_TaskData.OneAppPacket.Payload.AppInfo));
        /*
        ** Send application status telemetry packet.
        */
        CFE_SB_TimeStampMsg((CFE_SB_Msg_t *) &CFE_ES_TaskData.OneAppPacket);
        Result = CFE_SB_SendMsg((CFE_SB_Msg_t *) &CFE_ES_TaskData.OneAppPacket);
        if ( Result == CFE_SUCCESS )
        {
            CFE_ES_TaskData.CommandCounter++;
            CFE_EVS_SendEvent(CFE_ES_ONE_APP_EID, CFE_EVS_EventType_DEBUG,
                    "Sent %s application data", LocalApp);
        }
        else
        {
            CFE_ES_TaskData.CommandErrorCounter++;
            CFE_EVS_SendEvent(CFE_ES_ONE_ERR_EID, CFE_EVS_EventType_ERROR,
                    "Failed to send %s application data, RC = 0x%08X",
                    LocalApp, (unsigned int)Result);
        }
    }
    else
    {
        CFE_ES_TaskData.CommandErrorCounter++;
        CFE_EVS_SendEvent(CFE_ES_ONE_APPID_ERR_EID, CFE_EVS_EventType_ERROR,
                "Failed to send %s application data: GetAppIDByName Failed, RC = 0x%08X",
                LocalApp, (unsigned int)Result);
    }

    return CFE_SUCCESS;
} /* End of CFE_ES_QueryOneCmd() */

/* * * * * * * * * * * * * * * * * * * * * * * * * * * * * * * * * */
/*                                                                 */
/* CFE_ES_QueryAllCmd() -- Write all app data to file              */
/*                                                                 */
/* * * * * * * * * * * * * * * * * * * * * * * * * * * * * * * * * */

int32 CFE_ES_QueryAllCmd(const CFE_ES_QueryAll_t *data)
{
    CFE_FS_Header_t       FileHeader;
    int32                 FileDescriptor;
    uint32                i;
    uint32                EntryCount = 0;
    uint32                FileSize = 0;
    int32                 Result;
    CFE_ES_AppInfo_t      AppInfo;
    const CFE_ES_FileNameCmd_Payload_t *CmdPtr = &data->Payload;
    char                  QueryAllFilename[OS_MAX_PATH_LEN];

    /*
    ** Copy the commanded filename into local buffer to ensure size limitation and to allow for modification
    */
    CFE_SB_MessageStringGet(QueryAllFilename, (char *)CmdPtr->FileName,
            CFE_PLATFORM_ES_DEFAULT_APP_LOG_FILE, OS_MAX_PATH_LEN, sizeof(CmdPtr->FileName));

    /*
    ** Check to see if the file already exists
    */
    FileDescriptor = OS_open(QueryAllFilename, OS_READ_ONLY, 0);
    if (FileDescriptor >= 0)
    {
        OS_close(FileDescriptor);
        OS_remove(QueryAllFilename);
    }

    /*
    ** Create ES task log data file
    */
    FileDescriptor = OS_creat(QueryAllFilename, OS_WRITE_ONLY);
    if (FileDescriptor >= 0)
    {
        /*
        ** Initialize cFE file header
        */
        CFE_FS_InitHeader(&FileHeader, CFE_ES_APP_LOG_DESC, CFE_FS_SubType_ES_QUERYALL);

        /*
        ** Output the Standard cFE File Header to the App File
        */
        Result = CFE_FS_WriteHeader(FileDescriptor, &FileHeader);

        if (Result != sizeof(CFE_FS_Header_t))
        {
            OS_close(FileDescriptor);
            CFE_ES_TaskData.CommandErrorCounter++;
            CFE_EVS_SendEvent(CFE_ES_WRHDR_ERR_EID, CFE_EVS_EventType_ERROR,
                    "Failed to write App Info file, WriteHdr RC = 0x%08X, exp %d",
                    (unsigned int)Result,(int)sizeof(CFE_FS_Header_t));
            /*
             * returning "success" here as there is no other recourse;
             * the full extent of the error recovery has been done
             */
            return CFE_SUCCESS;
        }/* end if */

        /*
        ** Maintain statistics of amount of data written to file
        */
        FileSize += Result;

        /*
        ** Loop through the ES AppTable for main applications
        */
        for(i=0;i<CFE_PLATFORM_ES_MAX_APPLICATIONS;i++)
        {
            if(CFE_ES_Global.AppTable[i].AppState != CFE_ES_AppState_UNDEFINED)
            {
                /*
                ** zero out the local entry
                */
                memset(&AppInfo,0,sizeof(CFE_ES_AppInfo_t));

                /*
                ** Populate the AppInfo entry
                */
                CFE_ES_GetAppInfoInternal(i, &AppInfo);

                /*
                ** Write the local entry to file
                */
                Result = OS_write(FileDescriptor, &AppInfo, sizeof(CFE_ES_AppInfo_t));
                if (Result !=  sizeof(CFE_ES_AppInfo_t))
                {
                    OS_close(FileDescriptor);
                    CFE_ES_TaskData.CommandErrorCounter++;
                    CFE_EVS_SendEvent(CFE_ES_TASKWR_ERR_EID, CFE_EVS_EventType_ERROR,
                            "Failed to write App Info file, Task write RC = 0x%08X, exp %d",
                            (unsigned int)Result,(int)sizeof(CFE_ES_AppInfo_t));
                    /*
                     * returning "success" here as there is no other recourse;
                     * the full extent of the error recovery has been done
                     */
                    return CFE_SUCCESS;
                }/* end if */

                FileSize += Result;
                EntryCount ++;
            }
        } /* end for */

        OS_close(FileDescriptor);
        CFE_ES_TaskData.CommandCounter++;
        CFE_EVS_SendEvent(CFE_ES_ALL_APPS_EID, CFE_EVS_EventType_DEBUG,
                "App Info file written to %s, Entries=%d, FileSize=%d",
                QueryAllFilename,(int)EntryCount,(int)FileSize);
    }
    else
    {
        CFE_ES_TaskData.CommandErrorCounter++;
        CFE_EVS_SendEvent(CFE_ES_OSCREATE_ERR_EID, CFE_EVS_EventType_ERROR,
                "Failed to write App Info file, OS_creat RC = 0x%08X",(unsigned int)FileDescriptor);
    }

    return CFE_SUCCESS;
} /* End of CFE_ES_QueryAllCmd() */

/* * * * * * * * * * * * * * * * * * * * * * * * * * * * * * * * * */
/*                                                                 */
/* CFE_ES_QueryAllTasksCmd() -- Write all Task Data to a file      */
/*                                                                 */
/* * * * * * * * * * * * * * * * * * * * * * * * * * * * * * * * * */

int32 CFE_ES_QueryAllTasksCmd(const CFE_ES_QueryAllTasks_t *data)
{
    CFE_FS_Header_t            FileHeader;
    int32                      FileDescriptor;
    uint32                     i;
    uint32                     EntryCount = 0;
    uint32                     FileSize = 0;
    int32                      Result;
    CFE_ES_TaskInfo_t          TaskInfo;
    const CFE_ES_FileNameCmd_Payload_t *CmdPtr = &data->Payload;
    char                       QueryAllFilename[OS_MAX_PATH_LEN];

    /*
    ** Copy the commanded filename into local buffer to ensure size limitation and to allow for modification
    */
    CFE_SB_MessageStringGet(QueryAllFilename, (char *)CmdPtr->FileName,
            CFE_PLATFORM_ES_DEFAULT_TASK_LOG_FILE, OS_MAX_PATH_LEN, sizeof(CmdPtr->FileName));

    /*
    ** Check to see if the file already exists
    */
    FileDescriptor = OS_open(QueryAllFilename, OS_READ_ONLY, 0);
    if (FileDescriptor >= 0)
    {
        OS_close(FileDescriptor);
        OS_remove(QueryAllFilename);
    }

    /*
    ** Create ES task log data file
    */
    FileDescriptor = OS_creat(QueryAllFilename, OS_WRITE_ONLY);
    if (FileDescriptor >= 0)
    {
        /*
        ** Initialize cFE file header
        */
        CFE_FS_InitHeader(&FileHeader, CFE_ES_TASK_LOG_DESC, CFE_FS_SubType_ES_QUERYALLTASKS);

        /*
        ** Output the Standard cFE File Header to the App File
        */
        Result = CFE_FS_WriteHeader(FileDescriptor, &FileHeader);

        if (Result != sizeof(CFE_FS_Header_t))
        {
            OS_close(FileDescriptor);
            CFE_ES_TaskData.CommandErrorCounter++;
            CFE_EVS_SendEvent(CFE_ES_TASKINFO_WRHDR_ERR_EID, CFE_EVS_EventType_ERROR,
                    "Failed to write Task Info file, WriteHdr RC = 0x%08X, exp %d",
                    (unsigned int)Result,(int)sizeof(CFE_FS_Header_t));
            /*
             * returning "success" here as there is no other recourse;
             * the full extent of the error recovery has been done
             */
            return CFE_SUCCESS;
        }/* end if */

        /*
        ** Maintain statistics of amount of data written to file
        */
        FileSize += Result;

        /*
        ** Loop through the ES AppTable for main applications
        */
        for(i=0;i<OS_MAX_TASKS;i++)
        {
            if(CFE_ES_Global.TaskTable[i].RecordUsed != false)
            {
                /*
                ** zero out the local entry
                */
                memset(&TaskInfo,0,sizeof(CFE_ES_TaskInfo_t));

                /*
                ** Populate the AppInfo entry
                */
                CFE_ES_GetTaskInfo(&TaskInfo,CFE_ES_Global.TaskTable[i].TaskId);

                /*
                ** Write the local entry to file
                */
                Result = OS_write(FileDescriptor, &TaskInfo, sizeof(CFE_ES_TaskInfo_t));
                if (Result !=  sizeof(CFE_ES_TaskInfo_t))
                {
                    OS_close(FileDescriptor);
                    CFE_ES_TaskData.CommandErrorCounter++;
                    CFE_EVS_SendEvent(CFE_ES_TASKINFO_WR_ERR_EID, CFE_EVS_EventType_ERROR,
                            "Failed to write Task Info file, Task write RC = 0x%08X, exp %d",
                            (unsigned int)Result,(int)sizeof(CFE_ES_TaskInfo_t));
                    /*
                     * returning "success" here as there is no other recourse;
                     * the full extent of the error recovery has been done
                     */
                    return CFE_SUCCESS;
                }/* end if */

                FileSize += Result;
                EntryCount ++;
            }

        } /* end for */

        OS_close(FileDescriptor);
        CFE_ES_TaskData.CommandCounter++;
        CFE_EVS_SendEvent(CFE_ES_TASKINFO_EID, CFE_EVS_EventType_DEBUG,
                "Task Info file written to %s, Entries=%d, FileSize=%d",
                QueryAllFilename,(int)EntryCount,(int)FileSize);
    }
    else
    {
        CFE_ES_TaskData.CommandErrorCounter++;
        CFE_EVS_SendEvent(CFE_ES_TASKINFO_OSCREATE_ERR_EID, CFE_EVS_EventType_ERROR,
                "Failed to write Task Info file, OS_creat RC = 0x%08X",(unsigned int)FileDescriptor);
    }

    return CFE_SUCCESS;
} /* End of CFE_ES_QueryAllTasksCmd() */


/* * * * * * * * * * * * * * * * * * * * * * * * * * * * * * * * * */
/*                                                                 */
/* CFE_ES_ClearSyslogCmd() -- Clear executive services system log  */
/*                                                                 */
/* * * * * * * * * * * * * * * * * * * * * * * * * * * * * * * * * */

int32 CFE_ES_ClearSyslogCmd(const CFE_ES_ClearSyslog_t *data)
{
    /*
    ** Clear syslog index and memory area
    */

    CFE_ES_LockSharedData(__func__,__LINE__);
    CFE_ES_SysLogClear_Unsync();
    CFE_ES_UnlockSharedData(__func__,__LINE__);

    /*
    ** This command will always succeed...
    */
    CFE_ES_TaskData.CommandCounter++;
    CFE_EVS_SendEvent(CFE_ES_SYSLOG1_INF_EID, CFE_EVS_EventType_INFORMATION,
            "Cleared Executive Services log data");

    return CFE_SUCCESS;
} /* End of CFE_ES_ClearSyslogCmd() */

/* * * * * * * * * * * * * * * * * * * * * * * * * * * * * * * * * */
/*                                                                 */
/* CFE_ES_OverWriteSyslogCmd() -- set syslog mode                  */
/*                                                                 */
/* * * * * * * * * * * * * * * * * * * * * * * * * * * * * * * * * */

int32 CFE_ES_OverWriteSyslogCmd(const CFE_ES_OverWriteSyslog_t *data)
{
    int32 Status;
    const CFE_ES_OverWriteSysLogCmd_Payload_t *CmdPtr = &data->Payload;

    Status = CFE_ES_SysLogSetMode(CmdPtr->Mode);

    if (Status != CFE_SUCCESS)
    {
        CFE_EVS_SendEvent(CFE_ES_ERR_SYSLOGMODE_EID,
                CFE_EVS_EventType_ERROR,
                "Set OverWriteSysLog Command: Invalid Mode setting = %d", (int)CmdPtr->Mode);

        CFE_ES_TaskData.CommandErrorCounter++;
    }
    else
    {
        CFE_EVS_SendEvent(CFE_ES_SYSLOGMODE_EID,
                CFE_EVS_EventType_DEBUG,
                "Set OverWriteSysLog Command Received with Mode setting = %d", (int)CmdPtr->Mode);

        CFE_ES_TaskData.CommandCounter++;
    }

    return CFE_SUCCESS;
} /* End CFE_ES_OverWriteSyslogCmd() */


/* * * * * * * * * * * * * * * * * * * * * * * * * * * * * * * * * * * * */
/*                                                                       */
/* CFE_ES_WriteSyslogCmd() -- Process Cmd to write ES System Log to file */
/*                                                                       */
/* * * * * * * * * * * * * * * * * * * * * * * * * * * * * * * * * * * * */

int32 CFE_ES_WriteSyslogCmd(const CFE_ES_WriteSyslog_t *data)
{
    const CFE_ES_FileNameCmd_Payload_t *CmdPtr = &data->Payload;
    int32                     Stat;
    char                      LogFilename[OS_MAX_PATH_LEN];

    CFE_SB_MessageStringGet(LogFilename, (char *)CmdPtr->FileName,
            CFE_PLATFORM_ES_DEFAULT_SYSLOG_FILE, OS_MAX_PATH_LEN, sizeof(CmdPtr->FileName));

    Stat = CFE_ES_SysLogDump(LogFilename);

    if(Stat == CFE_SUCCESS)
    {
        CFE_ES_TaskData.CommandCounter++;
    }
    else
    {
        CFE_ES_TaskData.CommandErrorCounter++;
    }/* end if */

    return CFE_SUCCESS;
}/* end CFE_ES_WriteSyslogCmd */


/* * * * * * * * * * * * * * * * * * * * * * * * * * * * * * * * * */
/*                                                                 */
/* CFE_ES_ClearERLogCmd() -- Clear The exception and reset log.    */
/*                                                                 */
/* * * * * * * * * * * * * * * * * * * * * * * * * * * * * * * * * */

int32 CFE_ES_ClearERLogCmd(const CFE_ES_ClearERLog_t *data)
{
    /*
    ** Clear ER log data buffer
    */

    memset(CFE_ES_ResetDataPtr->ERLog, 0, sizeof(CFE_ES_ResetDataPtr->ERLog));

    /*
    ** Reset ER log buffer index
    */

    CFE_ES_ResetDataPtr->ERLogIndex = 0;

    /*
    ** Set Number of Entries in ER log buffer back to zero
    */
    CFE_ES_ResetDataPtr->ERLogEntries = 0;

    /*
    ** This command will always succeed
    */
    CFE_ES_TaskData.CommandCounter++;
    CFE_EVS_SendEvent(CFE_ES_ERLOG1_INF_EID, CFE_EVS_EventType_INFORMATION,
            "Cleared ES Exception and Reset Log data");

    return CFE_SUCCESS;
} /* End of CFE_ES_ClearERLogCmd() */

/* * * * * * * * * * * * * * * * * * * * * * * * * * * * * * * * * */
/*                                                                 */
/* CFE_ES_WriteERLogCmd() -- Process Cmd to write exception & reset*/
/*                           log to a file.                        */
/* * * * * * * * * * * * * * * * * * * * * * * * * * * * * * * * * */

int32 CFE_ES_WriteERLogCmd(const CFE_ES_WriteERLog_t *data)
{
    const CFE_ES_FileNameCmd_Payload_t *CmdPtr = &data->Payload;

    if (CFE_ES_TaskData.BackgroundERLogDumpState.IsPending)
    {
        CFE_EVS_SendEvent(CFE_ES_ERLOG_PENDING_ERR_EID,CFE_EVS_EventType_ERROR,
                "Error log write to file %s already in progress",
                CFE_ES_TaskData.BackgroundERLogDumpState.DataFileName);

        /* background dump already running, consider this an error */
        CFE_ES_TaskData.CommandErrorCounter++;
    }
    else
    {
        CFE_SB_MessageStringGet(CFE_ES_TaskData.BackgroundERLogDumpState.DataFileName, (char *)CmdPtr->FileName,
                CFE_PLATFORM_ES_DEFAULT_ER_LOG_FILE,
                sizeof(CFE_ES_TaskData.BackgroundERLogDumpState.DataFileName), sizeof(CmdPtr->FileName));

        CFE_ES_TaskData.BackgroundERLogDumpState.IsPending = true;
        CFE_ES_TaskData.CommandCounter++;
        CFE_ES_BackgroundWakeup();
    }

    return CFE_SUCCESS;
}/* end CFE_ES_WriteERLogCmd */


/* * * * * * * * * * * * * * * * * * * * * * * * * * * * * * * * * */
/*                                                                 */
/* CFE_ES_ResetPRCountCmd() -- ES task ground command              */
/*                              (Processor Reset Count)            */
/*                                                                 */
/* * * * * * * * * * * * * * * * * * * * * * * * * * * * * * * * * */

int32 CFE_ES_ResetPRCountCmd(const CFE_ES_ResetPRCount_t *data)
{
    /*
    ** Reset the processor reset count
    */
    CFE_ES_ResetDataPtr->ResetVars.ProcessorResetCount = 0;

    /*
    ** This command will always succeed.
    */
    CFE_EVS_SendEvent(CFE_ES_RESET_PR_COUNT_EID, CFE_EVS_EventType_INFORMATION,
            "Set Processor Reset Count to Zero");

    CFE_ES_TaskData.CommandCounter++;

    return CFE_SUCCESS;
} /* End of CFE_ES_ResetPRCountCmd() */

/* * * * * * * * * * * * * * * * * * * * * * * * * * * * * * * * * */
/*                                                                 */
/* CFE_ES_SetMaxPRCountCmd() -- Set Maximum Processor reset count  */
/*                                                                 */
/* * * * * * * * * * * * * * * * * * * * * * * * * * * * * * * * * */

int32 CFE_ES_SetMaxPRCountCmd(const CFE_ES_SetMaxPRCount_t *data)
{
    const CFE_ES_SetMaxPRCountCmd_Payload_t *cmd = &data->Payload;

    /*
    ** Set the MAX Processor reset count
    */
    CFE_ES_ResetDataPtr->ResetVars.MaxProcessorResetCount = cmd->MaxPRCount;

    /*
    ** This command will always succeed.
    */
    CFE_EVS_SendEvent(CFE_ES_SET_MAX_PR_COUNT_EID, CFE_EVS_EventType_INFORMATION,
            "Maximum Processor Reset Count set to: %d", (int)cmd->MaxPRCount);

    CFE_ES_TaskData.CommandCounter++;

    return CFE_SUCCESS;
} /* End of CFE_ES_RestartCmd() */

/* * * * * * * * * * * * * * * * * * * * * * * * * * * * * * * * * */
/*                                                                 */
/* CFE_ES_DeleteCDSCmd() -- Delete Specified Critical Data Store   */
/*                                                                 */
/* * * * * * * * * * * * * * * * * * * * * * * * * * * * * * * * * */

int32 CFE_ES_DeleteCDSCmd(const CFE_ES_DeleteCDS_t *data)
{
    int32   Status;
    const CFE_ES_DeleteCDSCmd_Payload_t *cmd = &data->Payload;
    char LocalCdsName[CFE_ES_CDS_MAX_FULL_NAME_LEN];

    CFE_SB_MessageStringGet(LocalCdsName, (char *)cmd->CdsName, NULL,
            CFE_ES_CDS_MAX_FULL_NAME_LEN, sizeof(cmd->CdsName));

    Status = CFE_ES_DeleteCDS(LocalCdsName, false);

    if (Status == CFE_ES_CDS_WRONG_TYPE_ERR)
    {
        CFE_EVS_SendEvent(CFE_ES_CDS_DELETE_TBL_ERR_EID, CFE_EVS_EventType_ERROR,
                "CDS '%s' is a Critical Table CDS. Must be deleted via TBL Command",
                LocalCdsName);

        CFE_ES_TaskData.CommandErrorCounter++;
    }
    else if (Status == CFE_ES_CDS_OWNER_ACTIVE_ERR)
    {
        CFE_EVS_SendEvent(CFE_ES_CDS_OWNER_ACTIVE_EID, CFE_EVS_EventType_ERROR,
                "CDS '%s' not deleted because owning app is active", LocalCdsName);

        CFE_ES_TaskData.CommandErrorCounter++;
    }
    else if (Status == CFE_ES_CDS_NOT_FOUND_ERR)
    {
        CFE_EVS_SendEvent(CFE_ES_CDS_NAME_ERR_EID, CFE_EVS_EventType_ERROR,
                "Unable to locate '%s' in CDS Registry", LocalCdsName);

        CFE_ES_TaskData.CommandErrorCounter++;
    }
    else if (Status != CFE_SUCCESS)
    {
        CFE_EVS_SendEvent(CFE_ES_CDS_DELETE_ERR_EID, CFE_EVS_EventType_ERROR,
                "Error while deleting '%s' from CDS, See SysLog.(Err=0x%08X)",
                LocalCdsName, (unsigned int)Status);

        CFE_ES_TaskData.CommandErrorCounter++;
    }
    else
    {
        CFE_EVS_SendEvent(CFE_ES_CDS_DELETED_INFO_EID, CFE_EVS_EventType_INFORMATION,
                "Successfully removed '%s' from CDS", LocalCdsName);

        CFE_ES_TaskData.CommandCounter++;
    }

    return CFE_SUCCESS;
} /* End of CFE_ES_DeleteCDSCmd() */

/* * * * * * * * * * * * * * * * * * * * * * * * * * * * * * * * * * */
/*                                                                   */
/* CFE_ES_SendMemPoolStatsCmd() -- Telemeter Memory Pool Statistics  */
/*                                                                   */
/* Note: The "Application" parameter of the                          */
/*       CFE_ES_TlmPoolStats_t structure is not used.                */
/*                                                                   */
/* * * * * * * * * * * * * * * * * * * * * * * * * * * * * * * * * * */

int32 CFE_ES_SendMemPoolStatsCmd(const CFE_ES_SendMemPoolStats_t *data)
{
    const CFE_ES_SendMemPoolStatsCmd_Payload_t *Cmd;
    CFE_ES_MemHandle_t        MemHandle;
    bool                      ValidHandle;

    Cmd = &data->Payload;

    /* Verify the handle to make sure it is legit */
    MemHandle = CFE_SB_GET_MEMADDR(Cmd->PoolHandle);
    ValidHandle = CFE_ES_ValidateHandle(MemHandle);

    if (ValidHandle)
    {
        /* Extract the memory statistics from the memory pool */
        CFE_ES_GetMemPoolStats(&CFE_ES_TaskData.MemStatsPacket.Payload.PoolStats, MemHandle);

        /* Echo the specified pool handle in the telemetry packet */
        CFE_SB_SET_MEMADDR(CFE_ES_TaskData.MemStatsPacket.Payload.PoolHandle, MemHandle);

        /*
        ** Send memory statistics telemetry packet.
        */
        CFE_SB_TimeStampMsg((CFE_SB_Msg_t *) &CFE_ES_TaskData.MemStatsPacket);
        CFE_SB_SendMsg((CFE_SB_Msg_t *) &CFE_ES_TaskData.MemStatsPacket);

        CFE_ES_TaskData.CommandCounter++;
        CFE_EVS_SendEvent(CFE_ES_TLM_POOL_STATS_INFO_EID, CFE_EVS_EventType_DEBUG,
                "Successfully telemetered memory pool stats for 0x%08lX", (unsigned long)Cmd->PoolHandle);
    }
    else
    {
        CFE_ES_TaskData.CommandErrorCounter++;
        CFE_EVS_SendEvent(CFE_ES_INVALID_POOL_HANDLE_ERR_EID, CFE_EVS_EventType_ERROR,
                "Cannot telemeter memory pool stats. Illegal Handle (0x%08lX)",
                (unsigned long)Cmd->PoolHandle);
    }

    return CFE_SUCCESS;
} /* End of CFE_ES_SendMemPoolStatsCmd() */

/* * * * * * * * * * * * * * * * * * * * * * * * * * * * * * * * * */
/*                                                                 */
/* CFE_ES_DumpCDSRegistryCmd() -- Dump CDS Registry to a file           */
/*                                                                 */
/* * * * * * * * * * * * * * * * * * * * * * * * * * * * * * * * * */

int32 CFE_ES_DumpCDSRegistryCmd(const CFE_ES_DumpCDSRegistry_t *data)
{
    CFE_FS_Header_t               StdFileHeader;
    int32                         FileDescriptor;
    int32                         Status;
    int16                         RegIndex=0;
    const CFE_ES_DumpCDSRegistryCmd_Payload_t *CmdPtr = &data->Payload;
    char                          DumpFilename[OS_MAX_PATH_LEN];
    CFE_ES_CDS_RegRec_t          *RegRecPtr;
    CFE_ES_CDSRegDumpRec_t        DumpRecord;
    int32                         FileSize=0;
    int32                         NumEntries=0;

    /* Copy the commanded filename into local buffer to ensure size limitation and to allow for modification */
    CFE_SB_MessageStringGet(DumpFilename, CmdPtr->DumpFilename, CFE_PLATFORM_ES_DEFAULT_CDS_REG_DUMP_FILE,
            OS_MAX_PATH_LEN, sizeof(CmdPtr->DumpFilename));

    /* Create a new dump file, overwriting anything that may have existed previously */
    FileDescriptor = OS_creat(DumpFilename, OS_WRITE_ONLY);

    if (FileDescriptor >= OS_SUCCESS)
    {
        /* Initialize the standard cFE File Header for the Dump File */
        CFE_FS_InitHeader(&StdFileHeader, "CDS_Registry", CFE_FS_SubType_ES_CDS_REG);

        /* Output the Standard cFE File Header to the Dump File */
        Status = CFE_FS_WriteHeader(FileDescriptor, &StdFileHeader);

        /* Maintain statistics of amount of data written to file */
        FileSize += Status;

        if (Status == sizeof(CFE_FS_Header_t))
        {
            Status = sizeof(CFE_ES_CDSRegDumpRec_t);
            while ((RegIndex < CFE_PLATFORM_ES_CDS_MAX_NUM_ENTRIES) && (Status == sizeof(CFE_ES_CDSRegDumpRec_t)))
            {
                /* Make a pointer to simplify code look and to remove redundant indexing into registry */
                RegRecPtr = &CFE_ES_Global.CDSVars.Registry[RegIndex];

                /* Check to see if the Registry entry is empty */
                if (RegRecPtr->Taken == true)
                {
                    /* Fill CDS Registry Dump Record with relevant information */
                    DumpRecord.Size             = RegRecPtr->Size;
                    DumpRecord.Handle           = RegRecPtr->MemHandle;
                    DumpRecord.Table            = RegRecPtr->Table;
                    DumpRecord.ByteAlignSpare1  = 0;

                    /* strncpy will zero out any unused buffer - memset not necessary */
                    strncpy(DumpRecord.Name, RegRecPtr->Name, sizeof(DumpRecord.Name)-1);
                    DumpRecord.Name[sizeof(DumpRecord.Name)-1] = 0;

                    /* Output Registry Dump Record to Registry Dump File */
                    Status = OS_write(FileDescriptor,
                                      &DumpRecord,
                                      sizeof(CFE_ES_CDSRegDumpRec_t));

                    FileSize += Status;
                    NumEntries++;
                }

                /* Look at the next entry in the Registry */
                RegIndex++;
            }

            if (Status == sizeof(CFE_ES_CDSRegDumpRec_t))
            {
                CFE_EVS_SendEvent(CFE_ES_CDS_REG_DUMP_INF_EID,
                        CFE_EVS_EventType_DEBUG,
                        "Successfully dumped CDS Registry to '%s':Size=%d,Entries=%d",
                        DumpFilename, (int)FileSize, (int)NumEntries);

                /* Increment Successful Command Counter */
                CFE_ES_TaskData.CommandCounter++;
            }
            else
            {
                CFE_EVS_SendEvent(CFE_ES_CDS_DUMP_ERR_EID,
                        CFE_EVS_EventType_ERROR,
                        "Error writing CDS Registry to '%s', Status=0x%08X",
                        DumpFilename, (unsigned int)Status);

                /* Increment Command Error Counter */
                CFE_ES_TaskData.CommandErrorCounter++;
            }
        }
        else
        {
            CFE_EVS_SendEvent(CFE_ES_WRITE_CFE_HDR_ERR_EID,
                    CFE_EVS_EventType_ERROR,
                    "Error writing cFE File Header to '%s', Status=0x%08X",
                    DumpFilename, (unsigned int)Status);

            /* Increment Command Error Counter */
            CFE_ES_TaskData.CommandErrorCounter++;
        }

        /* We are done outputting data to the dump file.  Close it. */
        OS_close(FileDescriptor);
    }
    else
    {
        CFE_EVS_SendEvent(CFE_ES_CREATING_CDS_DUMP_ERR_EID,
                CFE_EVS_EventType_ERROR,
                "Error creating CDS dump file '%s', Status=0x%08X",
                DumpFilename, (unsigned int)FileDescriptor);

        /* Increment Command Error Counter */
        CFE_ES_TaskData.CommandErrorCounter++;
    }

    return CFE_SUCCESS;
} /* End of CFE_ES_DumpCDSRegistryCmd() */

/* * * * * * * * * * * * * * * * * * * * * * * * * * * * * * * * * */
/*                                                                 */
/* CFE_ES_FileWriteByteCntErr() -- Send event to inform ground that*/
/*                                a byte count discrepancy has been*/
/*                                detected during the file write   */
/* * * * * * * * * * * * * * * * * * * * * * * * * * * * * * * * * */
void CFE_ES_FileWriteByteCntErr(const char *Filename,uint32 Requested,uint32 Actual)
{

    CFE_EVS_SendEvent(CFE_ES_FILEWRITE_ERR_EID,CFE_EVS_EventType_ERROR,
                      "File write,byte cnt err,file %s,request=%u,actual=%u",
                       Filename,(unsigned int)Requested,(unsigned int)Actual);


}/* End of CFE_ES_FileWriteByteCntErr() */

/************************/
/*  End of File Comment */
/************************/

<|MERGE_RESOLUTION|>--- conflicted
+++ resolved
@@ -485,216 +485,7 @@
 
 void CFE_ES_TaskPipe(CFE_SB_MsgPtr_t Msg)
 {
-<<<<<<< HEAD
     int32 Status;
-=======
-    CFE_SB_MsgId_t MessageID;
-    uint16         CommandCode;
-
-    MessageID = CFE_SB_GetMsgId(Msg);
-    switch (CFE_SB_MsgIdToValue(MessageID))
-    {
-        /*
-        ** Housekeeping telemetry request
-        */
-        case CFE_ES_SEND_HK_MID:
-            CFE_ES_HousekeepingCmd((CCSDS_CommandPacket_t*)Msg);
-            break;
-
-        /*
-        ** ES task ground commands
-        */
-        case CFE_ES_CMD_MID:
-
-            CommandCode = CFE_SB_GetCmdCode(Msg);
-            switch (CommandCode)
-            {
-                case CFE_ES_NOOP_CC:
-                    if (CFE_ES_VerifyCmdLength(Msg, sizeof(CFE_ES_Noop_t)))
-                    {
-                        CFE_ES_NoopCmd((CFE_ES_Noop_t*)Msg);
-                    }
-                    break;
-
-                case CFE_ES_RESET_COUNTERS_CC:
-                    if (CFE_ES_VerifyCmdLength(Msg, sizeof(CFE_ES_ResetCounters_t)))
-                    {
-                        CFE_ES_ResetCountersCmd((CFE_ES_ResetCounters_t*)Msg);
-                    }
-                    break;
-
-                case CFE_ES_RESTART_CC:
-                    if (CFE_ES_VerifyCmdLength(Msg, sizeof(CFE_ES_Restart_t)))
-                    {
-                        CFE_ES_RestartCmd((CFE_ES_Restart_t*)Msg);
-                    }
-                    break;
-
-#ifndef CFE_OMIT_DEPRECATED_6_7
-                case CFE_ES_SHELL_CC:
-                    if (CFE_ES_VerifyCmdLength(Msg, sizeof(CFE_ES_Shell_t)))
-                    {
-                        CFE_ES_ShellCmd((CFE_ES_Shell_t*)Msg);
-                    }
-                    break;
-#endif
-
-                case CFE_ES_START_APP_CC:
-                    if (CFE_ES_VerifyCmdLength(Msg, sizeof(CFE_ES_StartApp_t)))
-                    {
-                        CFE_ES_StartAppCmd((CFE_ES_StartApp_t*)Msg);
-                    }
-                    break;
-
-                case CFE_ES_STOP_APP_CC:
-                    if (CFE_ES_VerifyCmdLength(Msg, sizeof(CFE_ES_StopApp_t)))
-                    {
-                        CFE_ES_StopAppCmd((CFE_ES_StopApp_t*)Msg);
-                    }
-                    break;
-
-                case CFE_ES_RESTART_APP_CC:
-                    if (CFE_ES_VerifyCmdLength(Msg, sizeof(CFE_ES_RestartApp_t)))
-                    {
-                        CFE_ES_RestartAppCmd((CFE_ES_RestartApp_t*)Msg);
-                    }
-                    break;
-
-                case CFE_ES_RELOAD_APP_CC:
-                    if (CFE_ES_VerifyCmdLength(Msg, sizeof(CFE_ES_ReloadApp_t)))
-                    {
-                        CFE_ES_ReloadAppCmd((CFE_ES_ReloadApp_t*)Msg);
-                    }
-                    break;
-
-                case CFE_ES_QUERY_ONE_CC:
-                    if (CFE_ES_VerifyCmdLength(Msg, sizeof(CFE_ES_QueryOne_t)))
-                    {
-                        CFE_ES_QueryOneCmd((CFE_ES_QueryOne_t*)Msg);
-                    }
-                    break;
-
-                case CFE_ES_QUERY_ALL_CC:
-                    if (CFE_ES_VerifyCmdLength(Msg, sizeof(CFE_ES_QueryAll_t)))
-                    {
-                        CFE_ES_QueryAllCmd((CFE_ES_QueryAll_t*)Msg);
-                    }
-                    break;
-
-                case CFE_ES_QUERY_ALL_TASKS_CC:
-                    if (CFE_ES_VerifyCmdLength(Msg, sizeof(CFE_ES_QueryAllTasks_t)))
-                    {
-                        CFE_ES_QueryAllTasksCmd((CFE_ES_QueryAllTasks_t*)Msg);
-                    }
-                    break;
-
-                case CFE_ES_CLEAR_SYSLOG_CC:
-                    if (CFE_ES_VerifyCmdLength(Msg, sizeof(CFE_ES_ClearSyslog_t)))
-                    {
-                        CFE_ES_ClearSyslogCmd((CFE_ES_ClearSyslog_t*)Msg);
-                    }
-                    break;
-
-                case CFE_ES_WRITE_SYSLOG_CC:
-                    if (CFE_ES_VerifyCmdLength(Msg, sizeof(CFE_ES_WriteSyslog_t)))
-                    {
-                        CFE_ES_WriteSyslogCmd((CFE_ES_WriteSyslog_t*)Msg);
-                    }
-                    break;
-
-                case CFE_ES_OVER_WRITE_SYSLOG_CC:
-                    if (CFE_ES_VerifyCmdLength(Msg, sizeof(CFE_ES_OverWriteSyslog_t)))
-                    {
-                        CFE_ES_OverWriteSyslogCmd((CFE_ES_OverWriteSyslog_t*)Msg);
-                    }
-                    break;
-
-                case CFE_ES_CLEAR_ER_LOG_CC:
-                    if (CFE_ES_VerifyCmdLength(Msg, sizeof(CFE_ES_ClearERLog_t)))
-                    {
-                        CFE_ES_ClearERLogCmd((CFE_ES_ClearERLog_t*)Msg);
-                    }
-                    break;
-
-                case CFE_ES_WRITE_ER_LOG_CC:
-                    if (CFE_ES_VerifyCmdLength(Msg, sizeof(CFE_ES_WriteERLog_t)))
-                    {
-                        CFE_ES_WriteERLogCmd((CFE_ES_WriteERLog_t*)Msg);
-                    }
-                    break;
-
-                case CFE_ES_START_PERF_DATA_CC:
-                    if (CFE_ES_VerifyCmdLength(Msg, sizeof(CFE_ES_StartPerfData_t)))
-                    {
-                        CFE_ES_StartPerfDataCmd((CFE_ES_StartPerfData_t*)Msg);
-                    }
-                    break;
-
-                case CFE_ES_STOP_PERF_DATA_CC:
-                    if (CFE_ES_VerifyCmdLength(Msg, sizeof(CFE_ES_StopPerfData_t)))
-                    {
-                        CFE_ES_StopPerfDataCmd((CFE_ES_StopPerfData_t*)Msg);
-                    }
-                    break;
-
-                case CFE_ES_SET_PERF_FILTER_MASK_CC:
-                    if (CFE_ES_VerifyCmdLength(Msg, sizeof(CFE_ES_SetPerfFilterMask_t)))
-                    {
-                        CFE_ES_SetPerfFilterMaskCmd((CFE_ES_SetPerfFilterMask_t*)Msg);
-                    }
-                    break;
-
-                case CFE_ES_SET_PERF_TRIGGER_MASK_CC:
-                    if (CFE_ES_VerifyCmdLength(Msg, sizeof(CFE_ES_SetPerfTriggerMask_t)))
-                    {
-                        CFE_ES_SetPerfTriggerMaskCmd((CFE_ES_SetPerfTriggerMask_t*)Msg);
-                    }
-                    break;
-
-                case CFE_ES_RESET_PR_COUNT_CC:
-                    if (CFE_ES_VerifyCmdLength(Msg, sizeof(CFE_ES_ResetPRCount_t)))
-                    {
-                        CFE_ES_ResetPRCountCmd((CFE_ES_ResetPRCount_t*)Msg);
-                    }
-                    break;
-
-                case CFE_ES_SET_MAX_PR_COUNT_CC:
-                    if (CFE_ES_VerifyCmdLength(Msg, sizeof(CFE_ES_SetMaxPRCount_t)))
-                    {
-                        CFE_ES_SetMaxPRCountCmd((CFE_ES_SetMaxPRCount_t*)Msg);
-                    }
-                    break;
-
-                case CFE_ES_DELETE_CDS_CC:
-                    if (CFE_ES_VerifyCmdLength(Msg, sizeof(CFE_ES_DeleteCDS_t)))
-                    {
-                        CFE_ES_DeleteCDSCmd((CFE_ES_DeleteCDS_t*)Msg);
-                    }
-                    break;
-
-                case CFE_ES_SEND_MEM_POOL_STATS_CC:
-                    if (CFE_ES_VerifyCmdLength(Msg, sizeof(CFE_ES_SendMemPoolStats_t)))
-                    {
-                        CFE_ES_SendMemPoolStatsCmd((CFE_ES_SendMemPoolStats_t*)Msg);
-                    }
-                    break;
-
-                case CFE_ES_DUMP_CDS_REGISTRY_CC:
-                    if (CFE_ES_VerifyCmdLength(Msg, sizeof(CFE_ES_DumpCDSRegistry_t)))
-                    {
-                        CFE_ES_DumpCDSRegistryCmd((CFE_ES_DumpCDSRegistry_t*)Msg);
-                    }
-                    break;
-
-                default:
-                    CFE_EVS_SendEvent(CFE_ES_CC1_ERR_EID, CFE_EVS_EventType_ERROR,
-                     "Invalid ground command code: ID = 0x%X, CC = %d",
-                     (unsigned int)CFE_SB_MsgIdToValue(MessageID), (int)CommandCode);
-                    CFE_ES_TaskData.CommandErrorCounter++;
-                    break;
-            }
-            break;
->>>>>>> 95f34d25
 
     Status = CFE_ES_Application_Component_Telecommand_Dispatch(
             CFE_SB_Telecommand_indication_Command_ID,
