--- conflicted
+++ resolved
@@ -15,22 +15,10 @@
 
 project(CFECORE C)
 
-<<<<<<< HEAD
-# The CFE core target to generate MUST be given
-# this allows more than one cfe core target per architecture 
-if (NOT CFE_CORE_TARGET)
-  message(FATAL_ERROR "CFE_CORE_TARGET must be defined to build cFE core")
-endif (NOT CFE_CORE_TARGET)
-
-# The cmake CURRENT binary include dir will have the generated platform config file (cfe_platform_cfg.h)
-include_directories(${CMAKE_CURRENT_BINARY_DIR}/inc)
-
 # Include the runtime edslib library headers
 include_directories(${edslib_MISSION_DIR}/fsw/inc)
 include_directories(${missionlib_MISSION_DIR}/fsw/inc)
 
-=======
->>>>>>> 5ac3f0a0
 # Define the "_CFE_CORE_" macro during compilation of all CFE core sources
 add_definitions(-D_CFE_CORE_)
 
