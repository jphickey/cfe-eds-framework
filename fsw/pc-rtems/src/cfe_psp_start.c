/*
**  GSC-18128-1, "Core Flight Executive Version 6.6"
**
**  Copyright (c) 2006-2019 United States Government as represented by
**  the Administrator of the National Aeronautics and Space Administration.
**  All Rights Reserved.
**
**  Licensed under the Apache License, Version 2.0 (the "License");
**  you may not use this file except in compliance with the License.
**  You may obtain a copy of the License at
**
**    http://www.apache.org/licenses/LICENSE-2.0
**
**  Unless required by applicable law or agreed to in writing, software
**  distributed under the License is distributed on an "AS IS" BASIS,
**  WITHOUT WARRANTIES OR CONDITIONS OF ANY KIND, either express or implied.
**  See the License for the specific language governing permissions and
**  limitations under the License.
*/

/******************************************************************************
** File:  cfe_psp_start.c
**
** Purpose:
**   cFE BSP main entry point.
**
**
******************************************************************************/
#define _USING_RTEMS_INCLUDES_

/*
**  Include Files
*/
#include <stdio.h>
#include <stdlib.h>
#include <errno.h>
#include <rtems.h>
#include <rtems/mkrootfs.h>
#include <rtems/bdbuf.h>
#include <rtems/blkdev.h>
#include <rtems/diskdevs.h>
#include <rtems/bdpart.h>
#include <rtems/error.h>
#include <rtems/ramdisk.h>
#include <rtems/dosfs.h>
#include <rtems/fsmount.h>
#include <rtems/shell.h>
#include <rtems/untar.h>
#include <rtems/rtems_bsdnet.h>
#include <rtems/rtems_dhcp_failsafe.h>
#include <rtems/rtl/dlfcn-shell.h>
#include <bsp.h>

extern int rtems_fxp_attach(struct rtems_bsdnet_ifconfig *config, int attaching);

/*
** cFE includes 
*/
#include "common_types.h"
#include "osapi.h"
#include "cfe_psp.h" 
#include "cfe_psp_memory.h"
#include "cfe_psp_module.h"

#define RTEMS_NUMBER_OF_RAMDISKS 1


/*
 * The preferred way to obtain the CFE tunable values at runtime is via
 * the dynamically generated configuration object.  This allows a single build
 * of the PSP to be completely CFE-independent.
 */
#include <target_config.h>

#define CFE_PSP_MAIN_FUNCTION        (*GLOBAL_CONFIGDATA.CfeConfig->SystemMain)
#define CFE_PSP_NONVOL_STARTUP_FILE  (GLOBAL_CONFIGDATA.CfeConfig->NonvolStartupFile)

/*
** Global variables
*/

/*
 * The RAM Disk configuration.
 */
rtems_ramdisk_config rtems_ramdisk_configuration[RTEMS_NUMBER_OF_RAMDISKS];

/*
 * The number of RAM Disk configurations.
*/
size_t rtems_ramdisk_configuration_size = RTEMS_NUMBER_OF_RAMDISKS;

/*
** RAM Disk IO op table.
*/
rtems_driver_address_table rtems_ramdisk_io_ops =
{
  .initialization_entry = ramdisk_initialize,
  .open_entry =           rtems_blkdev_generic_open,
  .close_entry =          rtems_blkdev_generic_close,
  .read_entry =           rtems_blkdev_generic_read,
  .write_entry =          rtems_blkdev_generic_write,
  .control_entry =        rtems_blkdev_generic_ioctl
};

rtems_id          RtemsTimerId;

static unsigned char ethernet_address[6] = {0x00, 0x04, 0x9F, 0x00, 0x27, 0x61 };

static struct rtems_bsdnet_ifconfig netdriver_config = {
        .name = "fxp1" /*RTEMS_BSP_NETWORK_DRIVER_NAME*/,
        .attach = rtems_fxp_attach /*RTEMS_BSP_NETWORK_DRIVER_ATTACH*/,
        .next = NULL,
        .ip_address = "10.0.2.17",
        .ip_netmask = "255.255.255.0",
        .hardware_address = ethernet_address
        /* more options can follow */
};

struct rtems_bsdnet_config rtems_bsdnet_config = {
        .ifconfig = &netdriver_config,
        .bootp = rtems_bsdnet_do_dhcp_failsafe, /* fill if DHCP is used*/
};



/*
** 1 HZ Timer "ISR"
*/
int timer_count = 0;

/******************************************************************************
**  Function:  CFE_PSP_Setup()
**
**  Purpose:
**    Perform initial setup.
**
**    This function is invoked before OSAL is initialized.
**      NO OSAL CALLS SHOULD BE USED YET.
**
**    The root file system is created, and mount points are created and mounted:
**     - /ram as ramdisk (RFS), read-write
**     - /boot from /dev/hda1, read-only, contain the boot executable(s) (CFE core)
**
**  Arguments:
**    (none)
**
**  Return:
**    OS error code.  RTEMS_SUCCESSFUL if everything worked.
**
**  Note:
**    If this fails then CFE will not run properly, so a non-success here should
**    stop the boot so the issue can be fixed.  Trying to continue booting usually
**    just obfuscates the issue when something does not work later on.
*/
int CFE_PSP_Setup(void)
{
   int status;
   
   printf( "\n\n*** RTEMS Info ***\n" );
   printf("%s", _Copyright_Notice );
   printf("%s\n\n", _RTEMS_version );
   printf(" Stack size=%d\n", (int)Configuration.stack_space_size );
   printf(" Workspace size=%d\n",   (int) Configuration.work_space_size );
   printf("\n");
   printf( "*** End RTEMS info ***\n\n" );

   /*
   ** Create the RTEMS Root file system
   */
   status = rtems_create_root_fs();
   if (status != RTEMS_SUCCESSFUL)
   {
       printf("Creating Root file system failed: %s\n",rtems_status_text(status));
       return status;
   }

   /*
   ** create the directory mountpoints
   */
   status = mkdir("/ram", S_IFDIR |S_IRWXU | S_IRWXG | S_IRWXO); /* For ramdisk mountpoint */
   if (status != RTEMS_SUCCESSFUL)
   {
       printf("mkdir failed: %s\n", strerror (errno));
<<<<<<< HEAD
       return status;
   }

   status = mkdir("/eeprom", S_IFDIR |S_IRWXU | S_IRWXG | S_IRWXO); /* For EEPROM mountpoint */
   if (status != RTEMS_SUCCESSFUL)
   {
       printf("mkdir failed: %s\n", strerror (errno));
       return status;
   }

   /*
   ** Initialize the statically linked modules (if any)
   ** This is only applicable to CMake build - classic build
   ** does not have the logic to selectively include/exclude modules
   */
   CFE_PSP_ModuleInit();

=======
       return status;
   }

   status = mkdir("/eeprom", S_IFDIR |S_IRWXU | S_IRWXG | S_IRWXO); /* For EEPROM mountpoint */
   if (status != RTEMS_SUCCESSFUL)
   {
       printf("mkdir failed: %s\n", strerror (errno));
       return status;
   }
>>>>>>> 38b397cf

   /*
    * Register the IDE partition table.
    * This is _optional_ depending on whether a block device is present.
    */
   status = rtems_bdpart_register_from_disk("/dev/hda");
   if (status != RTEMS_SUCCESSFUL)
<<<<<<< HEAD
   {
     printf ("Not mounting block device /dev/hda: %s / %s\n",
             rtems_status_text (status),strerror(errno));
   }
   else
   {
       printf ("Mounting block device /dev/hda1 on /eeprom\n");
       status = mount("/dev/hda1", "/eeprom",
             RTEMS_FILESYSTEM_TYPE_DOSFS,
             RTEMS_FILESYSTEM_READ_ONLY,
             NULL);
       if (status < 0)
       {
         printf ("Mount /eeprom failed: %s\n", strerror (errno));
         return status;
       }
   }
=======
   {
     printf ("Not mounting block device /dev/hda: %s / %s\n",
             rtems_status_text (status),strerror(errno));
   }
   else
   {
       printf ("Mounting block device /dev/hda1 on /eeprom\n");
       status = mount("/dev/hda1", "/eeprom",
             RTEMS_FILESYSTEM_TYPE_DOSFS,
             RTEMS_FILESYSTEM_READ_ONLY,
             NULL);
       if (status < 0)
       {
         printf ("Mount /eeprom failed: %s\n", strerror (errno));
         return status;
       }
   }
>>>>>>> 38b397cf

   /*
    * Initialize the network.  This is also optional and only
    * works if an appropriate network device is present.
    */
   status = rtems_bsdnet_initialize_network();
   if (status != RTEMS_SUCCESSFUL)
   {
     printf ("Network init not successful: %s / %s (continuing)\n",
             rtems_status_text (status),strerror(errno));
   }

   return RTEMS_SUCCESSFUL;
}

/******************************************************************************
**  Function:  CFE_PSP_SetupSystemTimer
**
**  Purpose:
**    BSP system time base and timer object setup.
**    This does the necessary work to start the 1Hz time tick required by CFE
**
**  Arguments:
**    (none)
**
**  Return:
**    (none)
**
** NOTE:
**      The handles to the timebase/timer objects are "start and forget"
**      as they are supposed to run forever as long as CFE runs.
**
**      If needed for e.g. additional timer creation, they can be recovered
**      using an OSAL GetIdByName() call.
**
**      This is preferred anyway -- far cleaner than trying to pass the uint32 value
**      up to the application somehow.
*/

void CFE_PSP_SetupSystemTimer(void)
{
    uint32 SystemTimebase;
    int32  Status;

    Status = OS_TimeBaseCreate(&SystemTimebase, "cFS-Master", NULL);
    if (Status == OS_SUCCESS)
    {
        Status = OS_TimeBaseSet(SystemTimebase, 250000, 250000);
    }


    /*
     * If anything failed, cFE/cFS will not run properly, so a panic is appropriate
     */
    if (Status != OS_SUCCESS)
    {
        OS_printf("CFE_PSP: Error configuring cFS timing: %d\n", (int)Status);
        CFE_PSP_Panic(Status);
    }
}


/*
** A simple entry point to start from the BSP loader
**
** This entry point is used when building an RTEMS+CFE monolithic
** image, which is a single executable containing the RTEMS
** kernel and Core Flight Executive in one file.  In this mode
** the RTEMS BSP invokes the "Init" function directly.
**
** This sets up the root fs and the shell prior to invoking CFE via
** the CFE_PSP_Main() routine.
**
** In a future version this code may be moved into a separate bsp
** integration unit to be more symmetric with the VxWorks implementation.
*/
rtems_task Init(
  rtems_task_argument ignored
)
{
   if (CFE_PSP_Setup() != RTEMS_SUCCESSFUL)
   {
       CFE_PSP_Panic(CFE_PSP_ERROR);
   }

   /*
   ** Start the shell early, so it can be be used in case a problem occurs
   */
   if (rtems_shell_init("SHLL", RTEMS_MINIMUM_STACK_SIZE * 4, 100, "/dev/console", false, false, NULL) < 0)
   {
     printf ("shell init failed: %s\n", strerror (errno));
   }

   /* give a small delay to let the shell start,
      avoids having the login prompt show up mid-test,
      and gives a little time for pending output to actually
      be sent to the console in case of a slow port */
   rtems_task_wake_after(50);
   printf("\n\n\n\n");
<<<<<<< HEAD

   /*
   ** Initialize the OS API
   */
   OS_API_Init();

   /* Prepare the system timing resources */
   CFE_PSP_SetupSystemTimer();
=======
>>>>>>> 38b397cf

   /*
   ** Run the PSP Main - this will return when init is complete
   */
   CFE_PSP_Main();


   /*
   ** Wait for anything interesting to happen
   **  (any real work should be done by threads spawned during startup)
   */
   OS_IdleLoop();
}

/******************************************************************************
**  Function:  CFE_PSP_Main()
**
**  Purpose:
**    Application entry point.
**
**    The basic RTEMS system including the root FS and shell (if used) should
**    be running prior to invoking this function.
**
**    This entry point is used when building a separate RTEMS kernel/platform
**    boot image and Core Flight Executive image.  This is the type of deployment
**    used on e.g. VxWorks platforms.
**
**  Arguments:
**    (none)
**
**  Return:
**    (none)
*/

void CFE_PSP_Main(void)
{
   uint32            reset_type;
   uint32            reset_subtype;
   int32 Status;



   /*
   ** Initialize the OS API
   */
   Status = OS_API_Init();
   if (Status != OS_SUCCESS)
   {
       /* irrecoverable error if OS_API_Init() fails. */
       /* note: use printf here, as OS_printf may not work */
       printf("CFE_PSP: OS_API_Init() failure\n");
       CFE_PSP_Panic(Status);
   }

   /*
   ** Initialize the statically linked modules (if any)
   */
   CFE_PSP_ModuleInit();

   /* Prepare the system timing resources */
   CFE_PSP_SetupSystemTimer();

   /*
   ** Determine Reset type by reading the hardware reset register.
   */
   reset_type = CFE_PSP_RST_TYPE_POWERON;
   reset_subtype = CFE_PSP_RST_SUBTYPE_POWER_CYCLE;

   /*
   ** Initialize the reserved memory 
   */
   CFE_PSP_InitProcessorReservedMemory(reset_type);

   /*
   ** Call cFE entry point. This will return when cFE startup
   ** is complete.
   */
   CFE_PSP_MAIN_FUNCTION(reset_type,reset_subtype, 1, CFE_PSP_NONVOL_STARTUP_FILE);

}

/* configuration information */

/*
** RTEMS OS Configuration defintions
*/
#define TASK_INTLEVEL 0
#define CONFIGURE_INIT
#define CONFIGURE_INIT_TASK_ATTRIBUTES  (RTEMS_FLOATING_POINT | RTEMS_PREEMPT | RTEMS_NO_TIMESLICE | RTEMS_ASR | RTEMS_INTERRUPT_LEVEL(TASK_INTLEVEL))
#define CONFIGURE_INIT_TASK_STACK_SIZE  (64*1024)
#define CONFIGURE_INIT_TASK_PRIORITY    120

/*
 * Note that these resources are shared with RTEMS itself (e.g. the init task, the shell)
 * so they should be allocated slightly higher than the user limits in osconfig.h
 *
 * Many RTEMS services use tasks internally, including the idle task, BSWP, ATA driver,
 * low level console I/O, the shell, TCP/IP network stack, and DHCP (if enabled).
 * Many of these also use semaphores for synchronization.
 *
 * Budgeting for additional:
 *   8 internal tasks
 *   2 internal timers
 *   4 internal queues
 *   16 internal semaphores
 *
 */
#define CONFIGURE_MAXIMUM_TASKS                      (OS_MAX_TASKS + 8)
#define CONFIGURE_MAXIMUM_TIMERS                     (OS_MAX_TIMERS + 2)
#define CONFIGURE_MAXIMUM_SEMAPHORES                 (OS_MAX_BIN_SEMAPHORES + OS_MAX_COUNT_SEMAPHORES + OS_MAX_MUTEXES + 16)
#define CONFIGURE_MAXIMUM_MESSAGE_QUEUES             (OS_MAX_QUEUES + 4)

/*
 * The amount of RAM reserved for the executive workspace.
 * This is for the kernel, and is separate from the C program heap.
 */
#define CONFIGURE_EXECUTIVE_RAM_SIZE    (2*1024*1024)

#define CONFIGURE_RTEMS_INIT_TASKS_TABLE
#define CONFIGURE_APPLICATION_NEEDS_CONSOLE_DRIVER
#define CONFIGURE_APPLICATION_NEEDS_CLOCK_DRIVER

#define CONFIGURE_USE_IMFS_AS_BASE_FILESYSTEM
#define CONFIGURE_LIBIO_MAXIMUM_FILE_DESCRIPTORS     (OS_MAX_NUM_OPEN_FILES + 8)

#define CONFIGURE_FILESYSTEM_RFS
#define CONFIGURE_FILESYSTEM_IMFS
#define CONFIGURE_FILESYSTEM_DOSFS
#define CONFIGURE_FILESYSTEM_DEVFS

#define CONFIGURE_APPLICATION_NEEDS_LIBBLOCK

#define CONFIGURE_MICROSECONDS_PER_TICK              10000

#define CONFIGURE_MAXIMUM_DRIVERS                   10

#define CONFIGURE_APPLICATION_NEEDS_IDE_DRIVER
#define CONFIGURE_APPLICATION_NEEDS_ATA_DRIVER
#define CONFIGURE_ATA_DRIVER_TASK_PRIORITY         9

#define CONFIGURE_MAXIMUM_POSIX_KEYS               4

#include <rtems/confdefs.h>

#define CONFIGURE_SHELL_COMMANDS_INIT
#define CONFIGURE_SHELL_COMMANDS_ALL
#define CONFIGURE_SHELL_MOUNT_MSDOS

extern int rtems_rtl_shell_command (int argc, char* argv[]);
rtems_shell_cmd_t rtems_shell_RTL_Command = {
  .name = "rtl",
  .usage = "rtl COMMAND...",
  .topic = "misc",
  .command = rtems_rtl_shell_command
};
rtems_shell_cmd_t rtems_shell_dlopen_Command = {
  .name = "dlopen",
  .usage = "dlopen COMMAND...",
  .topic = "misc",
  .command = shell_dlopen
};
rtems_shell_cmd_t rtems_shell_dlsym_Command = {
  .name = "dlsym",
  .usage = "dlsym COMMAND...",
  .topic = "misc",
  .command = shell_dlsym
};
#define CONFIGURE_SHELL_USER_COMMANDS   \
    &rtems_shell_RTL_Command,           \
    &rtems_shell_dlopen_Command,           \
    &rtems_shell_dlsym_Command


#include <rtems/shellconfig.h>

<|MERGE_RESOLUTION|>--- conflicted
+++ resolved
@@ -181,7 +181,6 @@
    if (status != RTEMS_SUCCESSFUL)
    {
        printf("mkdir failed: %s\n", strerror (errno));
-<<<<<<< HEAD
        return status;
    }
 
@@ -191,25 +190,6 @@
        printf("mkdir failed: %s\n", strerror (errno));
        return status;
    }
-
-   /*
-   ** Initialize the statically linked modules (if any)
-   ** This is only applicable to CMake build - classic build
-   ** does not have the logic to selectively include/exclude modules
-   */
-   CFE_PSP_ModuleInit();
-
-=======
-       return status;
-   }
-
-   status = mkdir("/eeprom", S_IFDIR |S_IRWXU | S_IRWXG | S_IRWXO); /* For EEPROM mountpoint */
-   if (status != RTEMS_SUCCESSFUL)
-   {
-       printf("mkdir failed: %s\n", strerror (errno));
-       return status;
-   }
->>>>>>> 38b397cf
 
    /*
     * Register the IDE partition table.
@@ -217,7 +197,6 @@
     */
    status = rtems_bdpart_register_from_disk("/dev/hda");
    if (status != RTEMS_SUCCESSFUL)
-<<<<<<< HEAD
    {
      printf ("Not mounting block device /dev/hda: %s / %s\n",
              rtems_status_text (status),strerror(errno));
@@ -235,25 +214,6 @@
          return status;
        }
    }
-=======
-   {
-     printf ("Not mounting block device /dev/hda: %s / %s\n",
-             rtems_status_text (status),strerror(errno));
-   }
-   else
-   {
-       printf ("Mounting block device /dev/hda1 on /eeprom\n");
-       status = mount("/dev/hda1", "/eeprom",
-             RTEMS_FILESYSTEM_TYPE_DOSFS,
-             RTEMS_FILESYSTEM_READ_ONLY,
-             NULL);
-       if (status < 0)
-       {
-         printf ("Mount /eeprom failed: %s\n", strerror (errno));
-         return status;
-       }
-   }
->>>>>>> 38b397cf
 
    /*
     * Initialize the network.  This is also optional and only
@@ -353,17 +313,6 @@
       be sent to the console in case of a slow port */
    rtems_task_wake_after(50);
    printf("\n\n\n\n");
-<<<<<<< HEAD
-
-   /*
-   ** Initialize the OS API
-   */
-   OS_API_Init();
-
-   /* Prepare the system timing resources */
-   CFE_PSP_SetupSystemTimer();
-=======
->>>>>>> 38b397cf
 
    /*
    ** Run the PSP Main - this will return when init is complete
