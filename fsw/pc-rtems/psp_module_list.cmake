# This is a list of modules that is included as a fixed/base set
# when this PSP is selected.  They must exist under fsw/modules

<<<<<<< HEAD
eeprom_stub
soft_timebase
=======
eeprom_notimpl
ram_direct
port_notimpl
>>>>>>> 29e8b7aa
<|MERGE_RESOLUTION|>--- conflicted
+++ resolved
@@ -1,11 +1,7 @@
 # This is a list of modules that is included as a fixed/base set
 # when this PSP is selected.  They must exist under fsw/modules
 
-<<<<<<< HEAD
-eeprom_stub
-soft_timebase
-=======
 eeprom_notimpl
 ram_direct
 port_notimpl
->>>>>>> 29e8b7aa
+soft_timebase