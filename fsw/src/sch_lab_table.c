--- conflicted
+++ resolved
@@ -37,7 +37,6 @@
 {
         .Config =
         {
-<<<<<<< HEAD
                 { CFE_MISSION_ES_SEND_HK_TOPICID, 4 },
                 { CFE_MISSION_EVS_SEND_HK_TOPICID, 4 },
                 { CFE_MISSION_TIME_SEND_HK_TOPICID, 4 },
@@ -46,16 +45,6 @@
                 { CFE_MISSION_CI_LAB_SEND_HK_TOPICID, 4 },
                 { CFE_MISSION_TO_LAB_SEND_HK_TOPICID, 4 },
                 { CFE_MISSION_SAMPLE_APP_SEND_HK_TOPICID, 4 },
-=======
-                { CFE_SB_MSGID_WRAP_VALUE(CFE_ES_SEND_HK_MID), 4 },
-                { CFE_SB_MSGID_WRAP_VALUE(CFE_EVS_SEND_HK_MID), 4 },
-                { CFE_SB_MSGID_WRAP_VALUE(CFE_TIME_SEND_HK_MID), 4 },
-                { CFE_SB_MSGID_WRAP_VALUE(CFE_SB_SEND_HK_MID), 4 },
-                { CFE_SB_MSGID_WRAP_VALUE(CFE_TBL_SEND_HK_MID), 4 },
-                { CFE_SB_MSGID_WRAP_VALUE(CI_LAB_SEND_HK_MID), 4 },
-                { CFE_SB_MSGID_WRAP_VALUE(TO_LAB_SEND_HK_MID), 4 },
-                { CFE_SB_MSGID_WRAP_VALUE(SAMPLE_APP_SEND_HK_MID), 4 },
->>>>>>> 91694d6a
 #if 0
                 { CFE_MISSION_SC_SEND_HK_TOPICID,       4, 0 },
                 { CFE_MISSION_SC_1HZ_WAKEUP_TOPICID,    1, 0 },  /* Example of a 1hz packet */
