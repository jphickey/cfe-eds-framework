--- conflicted
+++ resolved
@@ -41,11 +41,7 @@
 /*
 ** global data
 */
-<<<<<<< HEAD
-SAMPLE_GlobalData_t SAMPLE_Global;
-=======
 SAMPLE_AppData_t SAMPLE_AppData;
->>>>>>> 01dd21a9
 
 /* * * * * * * * * * * * * * * * * * * * * * * * * * * * * * *  * *  * * * * **/
 /* SAMPLE_AppMain() -- Application entry point and main process loop          */
@@ -73,21 +69,13 @@
     status = SAMPLE_AppInit();
     if (status != CFE_SUCCESS)
     {
-<<<<<<< HEAD
-        SAMPLE_Global.RunStatus = CFE_ES_APP_ERROR;
-=======
         SAMPLE_AppData.RunStatus = CFE_ES_RunStatus_APP_ERROR;
->>>>>>> 01dd21a9
     }
 
     /*
     ** SAMPLE Runloop
     */
-<<<<<<< HEAD
-    while (CFE_ES_RunLoop(&SAMPLE_Global.RunStatus) == TRUE)
-=======
     while (CFE_ES_RunLoop(&SAMPLE_AppData.RunStatus) == true)
->>>>>>> 01dd21a9
     {
         /*
         ** Performance Log Exit Stamp
@@ -95,13 +83,8 @@
         CFE_ES_PerfLogExit(SAMPLE_APP_PERF_ID);
 
         /* Pend on receipt of command packet */
-<<<<<<< HEAD
-        status = CFE_SB_RcvMsg(&SAMPLE_Global.MsgPtr,
-                               SAMPLE_Global.CommandPipe,
-=======
         status = CFE_SB_RcvMsg(&SAMPLE_AppData.MsgPtr,
                                SAMPLE_AppData.CommandPipe,
->>>>>>> 01dd21a9
                                CFE_SB_PEND_FOREVER);
 
         /*
@@ -111,11 +94,7 @@
 
         if (status == CFE_SUCCESS)
         {
-<<<<<<< HEAD
-            SAMPLE_ProcessCommandPacket(SAMPLE_Global.MsgPtr);
-=======
             SAMPLE_ProcessCommandPacket(SAMPLE_AppData.MsgPtr);
->>>>>>> 01dd21a9
         }
         else
         {
@@ -123,11 +102,7 @@
                               CFE_EVS_EventType_ERROR,
                               "SAMPLE APP: SB Pipe Read Error, App Will Exit");
 
-<<<<<<< HEAD
-            SAMPLE_Global.RunStatus = CFE_ES_APP_ERROR;
-=======
             SAMPLE_AppData.RunStatus = CFE_ES_RunStatus_APP_ERROR;
->>>>>>> 01dd21a9
         }
 
     }
@@ -137,11 +112,7 @@
     */
     CFE_ES_PerfLogExit(SAMPLE_APP_PERF_ID);
 
-<<<<<<< HEAD
-    CFE_ES_ExitApp(SAMPLE_Global.RunStatus);
-=======
     CFE_ES_ExitApp(SAMPLE_AppData.RunStatus);
->>>>>>> 01dd21a9
 
 } /* End of SAMPLE_AppMain() */
 
@@ -154,55 +125,24 @@
 {
     int32    status;
 
-<<<<<<< HEAD
-    SAMPLE_Global.RunStatus = CFE_ES_APP_RUN;
-=======
     SAMPLE_AppData.RunStatus = CFE_ES_RunStatus_APP_RUN;
->>>>>>> 01dd21a9
 
     /*
     ** Initialize app command execution counters
     */
-<<<<<<< HEAD
-    SAMPLE_Global.CmdCounter = 0;
-    SAMPLE_Global.ErrCounter = 0;
-=======
     SAMPLE_AppData.CmdCounter = 0;
     SAMPLE_AppData.ErrCounter = 0;
->>>>>>> 01dd21a9
 
     /*
     ** Initialize app configuration data
     */
-<<<<<<< HEAD
-    SAMPLE_Global.PipeDepth = SAMPLE_PIPE_DEPTH;
-
-    strcpy(SAMPLE_Global.PipeName, "SAMPLE_CMD_PIPE");
-=======
     SAMPLE_AppData.PipeDepth = SAMPLE_PIPE_DEPTH;
 
     strcpy(SAMPLE_AppData.PipeName, "SAMPLE_CMD_PIPE");
->>>>>>> 01dd21a9
 
     /*
     ** Initialize event filter table...
     */
-<<<<<<< HEAD
-    SAMPLE_Global.EventFilters[0].EventID = SAMPLE_STARTUP_INF_EID;
-    SAMPLE_Global.EventFilters[0].Mask    = 0x0000;
-    SAMPLE_Global.EventFilters[1].EventID = SAMPLE_COMMAND_ERR_EID;
-    SAMPLE_Global.EventFilters[1].Mask    = 0x0000;
-    SAMPLE_Global.EventFilters[2].EventID = SAMPLE_COMMANDNOP_INF_EID;
-    SAMPLE_Global.EventFilters[2].Mask    = 0x0000;
-    SAMPLE_Global.EventFilters[3].EventID = SAMPLE_COMMANDRST_INF_EID;
-    SAMPLE_Global.EventFilters[3].Mask    = 0x0000;
-    SAMPLE_Global.EventFilters[4].EventID = SAMPLE_INVALID_MSGID_ERR_EID;
-    SAMPLE_Global.EventFilters[4].Mask    = 0x0000;
-    SAMPLE_Global.EventFilters[5].EventID = SAMPLE_LEN_ERR_EID;
-    SAMPLE_Global.EventFilters[5].Mask    = 0x0000;
-    SAMPLE_Global.EventFilters[6].EventID = SAMPLE_PIPE_ERR_EID;
-    SAMPLE_Global.EventFilters[6].Mask    = 0x0000;
-=======
     SAMPLE_AppData.EventFilters[0].EventID = SAMPLE_STARTUP_INF_EID;
     SAMPLE_AppData.EventFilters[0].Mask    = 0x0000;
     SAMPLE_AppData.EventFilters[1].EventID = SAMPLE_COMMAND_ERR_EID;
@@ -217,16 +157,11 @@
     SAMPLE_AppData.EventFilters[5].Mask    = 0x0000;
     SAMPLE_AppData.EventFilters[6].EventID = SAMPLE_PIPE_ERR_EID;
     SAMPLE_AppData.EventFilters[6].Mask    = 0x0000;
->>>>>>> 01dd21a9
 
     /*
     ** Register the events
     */
-<<<<<<< HEAD
-    status = CFE_EVS_Register(SAMPLE_Global.EventFilters,
-=======
     status = CFE_EVS_Register(SAMPLE_AppData.EventFilters,
->>>>>>> 01dd21a9
                               SAMPLE_EVENT_COUNTS,
                               CFE_EVS_EventFilter_BINARY);
     if (status != CFE_SUCCESS)
@@ -239,29 +174,17 @@
     /*
     ** Initialize housekeeping packet (clear user data area).
     */
-<<<<<<< HEAD
-    CFE_SB_InitMsg(&SAMPLE_Global.HkBuf.MsgHdr,
-                   SAMPLE_APP_HK_TLM_MID,
-                   sizeof(SAMPLE_Global.HkBuf),
-=======
     CFE_SB_InitMsg(&SAMPLE_AppData.HkBuf.MsgHdr,
                    SAMPLE_APP_HK_TLM_MID,
                    sizeof(SAMPLE_AppData.HkBuf),
->>>>>>> 01dd21a9
                    true);
 
     /*
     ** Create Software Bus message pipe.
     */
-<<<<<<< HEAD
-    status = CFE_SB_CreatePipe(&SAMPLE_Global.CommandPipe,
-                               SAMPLE_Global.PipeDepth,
-                               SAMPLE_Global.PipeName);
-=======
     status = CFE_SB_CreatePipe(&SAMPLE_AppData.CommandPipe,
                                SAMPLE_AppData.PipeDepth,
                                SAMPLE_AppData.PipeName);
->>>>>>> 01dd21a9
     if (status != CFE_SUCCESS)
     {
         CFE_ES_WriteToSysLog("Sample App: Error creating pipe, RC = 0x%08lX\n",
@@ -273,11 +196,7 @@
     ** Subscribe to Housekeeping request commands
     */
     status = CFE_SB_Subscribe(SAMPLE_APP_SEND_HK_MID,
-<<<<<<< HEAD
-                              SAMPLE_Global.CommandPipe);
-=======
                               SAMPLE_AppData.CommandPipe);
->>>>>>> 01dd21a9
     if (status != CFE_SUCCESS)
     {
         CFE_ES_WriteToSysLog("Sample App: Error Subscribing to HK request, RC = 0x%08lX\n",
@@ -289,11 +208,7 @@
     ** Subscribe to ground command packets
     */
     status = CFE_SB_Subscribe(SAMPLE_APP_CMD_MID,
-<<<<<<< HEAD
-                              SAMPLE_Global.CommandPipe);
-=======
                               SAMPLE_AppData.CommandPipe);
->>>>>>> 01dd21a9
     if (status != CFE_SUCCESS )
     {
         CFE_ES_WriteToSysLog("Sample App: Error Subscribing to Command, RC = 0x%08lX\n",
@@ -305,11 +220,7 @@
     /*
     ** Register Table(s)
     */
-<<<<<<< HEAD
-    status = CFE_TBL_Register(&SAMPLE_Global.TblHandles[0],
-=======
     status = CFE_TBL_Register(&SAMPLE_AppData.TblHandles[0],
->>>>>>> 01dd21a9
                               "SampleTable",
                               sizeof(SAMPLE_Table_t),
                               CFE_TBL_OPT_DEFAULT,
@@ -323,11 +234,7 @@
     }
     else
     {
-<<<<<<< HEAD
-        status = CFE_TBL_Load(SAMPLE_Global.TblHandles[0],
-=======
         status = CFE_TBL_Load(SAMPLE_AppData.TblHandles[0],
->>>>>>> 01dd21a9
                               CFE_TBL_SRC_FILE,
                               SAMPLE_TABLE_FILE);
     }
@@ -449,35 +356,21 @@
     /*
     ** Get command execution counters...
     */
-<<<<<<< HEAD
-    SAMPLE_Global.HkBuf.HkTlm.Payload.CommandErrorCounter = SAMPLE_Global.ErrCounter;
-    SAMPLE_Global.HkBuf.HkTlm.Payload.CommandCounter = SAMPLE_Global.CmdCounter;
-=======
     SAMPLE_AppData.HkBuf.HkTlm.Payload.CommandErrorCounter = SAMPLE_AppData.ErrCounter;
     SAMPLE_AppData.HkBuf.HkTlm.Payload.CommandCounter = SAMPLE_AppData.CmdCounter;
->>>>>>> 01dd21a9
 
     /*
     ** Send housekeeping telemetry packet...
     */
-<<<<<<< HEAD
-    CFE_SB_TimeStampMsg(&SAMPLE_Global.HkBuf.MsgHdr);
-    CFE_SB_SendMsg(&SAMPLE_Global.HkBuf.MsgHdr);
-=======
     CFE_SB_TimeStampMsg(&SAMPLE_AppData.HkBuf.MsgHdr);
     CFE_SB_SendMsg(&SAMPLE_AppData.HkBuf.MsgHdr);
->>>>>>> 01dd21a9
 
     /*
     ** Manage any pending table loads, validations, etc.
     */
     for (i=0; i<SAMPLE_NUMBER_OF_TABLES; i++)
     {
-<<<<<<< HEAD
-        CFE_TBL_Manage(SAMPLE_Global.TblHandles[i]);
-=======
         CFE_TBL_Manage(SAMPLE_AppData.TblHandles[i]);
->>>>>>> 01dd21a9
     }
 
     return CFE_SUCCESS;
@@ -492,11 +385,7 @@
 int32 SAMPLE_Noop( const SAMPLE_Noop_t *Msg )
 {
 
-<<<<<<< HEAD
-    SAMPLE_Global.CmdCounter++;
-=======
     SAMPLE_AppData.CmdCounter++;
->>>>>>> 01dd21a9
 
     CFE_EVS_SendEvent(SAMPLE_COMMANDNOP_INF_EID,
                       CFE_EVS_EventType_INFORMATION,
@@ -521,13 +410,8 @@
 int32 SAMPLE_ResetCounters( const SAMPLE_ResetCounters_t *Msg )
 {
 
-<<<<<<< HEAD
-    SAMPLE_Global.CmdCounter = 0;
-    SAMPLE_Global.ErrCounter = 0;
-=======
     SAMPLE_AppData.CmdCounter = 0;
     SAMPLE_AppData.ErrCounter = 0;
->>>>>>> 01dd21a9
 
     CFE_EVS_SendEvent(SAMPLE_COMMANDRST_INF_EID,
                       CFE_EVS_EventType_INFORMATION,
@@ -553,11 +437,7 @@
     /* Sample Use of Table */
 
     status = CFE_TBL_GetAddress((void *)&TblPtr,
-<<<<<<< HEAD
-                        SAMPLE_Global.TblHandles[0]);
-=======
                         SAMPLE_AppData.TblHandles[0]);
->>>>>>> 01dd21a9
 
     if (status != CFE_SUCCESS)
     {
@@ -608,11 +488,7 @@
 
         result = false;
 
-<<<<<<< HEAD
-        SAMPLE_Global.ErrCounter++;
-=======
         SAMPLE_AppData.ErrCounter++;
->>>>>>> 01dd21a9
     }
 
     return( result );
