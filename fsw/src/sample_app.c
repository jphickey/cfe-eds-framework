--- conflicted
+++ resolved
@@ -118,13 +118,9 @@
 
         if (status == CFE_SUCCESS)
         {
-<<<<<<< HEAD
             SAMPLE_Application_Component_Telecommand_Dispatch(
                     CFE_SB_Telecommand_indication_Command_ID,
-                    SAMPLE_Global.MsgPtr, &SAMPLE_TC_DISPATCH_TABLE);
-=======
-            SAMPLE_ProcessCommandPacket(SAMPLE_AppData.MsgPtr);
->>>>>>> 177a4a66
+                    SAMPLE_AppData.MsgPtr, &SAMPLE_TC_DISPATCH_TABLE);
         }
         else
         {
@@ -288,99 +284,6 @@
 } /* End of SAMPLE_AppInit() */
 
 /* * * * * * * * * * * * * * * * * * * * * * * * * * * * * * * * * * * * * * **/
-<<<<<<< HEAD
-=======
-/*  Name:  SAMPLE_ProcessCommandPacket                                        */
-/*                                                                            */
-/*  Purpose:                                                                  */
-/*     This routine will process any packet that is received on the SAMPLE    */
-/*     command pipe.                                                          */
-/*                                                                            */
-/* * * * * * * * * * * * * * * * * * * * * * * *  * * * * * * *  * *  * * * * */
-void SAMPLE_ProcessCommandPacket( CFE_SB_MsgPtr_t Msg )
-{
-    CFE_SB_MsgId_t  MsgId;
-
-    MsgId = CFE_SB_GetMsgId(Msg);
-
-    switch (MsgId)
-    {
-        case SAMPLE_APP_CMD_MID:
-            SAMPLE_ProcessGroundCommand(Msg);
-            break;
-
-        case SAMPLE_APP_SEND_HK_MID:
-            SAMPLE_ReportHousekeeping((CCSDS_CommandPacket_t *)Msg);
-            break;
-
-        default:
-            CFE_EVS_SendEvent(SAMPLE_INVALID_MSGID_ERR_EID,
-                              CFE_EVS_EventType_ERROR,
-         	              "SAMPLE: invalid command packet,MID = 0x%x",
-                              MsgId);
-            break;
-    }
-
-    return;
-
-} /* End SAMPLE_ProcessCommandPacket */
-
-/* * * * * * * * * * * * * * * * * * * * * * * * * * * * * * * * * * * * * * **/
-/*                                                                            */
-/* SAMPLE_ProcessGroundCommand() -- SAMPLE ground commands                    */
-/*                                                                            */
-/* * * * * * * * * * * * * * * * * * * * * * * * * * * * * * * * * * * * * * **/
-void SAMPLE_ProcessGroundCommand( CFE_SB_MsgPtr_t Msg )
-{
-    uint16 CommandCode;
-
-    CommandCode = CFE_SB_GetCmdCode(Msg);
-
-    /*
-    ** Process "known" SAMPLE app ground commands
-    */
-    switch (CommandCode)
-    {
-        case SAMPLE_APP_NOOP_CC:
-            if (SAMPLE_VerifyCmdLength(Msg, sizeof(SAMPLE_Noop_t)))
-            {
-                SAMPLE_Noop((SAMPLE_Noop_t *)Msg);
-            }
-
-            break;
-
-        case SAMPLE_APP_RESET_COUNTERS_CC:
-            if (SAMPLE_VerifyCmdLength(Msg, sizeof(SAMPLE_ResetCounters_t)))
-            {
-                SAMPLE_ResetCounters((SAMPLE_ResetCounters_t *)Msg);
-            }
-
-            break;
-
-        case SAMPLE_APP_PROCESS_CC:
-            if (SAMPLE_VerifyCmdLength(Msg, sizeof(SAMPLE_Process_t)))
-            {
-                SAMPLE_Process((SAMPLE_Process_t *)Msg);
-            }
-
-            break;
-
-        /* default case already found during FC vs length test */
-        default:
-            CFE_EVS_SendEvent(SAMPLE_COMMAND_ERR_EID,
-                              CFE_EVS_EventType_ERROR,
-                              "Invalid ground command code: CC = %d",
-                              CommandCode);
-            break;
-    }
-
-    return;
-
-} /* End of SAMPLE_ProcessGroundCommand() */
-
-/* * * * * * * * * * * * * * * * * * * * * * * * * * * * * * * * * * * * * * **/
-/*  Name:  SAMPLE_ReportHousekeeping                                          */
->>>>>>> 177a4a66
 /*                                                                            */
 /*  Purpose:                                                                  */
 /*         This function is triggered in response to a task telemetry request */
@@ -507,36 +410,9 @@
 /* * * * * * * * * * * * * * * * * * * * * * * *  * * * * * * *  * *  * * * * */
 int32 SAMPLE_DoExample(const SAMPLE_DoExample_t *data)
 {
-<<<<<<< HEAD
     CFE_ES_WriteToSysLog("SAMPLE APP Command Received, value=%u",
             (unsigned int)data->Payload.Value);
     return CFE_SUCCESS;
-=======
-    bool result = true;
-
-    uint16 ActualLength = CFE_SB_GetTotalMsgLength(Msg);
-
-    /*
-    ** Verify the command packet length.
-    */
-    if (ExpectedLength != ActualLength)
-    {
-        CFE_SB_MsgId_t MessageID   = CFE_SB_GetMsgId(Msg);
-        uint16         CommandCode = CFE_SB_GetCmdCode(Msg);
-
-        CFE_EVS_SendEvent(SAMPLE_LEN_ERR_EID,
-                          CFE_EVS_EventType_ERROR,
-                          "Invalid Msg length: ID = 0x%X,  CC = %d, Len = %d, Expected = %d",
-                          MessageID,
-                          CommandCode,
-                          ActualLength,
-                          ExpectedLength);
-
-        result = false;
-
-        SAMPLE_AppData.ErrCounter++;
-    }
->>>>>>> 177a4a66
 
 } /* End of SAMPLE_DoExample() */
 
