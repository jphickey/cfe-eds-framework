/*******************************************************************************
**
**      GSC-18128-1, "Core Flight Executive Version 6.7"
**
**      Copyright (c) 2006-2019 United States Government as represented by
**      the Administrator of the National Aeronautics and Space Administration.
**      All Rights Reserved.
**
**      Licensed under the Apache License, Version 2.0 (the "License");
**      you may not use this file except in compliance with the License.
**      You may obtain a copy of the License at
**
**        http://www.apache.org/licenses/LICENSE-2.0
**
**      Unless required by applicable law or agreed to in writing, software
**      distributed under the License is distributed on an "AS IS" BASIS,
**      WITHOUT WARRANTIES OR CONDITIONS OF ANY KIND, either express or implied.
**      See the License for the specific language governing permissions and
**      limitations under the License.
**
** File: sample_app.c
**
** Purpose:
**   This file contains the source code for the Sample App.
**
*******************************************************************************/

/*
** Include Files:
*/
#include "sample_app_events.h"
#include "sample_app_version.h"
#include "sample_app.h"
#include "sample_app_table.h"

/* The sample_lib module provides the SAMPLE_Function() prototype */
#include <string.h>
#include "sample_lib.h"

#include "sample_eds_dispatcher.h"
#include "sample_eds_dictionary.h"

/*
** global data
*/
SAMPLE_AppData_t SAMPLE_AppData;

/*
 * Define a lookup table for SAMPLE app command codes
 */
static const SAMPLE_Application_Component_Telecommand_DispatchTable_t SAMPLE_TC_DISPATCH_TABLE =
{
        .CMD =
        {
                .Noop_indication = SAMPLE_Noop,
                .ResetCounters_indication = SAMPLE_ResetCounters,
                .Process_indication = SAMPLE_Process,
                .DoExample_indication = SAMPLE_DoExample

        },
        .SEND_HK =
        {
                .indication = SAMPLE_ReportHousekeeping
        }
};



/** * * * * * * * * * * * * * * * * * * * * * * * * * * * * * * * * * * * * * */
/* SAMPLE_AppMain() -- Application entry point and main process loop          */
/*                                                                            */
/* * * * * * * * * * * * * * * * * * * * * * * * * * * * * * *  * *  * * * * **/
void SAMPLE_AppMain( void )
{
    int32  status;

    /*
    ** Register the app with Executive services
    */
    CFE_ES_RegisterApp();

    /*
    ** Create the first Performance Log entry
    */
    CFE_ES_PerfLogEntry(SAMPLE_APP_PERF_ID);

    /*
    ** Perform application specific initialization
    ** If the Initialization fails, set the RunStatus to
    ** CFE_ES_RunStatus_APP_ERROR and the App will not enter the RunLoop
    */
    status = SAMPLE_AppInit();
    if (status != CFE_SUCCESS)
    {
        SAMPLE_AppData.RunStatus = CFE_ES_RunStatus_APP_ERROR;
    }

    /*
    ** SAMPLE Runloop
    */
    while (CFE_ES_RunLoop(&SAMPLE_AppData.RunStatus) == true)
    {
        /*
        ** Performance Log Exit Stamp
        */
        CFE_ES_PerfLogExit(SAMPLE_APP_PERF_ID);

        /* Pend on receipt of command packet */
        status = CFE_SB_RcvMsg(&SAMPLE_AppData.MsgPtr,
                               SAMPLE_AppData.CommandPipe,
                               CFE_SB_PEND_FOREVER);

        /*
        ** Performance Log Entry Stamp
        */
        CFE_ES_PerfLogEntry(SAMPLE_APP_PERF_ID);

        if (status == CFE_SUCCESS)
        {
            SAMPLE_Application_Component_Telecommand_Dispatch(
                    CFE_SB_Telecommand_indication_Command_ID,
                    SAMPLE_AppData.MsgPtr, &SAMPLE_TC_DISPATCH_TABLE);
        }
        else
        {
            CFE_EVS_SendEvent(SAMPLE_PIPE_ERR_EID,
                              CFE_EVS_EventType_ERROR,
                              "SAMPLE APP: SB Pipe Read Error, App Will Exit");

            SAMPLE_AppData.RunStatus = CFE_ES_RunStatus_APP_ERROR;
        }

    }

    /*
    ** Performance Log Exit Stamp
    */
    CFE_ES_PerfLogExit(SAMPLE_APP_PERF_ID);

    CFE_ES_ExitApp(SAMPLE_AppData.RunStatus);

} /* End of SAMPLE_AppMain() */

/* * * * * * * * * * * * * * * * * * * * * * * * * * * * * * * * * * * * * *  */
/*                                                                            */
/* SAMPLE_AppInit() --  initialization                                        */
/*                                                                            */
/* * * * * * * * * * * * * * * * * * * * * * * * * * * * * * * * * * * * * * **/
int32 SAMPLE_AppInit( void )
{
    int32    status;

    SAMPLE_AppData.RunStatus = CFE_ES_RunStatus_APP_RUN;

    /*
    ** Initialize app command execution counters
    */
    SAMPLE_AppData.CmdCounter = 0;
    SAMPLE_AppData.ErrCounter = 0;

    /*
    ** Initialize app configuration data
    */
    SAMPLE_AppData.PipeDepth = SAMPLE_PIPE_DEPTH;

    strcpy(SAMPLE_AppData.PipeName, "SAMPLE_CMD_PIPE");

    /*
    ** Initialize event filter table...
    */
    SAMPLE_AppData.EventFilters[0].EventID = SAMPLE_STARTUP_INF_EID;
    SAMPLE_AppData.EventFilters[0].Mask    = 0x0000;
    SAMPLE_AppData.EventFilters[1].EventID = SAMPLE_COMMAND_ERR_EID;
    SAMPLE_AppData.EventFilters[1].Mask    = 0x0000;
    SAMPLE_AppData.EventFilters[2].EventID = SAMPLE_COMMANDNOP_INF_EID;
    SAMPLE_AppData.EventFilters[2].Mask    = 0x0000;
    SAMPLE_AppData.EventFilters[3].EventID = SAMPLE_COMMANDRST_INF_EID;
    SAMPLE_AppData.EventFilters[3].Mask    = 0x0000;
    SAMPLE_AppData.EventFilters[4].EventID = SAMPLE_INVALID_MSGID_ERR_EID;
    SAMPLE_AppData.EventFilters[4].Mask    = 0x0000;
    SAMPLE_AppData.EventFilters[5].EventID = SAMPLE_LEN_ERR_EID;
    SAMPLE_AppData.EventFilters[5].Mask    = 0x0000;
    SAMPLE_AppData.EventFilters[6].EventID = SAMPLE_PIPE_ERR_EID;
    SAMPLE_AppData.EventFilters[6].Mask    = 0x0000;

    /*
    ** Register the events
    */
    status = CFE_EVS_Register(SAMPLE_AppData.EventFilters,
                              SAMPLE_EVENT_COUNTS,
                              CFE_EVS_EventFilter_BINARY);
    if (status != CFE_SUCCESS)
    {
        CFE_ES_WriteToSysLog("Sample App: Error Registering Events, RC = 0x%08lX\n",
                             (unsigned long)status);
        return ( status );
    }

    /*
     * Register message dictionary with SB
     */
    CFE_SB_EDS_RegisterSelf(&SAMPLE_DATATYPE_DB);

    /*
    ** Initialize housekeeping packet (clear user data area).
    */
    CFE_SB_InitMsg(&SAMPLE_AppData.HkBuf.MsgHdr,
                   SAMPLE_APP_HK_TLM_MID,
                   sizeof(SAMPLE_AppData.HkBuf),
                   true);

    /*
    ** Create Software Bus message pipe.
    */
    status = CFE_SB_CreatePipe(&SAMPLE_AppData.CommandPipe,
                               SAMPLE_AppData.PipeDepth,
                               SAMPLE_AppData.PipeName);
    if (status != CFE_SUCCESS)
    {
        CFE_ES_WriteToSysLog("Sample App: Error creating pipe, RC = 0x%08lX\n",
                             (unsigned long)status);
        return ( status );
    }

    /*
    ** Subscribe to Housekeeping request commands
    */
    status = CFE_SB_Subscribe(SAMPLE_APP_SEND_HK_MID,
                              SAMPLE_AppData.CommandPipe);
    if (status != CFE_SUCCESS)
    {
        CFE_ES_WriteToSysLog("Sample App: Error Subscribing to HK request, RC = 0x%08lX\n",
                             (unsigned long)status);
        return ( status );
    }

    /*
    ** Subscribe to ground command packets
    */
    status = CFE_SB_Subscribe(SAMPLE_APP_CMD_MID,
                              SAMPLE_AppData.CommandPipe);
    if (status != CFE_SUCCESS )
    {
        CFE_ES_WriteToSysLog("Sample App: Error Subscribing to Command, RC = 0x%08lX\n",
                             (unsigned long)status);

        return ( status );
    }

    /*
    ** Register Table(s)
    */
    status = CFE_TBL_Register(&SAMPLE_AppData.TblHandles[0],
<<<<<<< HEAD
                              "SampleTable",
                              EDS_INDEX(SAMPLE),
                              SAMPLE_Table_DATADICTIONARY,
=======
                              "SampleAppTable",
                              sizeof(SAMPLE_APP_Table_t),
>>>>>>> c1348d6f
                              CFE_TBL_OPT_DEFAULT,
                              SAMPLE_TblValidationFunc);
    if ( status != CFE_SUCCESS )
    {
        CFE_ES_WriteToSysLog("Sample App: Error Registering Table, RC = 0x%08lX\n", (unsigned long)status);

        return ( status );
    }
    else
    {
        status = CFE_TBL_Load(SAMPLE_AppData.TblHandles[0],
                              CFE_TBL_SRC_FILE,
                              SAMPLE_APP_TABLE_FILE);
    }

    CFE_EVS_SendEvent (SAMPLE_STARTUP_INF_EID,
                       CFE_EVS_EventType_INFORMATION,
                       "SAMPLE App Initialized.%s",
                       SAMPLE_APP_VERSION_STRING);

    return ( CFE_SUCCESS );

} /* End of SAMPLE_AppInit() */

/* * * * * * * * * * * * * * * * * * * * * * * * * * * * * * * * * * * * * * **/
<<<<<<< HEAD
=======
/*  Name:  SAMPLE_ProcessCommandPacket                                        */
/*                                                                            */
/*  Purpose:                                                                  */
/*     This routine will process any packet that is received on the SAMPLE    */
/*     command pipe.                                                          */
/*                                                                            */
/* * * * * * * * * * * * * * * * * * * * * * * *  * * * * * * *  * *  * * * * */
void SAMPLE_ProcessCommandPacket( CFE_SB_MsgPtr_t Msg )
{
    CFE_SB_MsgId_t  MsgId;

    MsgId = CFE_SB_GetMsgId(Msg);

    switch (MsgId)
    {
        case SAMPLE_APP_CMD_MID:
            SAMPLE_ProcessGroundCommand(Msg);
            break;

        case SAMPLE_APP_SEND_HK_MID:
            SAMPLE_ReportHousekeeping((CFE_SB_CmdHdr_t *)Msg);
            break;

        default:
            CFE_EVS_SendEvent(SAMPLE_INVALID_MSGID_ERR_EID,
                              CFE_EVS_EventType_ERROR,
         	              "SAMPLE: invalid command packet,MID = 0x%x",
                              (unsigned int)CFE_SB_MsgIdToValue(MsgId));
            break;
    }

    return;

} /* End SAMPLE_ProcessCommandPacket */

/* * * * * * * * * * * * * * * * * * * * * * * * * * * * * * * * * * * * * * **/
/*                                                                            */
/* SAMPLE_ProcessGroundCommand() -- SAMPLE ground commands                    */
/*                                                                            */
/* * * * * * * * * * * * * * * * * * * * * * * * * * * * * * * * * * * * * * **/
void SAMPLE_ProcessGroundCommand( CFE_SB_MsgPtr_t Msg )
{
    uint16 CommandCode;

    CommandCode = CFE_SB_GetCmdCode(Msg);

    /*
    ** Process "known" SAMPLE app ground commands
    */
    switch (CommandCode)
    {
        case SAMPLE_APP_NOOP_CC:
            if (SAMPLE_VerifyCmdLength(Msg, sizeof(SAMPLE_Noop_t)))
            {
                SAMPLE_Noop((SAMPLE_Noop_t *)Msg);
            }

            break;

        case SAMPLE_APP_RESET_COUNTERS_CC:
            if (SAMPLE_VerifyCmdLength(Msg, sizeof(SAMPLE_ResetCounters_t)))
            {
                SAMPLE_ResetCounters((SAMPLE_ResetCounters_t *)Msg);
            }

            break;

        case SAMPLE_APP_PROCESS_CC:
            if (SAMPLE_VerifyCmdLength(Msg, sizeof(SAMPLE_Process_t)))
            {
                SAMPLE_Process((SAMPLE_Process_t *)Msg);
            }

            break;

        /* default case already found during FC vs length test */
        default:
            CFE_EVS_SendEvent(SAMPLE_COMMAND_ERR_EID,
                              CFE_EVS_EventType_ERROR,
                              "Invalid ground command code: CC = %d",
                              CommandCode);
            break;
    }

    return;

} /* End of SAMPLE_ProcessGroundCommand() */

/* * * * * * * * * * * * * * * * * * * * * * * * * * * * * * * * * * * * * * **/
/*  Name:  SAMPLE_ReportHousekeeping                                          */
>>>>>>> c1348d6f
/*                                                                            */
/*  Purpose:                                                                  */
/*         This function is triggered in response to a task telemetry request */
/*         from the housekeeping task. This function will gather the Apps     */
/*         telemetry, packetize it and send it to the housekeeping task via   */
/*         the software bus                                                   */
/* * * * * * * * * * * * * * * * * * * * * * * *  * * * * * * *  * *  * * * * */
int32 SAMPLE_ReportHousekeeping( const CFE_SB_CmdHdr_t *Msg )
{
    int i;

    /*
    ** Get command execution counters...
    */
    SAMPLE_AppData.HkBuf.HkTlm.Payload.CommandErrorCounter = SAMPLE_AppData.ErrCounter;
    SAMPLE_AppData.HkBuf.HkTlm.Payload.CommandCounter = SAMPLE_AppData.CmdCounter;

    /*
    ** Send housekeeping telemetry packet...
    */
    CFE_SB_TimeStampMsg(&SAMPLE_AppData.HkBuf.MsgHdr);
    CFE_SB_SendMsg(&SAMPLE_AppData.HkBuf.MsgHdr);

    /*
    ** Manage any pending table loads, validations, etc.
    */
    for (i=0; i<SAMPLE_NUMBER_OF_TABLES; i++)
    {
        CFE_TBL_Manage(SAMPLE_AppData.TblHandles[i]);
    }

    return CFE_SUCCESS;

} /* End of SAMPLE_ReportHousekeeping() */

/* * * * * * * * * * * * * * * * * * * * * * * * * * * * * * * * * * * * * * **/
/*                                                                            */
/* SAMPLE_Noop -- SAMPLE NOOP commands                                        */
/*                                                                            */
/* * * * * * * * * * * * * * * * * * * * * * * * * * * * * * * * * * * * * * **/
int32 SAMPLE_Noop( const SAMPLE_Noop_t *Msg )
{

    SAMPLE_AppData.CmdCounter++;

    CFE_EVS_SendEvent(SAMPLE_COMMANDNOP_INF_EID,
                      CFE_EVS_EventType_INFORMATION,
                      "SAMPLE: NOOP command %s", SAMPLE_APP_VERSION);

    return CFE_SUCCESS;

} /* End of SAMPLE_Noop */

/* * * * * * * * * * * * * * * * * * * * * * * * * * * * * * * * * * * * * * **/
/*  Name:  SAMPLE_ResetCounters                                               */
/*                                                                            */
/*  Purpose:                                                                  */
/*         This function resets all the global counter variables that are     */
/*         part of the task telemetry.                                        */
/*                                                                            */
/* * * * * * * * * * * * * * * * * * * * * * * *  * * * * * * *  * *  * * * * */
int32 SAMPLE_ResetCounters( const SAMPLE_ResetCounters_t *Msg )
{

    SAMPLE_AppData.CmdCounter = 0;
    SAMPLE_AppData.ErrCounter = 0;

    CFE_EVS_SendEvent(SAMPLE_COMMANDRST_INF_EID,
                      CFE_EVS_EventType_INFORMATION,
                      "SAMPLE: RESET command");

    return CFE_SUCCESS;

} /* End of SAMPLE_ResetCounters() */

/* * * * * * * * * * * * * * * * * * * * * * * * * * * * * * * * * * * * * * **/
/*  Name:  SAMPLE_Process                                                     */
/*                                                                            */
/*  Purpose:                                                                  */
/*         This function Process Ground Station Command                       */
/*                                                                            */
/* * * * * * * * * * * * * * * * * * * * * * * *  * * * * * * *  * *  * * * * */
int32  SAMPLE_Process( const SAMPLE_Process_t *Msg )
{
    int32 status;
    SAMPLE_APP_Table_t *TblPtr;
    const char *TableName = "SAMPLE_APP.SampleAppTable";

    /* Sample Use of Table */

    status = CFE_TBL_GetAddress((void *)&TblPtr,
                        SAMPLE_AppData.TblHandles[0]);

    if (status != CFE_SUCCESS)
    {
        CFE_ES_WriteToSysLog("Sample App: Fail to get table address: 0x%08lx",
                (unsigned long)status);
        return status;
    }

    CFE_ES_WriteToSysLog("Sample App: Table Value 1: %d  Value 2: %d",
                          TblPtr->Int1,
                          TblPtr->Int2);

    SAMPLE_GetCrc(TableName);

    status = CFE_TBL_ReleaseAddress(SAMPLE_AppData.TblHandles[0]);
    if (status != CFE_SUCCESS)
    {
        CFE_ES_WriteToSysLog("Sample App: Fail to release table address: 0x%08lx",
                            (unsigned long)status);
        return status;
    }

    /* Invoke a function provided by SAMPLE_LIB */
    SAMPLE_Function();

    return CFE_SUCCESS;

} /* End of SAMPLE_ProcessCC */

/* * * * * * * * * * * * * * * * * * * * * * * * * * * * * * * * * * * * * * **/
/*  Name:  SAMPLE_DoExample                                               */
/*                                                                            */
/*  Purpose:                                                                  */
/*         Example command with a value.  Writes the value to syslog.         */
/*                                                                            */
/* * * * * * * * * * * * * * * * * * * * * * * *  * * * * * * *  * *  * * * * */
int32 SAMPLE_DoExample(const SAMPLE_DoExample_t *data)
{
    CFE_ES_WriteToSysLog("SAMPLE APP Command Received, value=%u",
            (unsigned int)data->Payload.Value);
    return CFE_SUCCESS;

} /* End of SAMPLE_DoExample() */


/* * * * * * * * * * * * * * * * * * * * * * * * * * * * * * * * * */
/*                                                                 */
/* SAMPLE_TblValidationFunc -- Verify contents of First Table      */
/* buffer contents                                                 */
/*                                                                 */
/* * * * * * * * * * * * * * * * * * * * * * * * * * * * * * * * * */
int32 SAMPLE_TblValidationFunc( void *TblData )
{
    int32 ReturnCode = CFE_SUCCESS;
    SAMPLE_APP_Table_t *TblDataPtr = (SAMPLE_APP_Table_t *)TblData;

    /*
    ** Sample Table Validation
    */
    if (TblDataPtr->Int1 > SAMPLE_APP_TBL_ELEMENT_1_MAX)
    {
        /* First element is out of range, return an appropriate error code */
        ReturnCode = SAMPLE_APP_TABLE_OUT_OF_RANGE_ERR_CODE;
    }

    return ReturnCode;

} /* End of SAMPLE_TBLValidationFunc() */

/* * * * * * * * * * * * * * * * * * * * * * * * * * * * * * * * * */
/*                                                                 */
/* SAMPLE_GetCrc -- Output CRC                                     */
/*                                                                 */
/*                                                                 */
/* * * * * * * * * * * * * * * * * * * * * * * * * * * * * * * * * */
void SAMPLE_GetCrc( const char *TableName )
{
    int32           status;
    uint32          Crc;
    CFE_TBL_Info_t  TblInfoPtr;

    status = CFE_TBL_GetInfo(&TblInfoPtr, TableName);
    if (status != CFE_SUCCESS)
    {
        CFE_ES_WriteToSysLog("Sample App: Error Getting Table Info");
    }
    else
    {
        Crc = TblInfoPtr.Crc;
        CFE_ES_WriteToSysLog("Sample App: CRC: 0x%08lX\n\n", (unsigned long)Crc);
    }

    return;

} /* End of SAMPLE_GetCrc */<|MERGE_RESOLUTION|>--- conflicted
+++ resolved
@@ -251,14 +251,9 @@
     ** Register Table(s)
     */
     status = CFE_TBL_Register(&SAMPLE_AppData.TblHandles[0],
-<<<<<<< HEAD
-                              "SampleTable",
+                              "SampleAppTable",
                               EDS_INDEX(SAMPLE),
                               SAMPLE_Table_DATADICTIONARY,
-=======
-                              "SampleAppTable",
-                              sizeof(SAMPLE_APP_Table_t),
->>>>>>> c1348d6f
                               CFE_TBL_OPT_DEFAULT,
                               SAMPLE_TblValidationFunc);
     if ( status != CFE_SUCCESS )
@@ -284,99 +279,6 @@
 } /* End of SAMPLE_AppInit() */
 
 /* * * * * * * * * * * * * * * * * * * * * * * * * * * * * * * * * * * * * * **/
-<<<<<<< HEAD
-=======
-/*  Name:  SAMPLE_ProcessCommandPacket                                        */
-/*                                                                            */
-/*  Purpose:                                                                  */
-/*     This routine will process any packet that is received on the SAMPLE    */
-/*     command pipe.                                                          */
-/*                                                                            */
-/* * * * * * * * * * * * * * * * * * * * * * * *  * * * * * * *  * *  * * * * */
-void SAMPLE_ProcessCommandPacket( CFE_SB_MsgPtr_t Msg )
-{
-    CFE_SB_MsgId_t  MsgId;
-
-    MsgId = CFE_SB_GetMsgId(Msg);
-
-    switch (MsgId)
-    {
-        case SAMPLE_APP_CMD_MID:
-            SAMPLE_ProcessGroundCommand(Msg);
-            break;
-
-        case SAMPLE_APP_SEND_HK_MID:
-            SAMPLE_ReportHousekeeping((CFE_SB_CmdHdr_t *)Msg);
-            break;
-
-        default:
-            CFE_EVS_SendEvent(SAMPLE_INVALID_MSGID_ERR_EID,
-                              CFE_EVS_EventType_ERROR,
-         	              "SAMPLE: invalid command packet,MID = 0x%x",
-                              (unsigned int)CFE_SB_MsgIdToValue(MsgId));
-            break;
-    }
-
-    return;
-
-} /* End SAMPLE_ProcessCommandPacket */
-
-/* * * * * * * * * * * * * * * * * * * * * * * * * * * * * * * * * * * * * * **/
-/*                                                                            */
-/* SAMPLE_ProcessGroundCommand() -- SAMPLE ground commands                    */
-/*                                                                            */
-/* * * * * * * * * * * * * * * * * * * * * * * * * * * * * * * * * * * * * * **/
-void SAMPLE_ProcessGroundCommand( CFE_SB_MsgPtr_t Msg )
-{
-    uint16 CommandCode;
-
-    CommandCode = CFE_SB_GetCmdCode(Msg);
-
-    /*
-    ** Process "known" SAMPLE app ground commands
-    */
-    switch (CommandCode)
-    {
-        case SAMPLE_APP_NOOP_CC:
-            if (SAMPLE_VerifyCmdLength(Msg, sizeof(SAMPLE_Noop_t)))
-            {
-                SAMPLE_Noop((SAMPLE_Noop_t *)Msg);
-            }
-
-            break;
-
-        case SAMPLE_APP_RESET_COUNTERS_CC:
-            if (SAMPLE_VerifyCmdLength(Msg, sizeof(SAMPLE_ResetCounters_t)))
-            {
-                SAMPLE_ResetCounters((SAMPLE_ResetCounters_t *)Msg);
-            }
-
-            break;
-
-        case SAMPLE_APP_PROCESS_CC:
-            if (SAMPLE_VerifyCmdLength(Msg, sizeof(SAMPLE_Process_t)))
-            {
-                SAMPLE_Process((SAMPLE_Process_t *)Msg);
-            }
-
-            break;
-
-        /* default case already found during FC vs length test */
-        default:
-            CFE_EVS_SendEvent(SAMPLE_COMMAND_ERR_EID,
-                              CFE_EVS_EventType_ERROR,
-                              "Invalid ground command code: CC = %d",
-                              CommandCode);
-            break;
-    }
-
-    return;
-
-} /* End of SAMPLE_ProcessGroundCommand() */
-
-/* * * * * * * * * * * * * * * * * * * * * * * * * * * * * * * * * * * * * * **/
-/*  Name:  SAMPLE_ReportHousekeeping                                          */
->>>>>>> c1348d6f
 /*                                                                            */
 /*  Purpose:                                                                  */
 /*         This function is triggered in response to a task telemetry request */
