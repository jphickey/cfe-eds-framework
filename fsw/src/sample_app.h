--- conflicted
+++ resolved
@@ -103,11 +103,7 @@
     CFE_EVS_BinFilter_t  EventFilters[SAMPLE_EVENT_COUNTS];
     CFE_TBL_Handle_t     TblHandles[SAMPLE_NUMBER_OF_TABLES];
 
-<<<<<<< HEAD
-} SAMPLE_GlobalData_t;
-=======
 } SAMPLE_AppData_t;
->>>>>>> 01dd21a9
 
 /****************************************************************************/
 /*
