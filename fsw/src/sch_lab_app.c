--- conflicted
+++ resolved
@@ -91,11 +91,7 @@
     int              i;
     uint32           SCH_OneHzPktsRcvd = 0;
     uint32           Status = CFE_SUCCESS;
-<<<<<<< HEAD
-    uint32           RunStatus = CFE_ES_APP_RUN;
-=======
     uint32           RunStatus = CFE_ES_RunStatus_APP_RUN;
->>>>>>> b1653560
     SCH_LAB_StateEntry_t *LocalStateEntry;
 
     CFE_ES_PerfLogEntry(SCH_MAIN_TASK_PERF_ID);
