/*******************************************************************************
**
**      GSC-18128-1, "Core Flight Executive Version 6.7"
**
**      Copyright (c) 2006-2019 United States Government as represented by
**      the Administrator of the National Aeronautics and Space Administration.
**      All Rights Reserved.
**
**      Licensed under the Apache License, Version 2.0 (the "License");
**      you may not use this file except in compliance with the License.
**      You may obtain a copy of the License at
**
**        http://www.apache.org/licenses/LICENSE-2.0
**
**      Unless required by applicable law or agreed to in writing, software
**      distributed under the License is distributed on an "AS IS" BASIS,
**      WITHOUT WARRANTIES OR CONDITIONS OF ANY KIND, either express or implied.
**      See the License for the specific language governing permissions and
**      limitations under the License.
**
** File: ci_lab_app.c
**
** Purpose:
**   This file contains the source code for the Command Ingest task.
**
*******************************************************************************/

/*
**   Include Files:
*/

#include "ci_lab_app.h"
#include "ci_lab_perfids.h"
#include "ci_lab_msgids.h"
#include "ci_lab_events.h"
#include "ci_lab_version.h"

#include "cfe_sb_eds.h"

#include "ci_lab_eds_dictionary.h"
#include "ci_lab_eds_dispatcher.h"


/*
** CI global data...
*/

/*
 * Declaring the CI_LAB_IngestBuffer as a union
 * ensures it is aligned appropriately to
 * store a CFE_SB_Msg_t type.
 */
typedef union
{
    CFE_SB_Msg_t MsgHdr;
    uint8        bytes[CI_LAB_MAX_INGEST];
    uint16       hwords[2];
} CI_LAB_IngestBuffer_t;

typedef union
{
    CFE_SB_Msg_t   MsgHdr;
    CI_LAB_HkTlm_t HkTlm;
} CI_LAB_HkTlm_Buffer_t;

typedef struct
{
    bool            SocketConnected;
    CFE_SB_PipeId_t CommandPipe;
    CFE_SB_MsgPtr_t MsgPtr;
    uint32          SocketID;
    OS_SockAddr_t   SocketAddress;

    CI_LAB_HkTlm_Buffer_t HkBuffer;
    CI_LAB_IngestBuffer_t IngestBuffer;
    CI_LAB_IngestBuffer_t NetworkBuffer;
} CI_LAB_GlobalData_t;

CI_LAB_GlobalData_t CI_LAB_Global;

static CFE_EVS_BinFilter_t CI_LAB_EventFilters[] =
    {/* Event ID    mask */
     {CI_LAB_SOCKETCREATE_ERR_EID, 0x0000}, {CI_LAB_SOCKETBIND_ERR_EID, 0x0000}, {CI_LAB_STARTUP_INF_EID, 0x0000},
     {CI_LAB_COMMAND_ERR_EID, 0x0000},      {CI_LAB_COMMANDNOP_INF_EID, 0x0000}, {CI_LAB_COMMANDRST_INF_EID, 0x0000},
     {CI_LAB_INGEST_INF_EID, 0x0000},       {CI_LAB_INGEST_ERR_EID, 0x0000}};

/*
 * Individual message handler function prototypes
 *
 * Per the recommended code pattern, these should accept a const pointer
 * to a structure type which matches the message, and return an int32
 * where CFE_SUCCESS (0) indicates successful handling of the message.
 */
int32 CI_LAB_Noop(const CI_LAB_Noop_t *data);
int32 CI_LAB_ResetCounters(const CI_LAB_ResetCounters_t *data);
int32 CI_LAB_ReportHousekeeping(const CFE_SB_CmdHdr_t *data);

/*
 * Define a lookup table for CI lab command codes
 */
static const CI_LAB_Application_Component_Telecommand_DispatchTable_t CI_LAB_TC_DISPATCH_TABLE =
{
        .CMD =
        {
                .Noop_indication            = CI_LAB_Noop,
                .ResetCounters_indication   = CI_LAB_ResetCounters,

        },
        .SEND_HK = {.indication = CI_LAB_ReportHousekeeping}
};

/** * * * * * * * * * * * * * * * * * * * * * * * * * * * * * * * * * * * * * */
/* CI_Lab_AppMain() -- Application entry point and main process loop          */
/* Purpose: This is the Main task event loop for the Command Ingest Task      */
/*            The task handles all interfaces to the data system through      */
/*            the software bus. There is one pipeline into this task          */
/*            The task is sceduled by input into this pipeline.               */
/*            It can receive Commands over this pipeline                      */
/*            and acts accordingly to process them.                           */
/*                                                                            */
/* * * * * * * * * * * * * * * * * * * * * * * * * * * * * * *  * *  * * * * **/
void CI_Lab_AppMain(void)
{
    int32  status;
    uint32 RunStatus = CFE_ES_RunStatus_APP_RUN;

    CFE_ES_PerfLogEntry(CI_LAB_MAIN_TASK_PERF_ID);

    CI_LAB_TaskInit();

    /*
    ** CI Runloop
    */
    while (CFE_ES_RunLoop(&RunStatus) == true)
    {
        CFE_ES_PerfLogExit(CI_LAB_MAIN_TASK_PERF_ID);

        /* Pend on receipt of command packet -- timeout set to 500 millisecs */
        status = CFE_SB_RcvMsg(&CI_LAB_Global.MsgPtr, CI_LAB_Global.CommandPipe, 500);

        CFE_ES_PerfLogEntry(CI_LAB_MAIN_TASK_PERF_ID);

        if (status == CFE_SUCCESS)
        {
            CI_LAB_Application_Component_Telecommand_Dispatch(
                    CFE_SB_Telecommand_indication_Command_ID, CI_LAB_Global.MsgPtr, &CI_LAB_TC_DISPATCH_TABLE);
        }

        /* Regardless of packet vs timeout, always process uplink queue      */
        if (CI_LAB_Global.SocketConnected)
        {
            CI_LAB_ReadUpLink();
        }
    }

    CFE_ES_ExitApp(RunStatus);

} /* End of CI_Lab_AppMain() */

/*
** CI delete callback function.
** This function will be called in the event that the CI app is killed.
** It will close the network socket for CI
*/
void CI_LAB_delete_callback(void)
{
    OS_printf("CI delete callback -- Closing CI Network socket.\n");
    OS_close(CI_LAB_Global.SocketID);
}

/* * * * * * * * * * * * * * * * * * * * * * * * * * * * * * * * * * * * * *  */
/*                                                                            */
/* CI_LAB_TaskInit() -- CI initialization                                     */
/*                                                                            */
/* * * * * * * * * * * * * * * * * * * * * * * * * * * * * * * * * * * * * * **/
void CI_LAB_TaskInit(void)
{
    int32  status;
    uint16 DefaultListenPort;

    memset(&CI_LAB_Global, 0, sizeof(CI_LAB_Global));

    CFE_ES_RegisterApp();

    CFE_EVS_Register(CI_LAB_EventFilters, sizeof(CI_LAB_EventFilters) / sizeof(CFE_EVS_BinFilter_t),
                     CFE_EVS_EventFilter_BINARY);

    CFE_SB_EDS_RegisterSelf(&CI_LAB_DATATYPE_DB);

    CFE_SB_CreatePipe(&CI_LAB_Global.CommandPipe, CI_LAB_PIPE_DEPTH, "CI_LAB_CMD_PIPE");
    CFE_SB_Subscribe(CI_LAB_CMD_MID, CI_LAB_Global.CommandPipe);
    CFE_SB_Subscribe(CI_LAB_SEND_HK_MID, CI_LAB_Global.CommandPipe);

    status = OS_SocketOpen(&CI_LAB_Global.SocketID, OS_SocketDomain_INET, OS_SocketType_DATAGRAM);
    if (status != OS_SUCCESS)
    {
        CFE_EVS_SendEvent(CI_LAB_SOCKETCREATE_ERR_EID, CFE_EVS_EventType_ERROR, "CI: create socket failed = %d",
                          (int)status);
    }
    else
    {
        OS_SocketAddrInit(&CI_LAB_Global.SocketAddress, OS_SocketDomain_INET);
        DefaultListenPort = CI_LAB_BASE_UDP_PORT + CFE_PSP_GetProcessorId() - 1;
        OS_SocketAddrSetPort(&CI_LAB_Global.SocketAddress, DefaultListenPort);

        status = OS_SocketBind(CI_LAB_Global.SocketID, &CI_LAB_Global.SocketAddress);

        if (status != OS_SUCCESS)
        {
            CFE_EVS_SendEvent(CI_LAB_SOCKETBIND_ERR_EID, CFE_EVS_EventType_ERROR, "CI: bind socket failed = %d",
                              (int)status);
        }
        else
        {
            CI_LAB_Global.SocketConnected = true;
            CFE_ES_WriteToSysLog("CI_LAB listening on UDP port: %u\n", (unsigned int)DefaultListenPort);
        }
    }

    CI_LAB_ResetCounters_Internal();

    /*
    ** Install the delete handler
    */
    OS_TaskInstallDeleteHandler(&CI_LAB_delete_callback);

    CFE_SB_InitMsg(&CI_LAB_Global.HkBuffer.MsgHdr, CI_LAB_HK_TLM_MID, sizeof(CI_LAB_Global.HkBuffer.HkTlm), true);

    CFE_EVS_SendEvent(CI_LAB_STARTUP_INF_EID, CFE_EVS_EventType_INFORMATION, "CI Lab Initialized.%s",
                      CI_LAB_VERSION_STRING);

} /* End of CI_LAB_TaskInit() */

<<<<<<< HEAD
=======
/* * * * * * * * * * * * * * * * * * * * * * * * * * * * * * * * * * * * * * **/
/*  Name:  CI_LAB_ProcessCommandPacket                                        */
/*                                                                            */
/*  Purpose:                                                                  */
/*     This routine will process any packet that is received on the CI command*/
/*     pipe. The packets received on the CI command pipe are listed here:     */
/*                                                                            */
/*        1. NOOP command (from ground)                                       */
/*        2. Request to reset telemetry counters (from ground)                */
/*        3. Request for housekeeping telemetry packet (from HS task)         */
/*                                                                            */
/* * * * * * * * * * * * * * * * * * * * * * * *  * * * * * * *  * *  * * * * */
void CI_LAB_ProcessCommandPacket(void)
{
    CFE_SB_MsgId_t MsgId;
    MsgId = CFE_SB_GetMsgId(CI_LAB_Global.MsgPtr);

    switch (CFE_SB_MsgIdToValue(MsgId))
    {
        case CI_LAB_CMD_MID:
            CI_LAB_ProcessGroundCommand();
            break;

        case CI_LAB_SEND_HK_MID:
            CI_LAB_ReportHousekeeping((const CFE_SB_CmdHdr_t *)CI_LAB_Global.MsgPtr);
            break;

        default:
            CI_LAB_Global.HkBuffer.HkTlm.Payload.CommandErrorCounter++;
            CFE_EVS_SendEvent(CI_LAB_COMMAND_ERR_EID, CFE_EVS_EventType_ERROR, "CI: invalid command packet,MID = 0x%x",
                              (unsigned int)CFE_SB_MsgIdToValue(MsgId));
            break;
    }

    return;

} /* End CI_LAB_ProcessCommandPacket */

/* * * * * * * * * * * * * * * * * * * * * * * * * * * * * * * * * * * * * * **/
/*                                                                            */
/* CI_LAB_ProcessGroundCommand() -- CI ground commands                        */
/*                                                                            */
/* * * * * * * * * * * * * * * * * * * * * * * * * * * * * * * * * * * * * * **/

void CI_LAB_ProcessGroundCommand(void)
{
    uint16 CommandCode;

    CommandCode = CFE_SB_GetCmdCode(CI_LAB_Global.MsgPtr);

    /* Process "known" CI task ground commands */
    switch (CommandCode)
    {
        case CI_LAB_NOOP_CC:
            CI_LAB_Noop((const CI_LAB_Noop_t *)CI_LAB_Global.MsgPtr);
            break;

        case CI_LAB_RESET_COUNTERS_CC:
            CI_LAB_ResetCounters((const CI_LAB_ResetCounters_t *)CI_LAB_Global.MsgPtr);
            break;

        /* default case already found during FC vs length test */
        default:
            break;
    }

    return;

} /* End of CI_LAB_ProcessGroundCommand() */

>>>>>>> 6d9010a2
/* * * * * * * * * * * * * * * * * * * * * * * * * * * * * * * * * * * * * * * */
/*  Name:  CI_LAB_Noop                                                         */
/*                                                                             */
/*  Purpose:                                                                   */
/*     Handle NOOP command packets                                             */
/*                                                                             */
/* * * * * * * * * * * * * * * * * * * * * * * * * * * * * * * * * * * * * * * */
int32 CI_LAB_Noop(const CI_LAB_Noop_t *data)
{
    /* Does everything the name implies */
    CI_LAB_Global.HkBuffer.HkTlm.Payload.CommandCounter++;

    CFE_EVS_SendEvent(CI_LAB_COMMANDNOP_INF_EID, CFE_EVS_EventType_INFORMATION, "CI: NOOP command");

    return CFE_SUCCESS;
}

/* * * * * * * * * * * * * * * * * * * * * * * * * * * * * * * * * * * * * * * */
/*  Name:  CI_LAB_ResetCounters                                                */
/*                                                                             */
/*  Purpose:                                                                   */
/*     Handle ResetCounters command packets                                    */
/*                                                                             */
/* * * * * * * * * * * * * * * * * * * * * * * * * * * * * * * * * * * * * * * */
int32 CI_LAB_ResetCounters(const CI_LAB_ResetCounters_t *data)
{
    CFE_EVS_SendEvent(CI_LAB_COMMANDRST_INF_EID, CFE_EVS_EventType_INFORMATION, "CI: RESET command");
    CI_LAB_ResetCounters_Internal();
    return CFE_SUCCESS;
}

/* * * * * * * * * * * * * * * * * * * * * * * * * * * * * * * * * * * * * * **/
/*  Name:  CI_LAB_ReportHousekeeping                                          */
/*                                                                            */
/*  Purpose:                                                                  */
/*         This function is triggered in response to a task telemetry request */
/*         from the housekeeping task. This function will gather the CI task  */
/*         telemetry, packetize it and send it to the housekeeping task via   */
/*         the software bus                                                   */
/* * * * * * * * * * * * * * * * * * * * * * * *  * * * * * * *  * *  * * * * */
int32 CI_LAB_ReportHousekeeping(const CFE_SB_CmdHdr_t *data)
{
    CI_LAB_Global.HkBuffer.HkTlm.Payload.SocketConnected = CI_LAB_Global.SocketConnected;
    CFE_SB_TimeStampMsg(&CI_LAB_Global.HkBuffer.MsgHdr);
    CFE_SB_SendMsg(&CI_LAB_Global.HkBuffer.MsgHdr);
    return CFE_SUCCESS;

} /* End of CI_LAB_ReportHousekeeping() */

/* * * * * * * * * * * * * * * * * * * * * * * * * * * * * * * * * * * * * * **/
/*  Name:  CI_LAB_ResetCounters_Internal                                      */
/*                                                                            */
/*  Purpose:                                                                  */
/*         This function resets all the global counter variables that are     */
/*         part of the task telemetry.                                        */
/*                                                                            */
/* * * * * * * * * * * * * * * * * * * * * * * *  * * * * * * *  * *  * * * * */
void CI_LAB_ResetCounters_Internal(void)
{
    /* Status of commands processed by CI task */
    CI_LAB_Global.HkBuffer.HkTlm.Payload.CommandCounter      = 0;
    CI_LAB_Global.HkBuffer.HkTlm.Payload.CommandErrorCounter = 0;

    /* Status of packets ingested by CI task */
    CI_LAB_Global.HkBuffer.HkTlm.Payload.IngestPackets = 0;
    CI_LAB_Global.HkBuffer.HkTlm.Payload.IngestErrors  = 0;

    return;

} /* End of CI_LAB_ResetCounters() */

/* * * * * * * * * * * * * * * * * * * * * * * * * * * * * * * * * * * * * * **/
/*                                                                            */
/* CI_LAB_ReadUpLink() --                                                     */
/*                                                                            */
/* * * * * * * * * * * * * * * * * * * * * * * * * * * * * * * * * * * * * * **/
void CI_LAB_ReadUpLink(void)
{
    int    i;
    int32  status;
    uint32 DataSize;

    for (i = 0; i <= 10; i++)
    {
        status = OS_SocketRecvFrom(CI_LAB_Global.SocketID, CI_LAB_Global.NetworkBuffer.bytes,
                sizeof(CI_LAB_Global.NetworkBuffer), &CI_LAB_Global.SocketAddress, OS_CHECK);
        if (status > CI_LAB_MAX_INGEST)
        {
            CI_LAB_Global.HkBuffer.HkTlm.Payload.IngestErrors++;
            CFE_EVS_SendEvent(CI_LAB_INGEST_ERR_EID, CFE_EVS_EventType_ERROR,
                    "CI: L%d, cmd %0x %0x dropped, too long\n", __LINE__,
                    CI_LAB_Global.NetworkBuffer.hwords[0], CI_LAB_Global.NetworkBuffer.hwords[1]);
        }
        else if (status > 0)
        {
            /* Packet is in external wire-format byte order - unpack it and copy */
            DataSize = sizeof(CI_LAB_Global.IngestBuffer);
            status   = CFE_SB_EDS_UnpackInputMessage(CFE_SB_Telecommand_Interface_ID, &CI_LAB_Global.IngestBuffer.MsgHdr,
                    CI_LAB_Global.NetworkBuffer.bytes, &DataSize, status);

            if (status != CFE_SUCCESS)
            {
                CI_LAB_Global.HkBuffer.HkTlm.Payload.IngestErrors++;
                CFE_EVS_SendEvent(CI_LAB_INGEST_ERR_EID, CFE_EVS_EventType_ERROR,
                        "CI: L%d, cmd %0x %0x dropped, undefined payload?\n", __LINE__,
                        CI_LAB_Global.NetworkBuffer.hwords[0], CI_LAB_Global.NetworkBuffer.hwords[1]);
            }
            else
            {
                CFE_ES_PerfLogEntry(CI_LAB_SOCKET_RCV_PERF_ID);
                CI_LAB_Global.HkBuffer.HkTlm.Payload.IngestPackets++;
                status = CFE_SB_SendMsg(&CI_LAB_Global.IngestBuffer.MsgHdr);
                CFE_ES_PerfLogExit(CI_LAB_SOCKET_RCV_PERF_ID);
            }
        }
        else
        {
            break; /* no (more) messages */
        }
    }

    return;

} /* End of CI_LAB_ReadUpLink() */

<|MERGE_RESOLUTION|>--- conflicted
+++ resolved
@@ -231,79 +231,6 @@
 
 } /* End of CI_LAB_TaskInit() */
 
-<<<<<<< HEAD
-=======
-/* * * * * * * * * * * * * * * * * * * * * * * * * * * * * * * * * * * * * * **/
-/*  Name:  CI_LAB_ProcessCommandPacket                                        */
-/*                                                                            */
-/*  Purpose:                                                                  */
-/*     This routine will process any packet that is received on the CI command*/
-/*     pipe. The packets received on the CI command pipe are listed here:     */
-/*                                                                            */
-/*        1. NOOP command (from ground)                                       */
-/*        2. Request to reset telemetry counters (from ground)                */
-/*        3. Request for housekeeping telemetry packet (from HS task)         */
-/*                                                                            */
-/* * * * * * * * * * * * * * * * * * * * * * * *  * * * * * * *  * *  * * * * */
-void CI_LAB_ProcessCommandPacket(void)
-{
-    CFE_SB_MsgId_t MsgId;
-    MsgId = CFE_SB_GetMsgId(CI_LAB_Global.MsgPtr);
-
-    switch (CFE_SB_MsgIdToValue(MsgId))
-    {
-        case CI_LAB_CMD_MID:
-            CI_LAB_ProcessGroundCommand();
-            break;
-
-        case CI_LAB_SEND_HK_MID:
-            CI_LAB_ReportHousekeeping((const CFE_SB_CmdHdr_t *)CI_LAB_Global.MsgPtr);
-            break;
-
-        default:
-            CI_LAB_Global.HkBuffer.HkTlm.Payload.CommandErrorCounter++;
-            CFE_EVS_SendEvent(CI_LAB_COMMAND_ERR_EID, CFE_EVS_EventType_ERROR, "CI: invalid command packet,MID = 0x%x",
-                              (unsigned int)CFE_SB_MsgIdToValue(MsgId));
-            break;
-    }
-
-    return;
-
-} /* End CI_LAB_ProcessCommandPacket */
-
-/* * * * * * * * * * * * * * * * * * * * * * * * * * * * * * * * * * * * * * **/
-/*                                                                            */
-/* CI_LAB_ProcessGroundCommand() -- CI ground commands                        */
-/*                                                                            */
-/* * * * * * * * * * * * * * * * * * * * * * * * * * * * * * * * * * * * * * **/
-
-void CI_LAB_ProcessGroundCommand(void)
-{
-    uint16 CommandCode;
-
-    CommandCode = CFE_SB_GetCmdCode(CI_LAB_Global.MsgPtr);
-
-    /* Process "known" CI task ground commands */
-    switch (CommandCode)
-    {
-        case CI_LAB_NOOP_CC:
-            CI_LAB_Noop((const CI_LAB_Noop_t *)CI_LAB_Global.MsgPtr);
-            break;
-
-        case CI_LAB_RESET_COUNTERS_CC:
-            CI_LAB_ResetCounters((const CI_LAB_ResetCounters_t *)CI_LAB_Global.MsgPtr);
-            break;
-
-        /* default case already found during FC vs length test */
-        default:
-            break;
-    }
-
-    return;
-
-} /* End of CI_LAB_ProcessGroundCommand() */
-
->>>>>>> 6d9010a2
 /* * * * * * * * * * * * * * * * * * * * * * * * * * * * * * * * * * * * * * * */
 /*  Name:  CI_LAB_Noop                                                         */
 /*                                                                             */
