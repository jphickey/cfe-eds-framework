/*******************************************************************************
**
**      GSC-18128-1, "Core Flight Executive Version 6.7"
**
**      Copyright (c) 2006-2019 United States Government as represented by
**      the Administrator of the National Aeronautics and Space Administration.
**      All Rights Reserved.
**
**      Licensed under the Apache License, Version 2.0 (the "License");
**      you may not use this file except in compliance with the License.
**      You may obtain a copy of the License at
**
**        http://www.apache.org/licenses/LICENSE-2.0
**
**      Unless required by applicable law or agreed to in writing, software
**      distributed under the License is distributed on an "AS IS" BASIS,
**      WITHOUT WARRANTIES OR CONDITIONS OF ANY KIND, either express or implied.
**      See the License for the specific language governing permissions and
**      limitations under the License.
**
** File: ci_lab_app.c
**
** Purpose:
**   This file contains the source code for the Command Ingest task.
**
*******************************************************************************/

/*
**   Include Files:
*/

#include "ci_lab_app.h"
#include "ci_lab_perfids.h"
#include "ci_lab_msgids.h"
#include "ci_lab_events.h"
#include "ci_lab_version.h"

#include "cfe_sb_eds.h"

#include "ci_lab_eds_dictionary.h"
#include "ci_lab_eds_dispatcher.h"


/*
** CI global data...
*/

/*
 * Declaring the CI_LAB_IngestBuffer as a union
 * ensures it is aligned appropriately to
 * store a CFE_SB_Msg_t type.
 */
typedef union
{
    CFE_SB_Msg_t MsgHdr;
    uint8        bytes[CI_LAB_MAX_INGEST];
    uint16       hwords[2];
} CI_LAB_IngestBuffer_t;

typedef union
{
    CFE_SB_Msg_t   MsgHdr;
    CI_LAB_HkTlm_t HkTlm;
} CI_LAB_HkTlm_Buffer_t;

typedef struct
{
    bool            SocketConnected;
    CFE_SB_PipeId_t CommandPipe;
    CFE_SB_MsgPtr_t MsgPtr;
    uint32          SocketID;
    OS_SockAddr_t   SocketAddress;

    CI_LAB_HkTlm_Buffer_t   HkBuffer;
    CI_LAB_IngestBuffer_t   MsgBuffer;
    CI_LAB_IngestBuffer_t   NetworkBuffer;
} CI_LAB_GlobalData_t;

CI_LAB_GlobalData_t CI_LAB_Global;

static CFE_EVS_BinFilter_t CI_LAB_EventFilters[] =
    {/* Event ID    mask */
     {CI_LAB_SOCKETCREATE_ERR_EID, 0x0000}, {CI_LAB_SOCKETBIND_ERR_EID, 0x0000}, {CI_LAB_STARTUP_INF_EID, 0x0000},
     {CI_LAB_COMMAND_ERR_EID, 0x0000},      {CI_LAB_COMMANDNOP_INF_EID, 0x0000}, {CI_LAB_COMMANDRST_INF_EID, 0x0000},
     {CI_LAB_INGEST_INF_EID, 0x0000},       {CI_LAB_INGEST_ERR_EID, 0x0000}};

/*
 * Individual message handler function prototypes
 *
 * Per the recommended code pattern, these should accept a const pointer
 * to a structure type which matches the message, and return an int32
 * where CFE_SUCCESS (0) indicates successful handling of the message.
 */
int32 CI_LAB_Noop(const CI_LAB_Noop_t *data);
int32 CI_LAB_ResetCounters(const CI_LAB_ResetCounters_t *data);
int32 CI_LAB_ReportHousekeeping(const CCSDS_CommandPacket_t *data);

/*
 * Define a lookup table for CI lab command codes
 */
static const CI_LAB_Application_Component_Telecommand_DispatchTable_t CI_LAB_TC_DISPATCH_TABLE =
{
        .CMD =
        {
                .Noop_indication            = CI_LAB_Noop,
                .ResetCounters_indication   = CI_LAB_ResetCounters,

        },
        .SEND_HK = {.indication = CI_LAB_ReportHousekeeping}
};

/** * * * * * * * * * * * * * * * * * * * * * * * * * * * * * * * * * * * * * */
/* CI_Lab_AppMain() -- Application entry point and main process loop          */
/* Purpose: This is the Main task event loop for the Command Ingest Task      */
/*            The task handles all interfaces to the data system through      */
/*            the software bus. There is one pipeline into this task          */
/*            The task is sceduled by input into this pipeline.               */
/*            It can receive Commands over this pipeline                      */
/*            and acts accordingly to process them.                           */
/*                                                                            */
/* * * * * * * * * * * * * * * * * * * * * * * * * * * * * * *  * *  * * * * **/
void CI_Lab_AppMain(void)
{
    int32  status;
    uint32 RunStatus = CFE_ES_RunStatus_APP_RUN;

    CFE_ES_PerfLogEntry(CI_LAB_MAIN_TASK_PERF_ID);

    CI_LAB_TaskInit();

    /*
    ** CI Runloop
    */
    while (CFE_ES_RunLoop(&RunStatus) == true)
    {
        CFE_ES_PerfLogExit(CI_LAB_MAIN_TASK_PERF_ID);

        /* Pend on receipt of command packet -- timeout set to 500 millisecs */
        status = CFE_SB_RcvMsg(&CI_LAB_Global.MsgPtr, CI_LAB_Global.CommandPipe, 500);

        CFE_ES_PerfLogEntry(CI_LAB_MAIN_TASK_PERF_ID);

        if (status == CFE_SUCCESS)
        {
            CI_LAB_Application_Component_Telecommand_Dispatch(
                    CFE_SB_Telecommand_indication_Command_ID, CI_LAB_Global.MsgPtr, &CI_LAB_TC_DISPATCH_TABLE);
        }

        /* Regardless of packet vs timeout, always process uplink queue      */
        if (CI_LAB_Global.SocketConnected)
        {
            CI_LAB_ReadUpLink();
        }
    }

    CFE_ES_ExitApp(RunStatus);

} /* End of CI_Lab_AppMain() */

/*
** CI delete callback function.
** This function will be called in the event that the CI app is killed.
** It will close the network socket for CI
*/
void CI_LAB_delete_callback(void)
{
    OS_printf("CI delete callback -- Closing CI Network socket.\n");
    OS_close(CI_LAB_Global.SocketID);
}

/* * * * * * * * * * * * * * * * * * * * * * * * * * * * * * * * * * * * * *  */
/*                                                                            */
/* CI_LAB_TaskInit() -- CI initialization                                     */
/*                                                                            */
/* * * * * * * * * * * * * * * * * * * * * * * * * * * * * * * * * * * * * * **/
void CI_LAB_TaskInit(void)
{
    int32  status;
    uint16 DefaultListenPort;

    memset(&CI_LAB_Global, 0, sizeof(CI_LAB_Global));

    CFE_ES_RegisterApp();

    CFE_EVS_Register(CI_LAB_EventFilters, sizeof(CI_LAB_EventFilters) / sizeof(CFE_EVS_BinFilter_t),
                     CFE_EVS_EventFilter_BINARY);

    CFE_SB_EDS_RegisterSelf(&CI_LAB_DATATYPE_DB);

    CFE_SB_CreatePipe(&CI_LAB_Global.CommandPipe, CI_LAB_PIPE_DEPTH, "CI_LAB_CMD_PIPE");
    CFE_SB_Subscribe(CI_LAB_CMD_MID, CI_LAB_Global.CommandPipe);
    CFE_SB_Subscribe(CI_LAB_SEND_HK_MID, CI_LAB_Global.CommandPipe);

    status = OS_SocketOpen(&CI_LAB_Global.SocketID, OS_SocketDomain_INET, OS_SocketType_DATAGRAM);
    if (status != OS_SUCCESS)
    {
        CFE_EVS_SendEvent(CI_LAB_SOCKETCREATE_ERR_EID, CFE_EVS_EventType_ERROR, "CI: create socket failed = %d",
                          (int)status);
    }
    else
    {
        OS_SocketAddrInit(&CI_LAB_Global.SocketAddress, OS_SocketDomain_INET);
        DefaultListenPort = CI_LAB_BASE_UDP_PORT + CFE_PSP_GetProcessorId() - 1;
        OS_SocketAddrSetPort(&CI_LAB_Global.SocketAddress, DefaultListenPort);

        status = OS_SocketBind(CI_LAB_Global.SocketID, &CI_LAB_Global.SocketAddress);

        if (status != OS_SUCCESS)
        {
            CFE_EVS_SendEvent(CI_LAB_SOCKETBIND_ERR_EID, CFE_EVS_EventType_ERROR, "CI: bind socket failed = %d",
                              (int)status);
        }
        else
        {
            CI_LAB_Global.SocketConnected = true;
            CFE_ES_WriteToSysLog("CI_LAB listening on UDP port: %u\n", (unsigned int)DefaultListenPort);
        }
    }

    CI_LAB_ResetCounters_Internal();

    /*
    ** Install the delete handler
    */
    OS_TaskInstallDeleteHandler(&CI_LAB_delete_callback);

    CFE_SB_InitMsg(&CI_LAB_Global.HkBuffer.MsgHdr, CI_LAB_HK_TLM_MID, sizeof(CI_LAB_Global.HkBuffer.HkTlm), true);

    CFE_EVS_SendEvent(CI_LAB_STARTUP_INF_EID, CFE_EVS_EventType_INFORMATION, "CI Lab Initialized.  Version %d.%d.%d.%d",
                      CI_LAB_MAJOR_VERSION, CI_LAB_MINOR_VERSION, CI_LAB_REVISION, CI_LAB_MISSION_REV);

} /* End of CI_LAB_TaskInit() */

<<<<<<< HEAD
=======
/* * * * * * * * * * * * * * * * * * * * * * * * * * * * * * * * * * * * * * **/
/*  Name:  CI_LAB_ProcessCommandPacket                                        */
/*                                                                            */
/*  Purpose:                                                                  */
/*     This routine will process any packet that is received on the CI command*/
/*     pipe. The packets received on the CI command pipe are listed here:     */
/*                                                                            */
/*        1. NOOP command (from ground)                                       */
/*        2. Request to reset telemetry counters (from ground)                */
/*        3. Request for housekeeping telemetry packet (from HS task)         */
/*                                                                            */
/* * * * * * * * * * * * * * * * * * * * * * * *  * * * * * * *  * *  * * * * */
void CI_LAB_ProcessCommandPacket(void)
{
    CFE_SB_MsgId_t MsgId;
    MsgId = CFE_SB_GetMsgId(CI_LAB_Global.MsgPtr);

    switch (CFE_SB_MsgIdToValue(MsgId))
    {
        case CI_LAB_CMD_MID:
            CI_LAB_ProcessGroundCommand();
            break;

        case CI_LAB_SEND_HK_MID:
            CI_LAB_ReportHousekeeping((const CCSDS_CommandPacket_t *)CI_LAB_Global.MsgPtr);
            break;

        default:
            CI_LAB_Global.HkBuffer.HkTlm.Payload.CommandErrorCounter++;
            CFE_EVS_SendEvent(CI_LAB_COMMAND_ERR_EID, CFE_EVS_EventType_ERROR, "CI: invalid command packet,MID = 0x%x",
                              (unsigned int)CFE_SB_MsgIdToValue(MsgId));
            break;
    }

    return;

} /* End CI_LAB_ProcessCommandPacket */

/* * * * * * * * * * * * * * * * * * * * * * * * * * * * * * * * * * * * * * **/
/*                                                                            */
/* CI_LAB_ProcessGroundCommand() -- CI ground commands                        */
/*                                                                            */
/* * * * * * * * * * * * * * * * * * * * * * * * * * * * * * * * * * * * * * **/

void CI_LAB_ProcessGroundCommand(void)
{
    uint16 CommandCode;

    CommandCode = CFE_SB_GetCmdCode(CI_LAB_Global.MsgPtr);

    /* Process "known" CI task ground commands */
    switch (CommandCode)
    {
        case CI_LAB_NOOP_CC:
            CI_LAB_Noop((const CI_LAB_Noop_t *)CI_LAB_Global.MsgPtr);
            break;

        case CI_LAB_RESET_COUNTERS_CC:
            CI_LAB_ResetCounters((const CI_LAB_ResetCounters_t *)CI_LAB_Global.MsgPtr);
            break;

        /* default case already found during FC vs length test */
        default:
            break;
    }

    return;

} /* End of CI_LAB_ProcessGroundCommand() */

>>>>>>> ff4d1c91
/* * * * * * * * * * * * * * * * * * * * * * * * * * * * * * * * * * * * * * * */
/*  Name:  CI_LAB_Noop                                                         */
/*                                                                             */
/*  Purpose:                                                                   */
/*     Handle NOOP command packets                                             */
/*                                                                             */
/* * * * * * * * * * * * * * * * * * * * * * * * * * * * * * * * * * * * * * * */
int32 CI_LAB_Noop(const CI_LAB_Noop_t *data)
{
    /* Does everything the name implies */
    CI_LAB_Global.HkBuffer.HkTlm.Payload.CommandCounter++;

    CFE_EVS_SendEvent(CI_LAB_COMMANDNOP_INF_EID, CFE_EVS_EventType_INFORMATION, "CI: NOOP command");

    return CFE_SUCCESS;
}

/* * * * * * * * * * * * * * * * * * * * * * * * * * * * * * * * * * * * * * * */
/*  Name:  CI_LAB_ResetCounters                                                */
/*                                                                             */
/*  Purpose:                                                                   */
/*     Handle ResetCounters command packets                                    */
/*                                                                             */
/* * * * * * * * * * * * * * * * * * * * * * * * * * * * * * * * * * * * * * * */
int32 CI_LAB_ResetCounters(const CI_LAB_ResetCounters_t *data)
{
    CFE_EVS_SendEvent(CI_LAB_COMMANDRST_INF_EID, CFE_EVS_EventType_INFORMATION, "CI: RESET command");
    CI_LAB_ResetCounters_Internal();
    return CFE_SUCCESS;
}

/* * * * * * * * * * * * * * * * * * * * * * * * * * * * * * * * * * * * * * **/
/*  Name:  CI_LAB_ReportHousekeeping                                          */
/*                                                                            */
/*  Purpose:                                                                  */
/*         This function is triggered in response to a task telemetry request */
/*         from the housekeeping task. This function will gather the CI task  */
/*         telemetry, packetize it and send it to the housekeeping task via   */
/*         the software bus                                                   */
/* * * * * * * * * * * * * * * * * * * * * * * *  * * * * * * *  * *  * * * * */
int32 CI_LAB_ReportHousekeeping(const CCSDS_CommandPacket_t *data)
{
    CI_LAB_Global.HkBuffer.HkTlm.Payload.SocketConnected = CI_LAB_Global.SocketConnected;
    CFE_SB_TimeStampMsg(&CI_LAB_Global.HkBuffer.MsgHdr);
    CFE_SB_SendMsg(&CI_LAB_Global.HkBuffer.MsgHdr);
    return CFE_SUCCESS;

} /* End of CI_LAB_ReportHousekeeping() */

/* * * * * * * * * * * * * * * * * * * * * * * * * * * * * * * * * * * * * * **/
/*  Name:  CI_LAB_ResetCounters_Internal                                      */
/*                                                                            */
/*  Purpose:                                                                  */
/*         This function resets all the global counter variables that are     */
/*         part of the task telemetry.                                        */
/*                                                                            */
/* * * * * * * * * * * * * * * * * * * * * * * *  * * * * * * *  * *  * * * * */
void CI_LAB_ResetCounters_Internal(void)
{
    /* Status of commands processed by CI task */
    CI_LAB_Global.HkBuffer.HkTlm.Payload.CommandCounter      = 0;
    CI_LAB_Global.HkBuffer.HkTlm.Payload.CommandErrorCounter = 0;

    /* Status of packets ingested by CI task */
    CI_LAB_Global.HkBuffer.HkTlm.Payload.IngestPackets = 0;
    CI_LAB_Global.HkBuffer.HkTlm.Payload.IngestErrors  = 0;

    return;

} /* End of CI_LAB_ResetCounters() */

/* * * * * * * * * * * * * * * * * * * * * * * * * * * * * * * * * * * * * * **/
/*                                                                            */
/* CI_LAB_ReadUpLink() --                                                     */
/*                                                                            */
/* * * * * * * * * * * * * * * * * * * * * * * * * * * * * * * * * * * * * * **/
void CI_LAB_ReadUpLink(void)
{
    int    i;
    int32  status;
    uint32 DataSize;

    for (i = 0; i <= 10; i++)
    {
        status = OS_SocketRecvFrom(CI_LAB_Global.SocketID, CI_LAB_Global.NetworkBuffer.bytes,
                sizeof(CI_LAB_Global.NetworkBuffer), &CI_LAB_Global.SocketAddress, OS_CHECK);
        if (status > CI_LAB_MAX_INGEST)
        {
            CI_LAB_Global.HkBuffer.HkTlm.Payload.IngestErrors++;
            CFE_EVS_SendEvent(CI_LAB_INGEST_ERR_EID, CFE_EVS_EventType_ERROR,
                    "CI: L%d, cmd %0x %0x dropped, too long\n", __LINE__,
                    CI_LAB_Global.NetworkBuffer.hwords[0], CI_LAB_Global.NetworkBuffer.hwords[1]);
        }
        else if (status > 0)
        {
            /* Packet is in external wire-format byte order - unpack it and copy */
            DataSize = sizeof(CI_LAB_Global.MsgBuffer);
            status   = CFE_SB_EDS_UnpackInputMessage(CFE_SB_Telecommand_Interface_ID, &CI_LAB_Global.MsgBuffer.MsgHdr,
                    CI_LAB_Global.NetworkBuffer.bytes, &DataSize, status);

            if (status != CFE_SUCCESS)
            {
                CI_LAB_Global.HkBuffer.HkTlm.Payload.IngestErrors++;
                CFE_EVS_SendEvent(CI_LAB_INGEST_ERR_EID, CFE_EVS_EventType_ERROR,
                        "CI: L%d, cmd %0x %0x dropped, undefined payload?\n", __LINE__,
                        CI_LAB_Global.NetworkBuffer.hwords[0], CI_LAB_Global.NetworkBuffer.hwords[1]);
            }
            else
            {
                CFE_ES_PerfLogEntry(CI_LAB_SOCKET_RCV_PERF_ID);
                CI_LAB_Global.HkBuffer.HkTlm.Payload.IngestPackets++;
                status = CFE_SB_SendMsg(&CI_LAB_Global.MsgBuffer.MsgHdr);
                CFE_ES_PerfLogExit(CI_LAB_SOCKET_RCV_PERF_ID);
            }
        }
        else
        {
            break; /* no (more) messages */
        }
    }

    return;

} /* End of CI_LAB_ReadUpLink() */
<<<<<<< HEAD
=======

/* * * * * * * * * * * * * * * * * * * * * * * * * * * * * * * * * * * * * * **/
/*                                                                            */
/* CI_LAB_VerifyCmdLength() -- Verify command packet length                   */
/*                                                                            */
/* * * * * * * * * * * * * * * * * * * * * * * * * * * * * * * * * * * * * * **/
bool CI_LAB_VerifyCmdLength(CFE_SB_MsgPtr_t msg, uint16 ExpectedLength)
{
    bool   result       = true;
    uint16 ActualLength = CFE_SB_GetTotalMsgLength(msg);

    /*
    ** Verify the command packet length...
    */
    if (ExpectedLength != ActualLength)
    {
        CFE_SB_MsgId_t MessageID   = CFE_SB_GetMsgId(msg);
        uint16         CommandCode = CFE_SB_GetCmdCode(msg);

        CFE_EVS_SendEvent(CI_LAB_LEN_ERR_EID, CFE_EVS_EventType_ERROR,
                          "Invalid msg length: ID = 0x%X,  CC = %u, Len = %u, Expected = %u",
                          (unsigned int)CFE_SB_MsgIdToValue(MessageID), (unsigned int)CommandCode,
                          (unsigned int)ActualLength, (unsigned int)ExpectedLength);
        result = false;
        CI_LAB_Global.HkBuffer.HkTlm.Payload.CommandErrorCounter++;
    }

    return (result);

} /* End of CI_LAB_VerifyCmdLength() */
>>>>>>> ff4d1c91
<|MERGE_RESOLUTION|>--- conflicted
+++ resolved
@@ -71,9 +71,9 @@
     uint32          SocketID;
     OS_SockAddr_t   SocketAddress;
 
-    CI_LAB_HkTlm_Buffer_t   HkBuffer;
-    CI_LAB_IngestBuffer_t   MsgBuffer;
-    CI_LAB_IngestBuffer_t   NetworkBuffer;
+    CI_LAB_HkTlm_Buffer_t HkBuffer;
+    CI_LAB_IngestBuffer_t IngestBuffer;
+    CI_LAB_IngestBuffer_t NetworkBuffer;
 } CI_LAB_GlobalData_t;
 
 CI_LAB_GlobalData_t CI_LAB_Global;
@@ -231,79 +231,6 @@
 
 } /* End of CI_LAB_TaskInit() */
 
-<<<<<<< HEAD
-=======
-/* * * * * * * * * * * * * * * * * * * * * * * * * * * * * * * * * * * * * * **/
-/*  Name:  CI_LAB_ProcessCommandPacket                                        */
-/*                                                                            */
-/*  Purpose:                                                                  */
-/*     This routine will process any packet that is received on the CI command*/
-/*     pipe. The packets received on the CI command pipe are listed here:     */
-/*                                                                            */
-/*        1. NOOP command (from ground)                                       */
-/*        2. Request to reset telemetry counters (from ground)                */
-/*        3. Request for housekeeping telemetry packet (from HS task)         */
-/*                                                                            */
-/* * * * * * * * * * * * * * * * * * * * * * * *  * * * * * * *  * *  * * * * */
-void CI_LAB_ProcessCommandPacket(void)
-{
-    CFE_SB_MsgId_t MsgId;
-    MsgId = CFE_SB_GetMsgId(CI_LAB_Global.MsgPtr);
-
-    switch (CFE_SB_MsgIdToValue(MsgId))
-    {
-        case CI_LAB_CMD_MID:
-            CI_LAB_ProcessGroundCommand();
-            break;
-
-        case CI_LAB_SEND_HK_MID:
-            CI_LAB_ReportHousekeeping((const CCSDS_CommandPacket_t *)CI_LAB_Global.MsgPtr);
-            break;
-
-        default:
-            CI_LAB_Global.HkBuffer.HkTlm.Payload.CommandErrorCounter++;
-            CFE_EVS_SendEvent(CI_LAB_COMMAND_ERR_EID, CFE_EVS_EventType_ERROR, "CI: invalid command packet,MID = 0x%x",
-                              (unsigned int)CFE_SB_MsgIdToValue(MsgId));
-            break;
-    }
-
-    return;
-
-} /* End CI_LAB_ProcessCommandPacket */
-
-/* * * * * * * * * * * * * * * * * * * * * * * * * * * * * * * * * * * * * * **/
-/*                                                                            */
-/* CI_LAB_ProcessGroundCommand() -- CI ground commands                        */
-/*                                                                            */
-/* * * * * * * * * * * * * * * * * * * * * * * * * * * * * * * * * * * * * * **/
-
-void CI_LAB_ProcessGroundCommand(void)
-{
-    uint16 CommandCode;
-
-    CommandCode = CFE_SB_GetCmdCode(CI_LAB_Global.MsgPtr);
-
-    /* Process "known" CI task ground commands */
-    switch (CommandCode)
-    {
-        case CI_LAB_NOOP_CC:
-            CI_LAB_Noop((const CI_LAB_Noop_t *)CI_LAB_Global.MsgPtr);
-            break;
-
-        case CI_LAB_RESET_COUNTERS_CC:
-            CI_LAB_ResetCounters((const CI_LAB_ResetCounters_t *)CI_LAB_Global.MsgPtr);
-            break;
-
-        /* default case already found during FC vs length test */
-        default:
-            break;
-    }
-
-    return;
-
-} /* End of CI_LAB_ProcessGroundCommand() */
-
->>>>>>> ff4d1c91
 /* * * * * * * * * * * * * * * * * * * * * * * * * * * * * * * * * * * * * * * */
 /*  Name:  CI_LAB_Noop                                                         */
 /*                                                                             */
@@ -400,8 +327,8 @@
         else if (status > 0)
         {
             /* Packet is in external wire-format byte order - unpack it and copy */
-            DataSize = sizeof(CI_LAB_Global.MsgBuffer);
-            status   = CFE_SB_EDS_UnpackInputMessage(CFE_SB_Telecommand_Interface_ID, &CI_LAB_Global.MsgBuffer.MsgHdr,
+            DataSize = sizeof(CI_LAB_Global.IngestBuffer);
+            status   = CFE_SB_EDS_UnpackInputMessage(CFE_SB_Telecommand_Interface_ID, &CI_LAB_Global.IngestBuffer.MsgHdr,
                     CI_LAB_Global.NetworkBuffer.bytes, &DataSize, status);
 
             if (status != CFE_SUCCESS)
@@ -415,7 +342,7 @@
             {
                 CFE_ES_PerfLogEntry(CI_LAB_SOCKET_RCV_PERF_ID);
                 CI_LAB_Global.HkBuffer.HkTlm.Payload.IngestPackets++;
-                status = CFE_SB_SendMsg(&CI_LAB_Global.MsgBuffer.MsgHdr);
+                status = CFE_SB_SendMsg(&CI_LAB_Global.IngestBuffer.MsgHdr);
                 CFE_ES_PerfLogExit(CI_LAB_SOCKET_RCV_PERF_ID);
             }
         }
@@ -428,36 +355,4 @@
     return;
 
 } /* End of CI_LAB_ReadUpLink() */
-<<<<<<< HEAD
-=======
-
-/* * * * * * * * * * * * * * * * * * * * * * * * * * * * * * * * * * * * * * **/
-/*                                                                            */
-/* CI_LAB_VerifyCmdLength() -- Verify command packet length                   */
-/*                                                                            */
-/* * * * * * * * * * * * * * * * * * * * * * * * * * * * * * * * * * * * * * **/
-bool CI_LAB_VerifyCmdLength(CFE_SB_MsgPtr_t msg, uint16 ExpectedLength)
-{
-    bool   result       = true;
-    uint16 ActualLength = CFE_SB_GetTotalMsgLength(msg);
-
-    /*
-    ** Verify the command packet length...
-    */
-    if (ExpectedLength != ActualLength)
-    {
-        CFE_SB_MsgId_t MessageID   = CFE_SB_GetMsgId(msg);
-        uint16         CommandCode = CFE_SB_GetCmdCode(msg);
-
-        CFE_EVS_SendEvent(CI_LAB_LEN_ERR_EID, CFE_EVS_EventType_ERROR,
-                          "Invalid msg length: ID = 0x%X,  CC = %u, Len = %u, Expected = %u",
-                          (unsigned int)CFE_SB_MsgIdToValue(MessageID), (unsigned int)CommandCode,
-                          (unsigned int)ActualLength, (unsigned int)ExpectedLength);
-        result = false;
-        CI_LAB_Global.HkBuffer.HkTlm.Payload.CommandErrorCounter++;
-    }
-
-    return (result);
-
-} /* End of CI_LAB_VerifyCmdLength() */
->>>>>>> ff4d1c91
+
