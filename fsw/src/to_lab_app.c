--- conflicted
+++ resolved
@@ -243,15 +243,11 @@
     /* Subscriptions for TLM pipe*/
     for (i=0; (i < (sizeof(TO_SubTable)/sizeof(TO_subscription_t))); i++)
     {
-<<<<<<< HEAD
+       CFE_SB_MsgId_t MsgId = CFE_SB_MsgId_From_TopicId(TO_SubTable[i].TopicId);
        if(TO_SubTable[i].TopicId != TO_UNUSED )
        {
-          TO_LAB_Global.StreamIdTable[i] = CFE_SB_MsgId_From_TopicId(TO_SubTable[i].TopicId);
+          TO_LAB_Global.StreamIdTable[i] = MsgId;
           status = CFE_SB_SubscribeEx(TO_LAB_Global.StreamIdTable[i],
-=======
-       if(CFE_SB_IsValidMsgId(TO_SubTable[i].Stream))
-          status = CFE_SB_SubscribeEx(TO_SubTable[i].Stream,
->>>>>>> be46241e
                                       TO_LAB_Global.Tlm_pipe,
                                       TO_SubTable[i].Qos,
                                       TO_SubTable[i].BufLimit);
@@ -266,13 +262,10 @@
            TO_LAB_Global.StreamIdTable[i] = CFE_SB_INVALID_MSG_ID;
        }
 
-<<<<<<< HEAD
-=======
        if (status != CFE_SUCCESS)
            CFE_EVS_SendEvent(TO_SUBSCRIBE_ERR_EID,CFE_EVS_EventType_ERROR,
               "L%d TO Can't subscribe to stream 0x%x status %i", __LINE__,
-                             (unsigned int)CFE_SB_MsgIdToValue(TO_SubTable[i].Stream),(int)status);
->>>>>>> be46241e
+                             (unsigned int)CFE_SB_MsgIdToValue(MsgId),(int)status);
     }
     
     /*
@@ -332,35 +325,8 @@
        status =  CFE_SB_RcvMsg(&MsgPtr, TO_LAB_Global.Cmd_pipe, 250); /* Service cmd pipe at a minimum of 4Hz */
        if (status != CFE_SUCCESS)
        {
-<<<<<<< HEAD
           /* Exit command processing loop if no message received. */
           break;
-=======
-          case CFE_SUCCESS:
-
-               MsgId = CFE_SB_GetMsgId(MsgPtr);
-               /* For SB return statuses that imply a message: process it. */
-               switch (CFE_SB_MsgIdToValue(MsgId))
-               {
-                  case TO_LAB_CMD_MID:
-                       TO_LAB_exec_local_command(MsgPtr);
-                       break;
-
-                  case TO_LAB_SEND_HK_MID:
-                      TO_LAB_SendHousekeeping((const CCSDS_CommandPacket_t *)MsgPtr);
-                      break;
-
-                  default:
-                       CFE_EVS_SendEvent(TO_MSGID_ERR_EID,CFE_EVS_EventType_ERROR,
-                           "L%d TO: Invalid Msg ID Rcvd 0x%x",__LINE__,
-                           (unsigned int)CFE_SB_MsgIdToValue(MsgId));
-                       break;
-               }
-               break;
-            default:
-               /* Exit command processing loop if no message received. */
-               return;
->>>>>>> be46241e
        }
 
        status = TO_LAB_Application_Component_Telecommand_Dispatch(
@@ -504,27 +470,16 @@
                                 pCmd->BufLimit);
 
     if(status != CFE_SUCCESS)
-<<<<<<< HEAD
-        CFE_EVS_SendEvent(TO_ADDPKT_ERR_EID,CFE_EVS_EventType_ERROR, "L%d TO Can't subscribe 0x%x status %i",__LINE__,
-                (unsigned int)pCmd->Stream, (int)status);
-    else
-       CFE_EVS_SendEvent(TO_ADDPKT_INF_EID,CFE_EVS_EventType_INFORMATION,
-                         "L%d TO AddPkt 0x%x, QoS %d.%d, limit %d",__LINE__,
-                         pCmd->Stream,
-                         pCmd->Priority,
-                         pCmd->Reliability,
-=======
        CFE_EVS_SendEvent(TO_ADDPKT_ERR_EID,CFE_EVS_EventType_ERROR,
                          "L%d TO Can't subscribe 0x%x status %i",__LINE__,
-                         (unsigned int)CFE_SB_MsgIdToValue(pCmd->Stream),
+                         (unsigned int)pCmd->Stream,
                          (int)status);
     else
        CFE_EVS_SendEvent(TO_ADDPKT_INF_EID,CFE_EVS_EventType_INFORMATION,
                          "L%d TO AddPkt 0x%x, QoS %d.%d, limit %d",__LINE__,
-                         (unsigned int)CFE_SB_MsgIdToValue(pCmd->Stream),
-                         pCmd->Flags.Priority,
-                         pCmd->Flags.Reliability,
->>>>>>> be46241e
+                         (unsigned int)pCmd->Stream,
+                         pCmd->Priority,
+                         pCmd->Reliability,
                          pCmd->BufLimit);
 
     ++TO_LAB_Global.HkBuf.HkTlm.Payload.CommandCounter;
@@ -545,12 +500,12 @@
     if(status != CFE_SUCCESS)
        CFE_EVS_SendEvent(TO_REMOVEPKT_ERR_EID,CFE_EVS_EventType_ERROR,
            "L%d TO Can't Unsubscribe to Stream 0x%x on pipe %d, status %i",__LINE__,
-           (unsigned int)CFE_SB_MsgIdToValue(pCmd->Stream),
+           (unsigned int)pCmd->Stream,
            TO_LAB_Global.Tlm_pipe, (int)status);
     else
        CFE_EVS_SendEvent(TO_REMOVEPKT_INF_EID,CFE_EVS_EventType_INFORMATION,
            "L%d TO RemovePkt 0x%x",__LINE__, 
-           (unsigned int)CFE_SB_MsgIdToValue(pCmd->Stream));
+           (unsigned int)pCmd->Stream);
     ++TO_LAB_Global.HkBuf.HkTlm.Payload.CommandCounter;
     return CFE_SUCCESS;
 } /* End of TO_LAB_RemovePacket() */
@@ -567,34 +522,23 @@
 
     for (i=0; (i < (sizeof(TO_SubTable)/sizeof(TO_subscription_t))); i++)
     {
-<<<<<<< HEAD
        if (CFE_SB_IsValidMsgId(TO_LAB_Global.StreamIdTable[i]))
-=======
-       if (CFE_SB_IsValidMsgId(TO_SubTable[i].Stream))
->>>>>>> be46241e
        {
           status = CFE_SB_Unsubscribe(TO_LAB_Global.StreamIdTable[i], TO_LAB_Global.Tlm_pipe);
 
           if(status != CFE_SUCCESS)
-<<<<<<< HEAD
           {
              CFE_EVS_SendEvent(TO_REMOVEALLPTKS_ERR_EID,CFE_EVS_EventType_ERROR, "L%d TO Can't Unsubscribe to stream 0x%x status %i", __LINE__,
                      (unsigned int)CFE_SB_MsgIdToValue(TO_LAB_Global.StreamIdTable[i]), (int)status);
           }
 
           TO_LAB_Global.StreamIdTable[i] = CFE_SB_INVALID_MSG_ID;
-=======
-             CFE_EVS_SendEvent(TO_REMOVEALLPTKS_ERR_EID,CFE_EVS_EventType_ERROR,
-                  "L%d TO Can't Unsubscribe to stream 0x%x status %i", __LINE__,
-                  (unsigned int)CFE_SB_MsgIdToValue(TO_SubTable[i].Stream), (int)status);
->>>>>>> be46241e
        }
     }
 
     /* remove commands as well */
     status = CFE_SB_Unsubscribe(TO_LAB_CMD_MID, TO_LAB_Global.Cmd_pipe);
     if(status != CFE_SUCCESS)
-<<<<<<< HEAD
        CFE_EVS_SendEvent(TO_REMOVECMDTO_ERR_EID,CFE_EVS_EventType_ERROR, "L%d TO Can't Unsubscribe to cmd stream 0x%x status %i", __LINE__,
                (unsigned int)CFE_SB_MsgIdToValue(TO_LAB_CMD_MID), (int)status);
 
@@ -602,17 +546,6 @@
     if (status != CFE_SUCCESS)
        CFE_EVS_SendEvent(TO_REMOVEHKTO_ERR_EID,CFE_EVS_EventType_ERROR, "L%d TO Can't Unsubscribe to cmd stream 0x%x status %i", __LINE__,
                (unsigned int)CFE_SB_MsgIdToValue(TO_LAB_CMD_MID), (int)status);
-=======
-       CFE_EVS_SendEvent(TO_REMOVECMDTO_ERR_EID,CFE_EVS_EventType_ERROR,
-                   "L%d TO Can't Unsubscribe to cmd stream 0x%x status %i", __LINE__,
-                   (unsigned int)CFE_SB_MsgIdToValue(TO_LAB_CMD_MID), (int)status);
-
-    status = CFE_SB_Unsubscribe(TO_LAB_SEND_HK_MID, TO_LAB_Global.Cmd_pipe);
-    if (status != CFE_SUCCESS)
-       CFE_EVS_SendEvent(TO_REMOVEHKTO_ERR_EID,CFE_EVS_EventType_ERROR,
-            "L%d TO Can't Unsubscribe to cmd stream 0x%x status %i", __LINE__,
-            (unsigned int)CFE_SB_MsgIdToValue(TO_LAB_CMD_MID), (int)status);
->>>>>>> be46241e
 
     CFE_EVS_SendEvent(TO_REMOVEALLPKTS_INF_EID,CFE_EVS_EventType_INFORMATION,
             "L%d TO Unsubscribed to all Commands and Telemetry", __LINE__);
