/*
 *  NASA Docket No. GSC-18,370-1, and identified as "Operating System Abstraction Layer"
 *
 *  Copyright (c) 2019 United States Government as represented by
 *  the Administrator of the National Aeronautics and Space Administration.
 *  All Rights Reserved.
 *
 *  Licensed under the Apache License, Version 2.0 (the "License");
 *  you may not use this file except in compliance with the License.
 *  You may obtain a copy of the License at
 *
 *    http://www.apache.org/licenses/LICENSE-2.0
 *
 *  Unless required by applicable law or agreed to in writing, software
 *  distributed under the License is distributed on an "AS IS" BASIS,
 *  WITHOUT WARRANTIES OR CONDITIONS OF ANY KIND, either express or implied.
 *  See the License for the specific language governing permissions and
 *  limitations under the License.
 */

/**
 * \file     osapi-idmap.c
 * \ingroup  shared
 * \author   joseph.p.hickey@nasa.gov
 *
 * This file contains utility functions to interpret OSAL IDs
 * in a generic/common manner.  They are used internally within
 * OSAL by all the various modules.
 *
 * In order to add additional verification capabilities, each class of fundamental
 * objects will use its own ID space within the 32-bit integer ID value.  This way
 * one could not mistake a Task ID for a Queue ID or vice versa.  Also, all IDs will
 * become nonzero and an ID of zero is ALWAYS invalid.
 *
 * These functions provide a consistent way to validate a 32-bit OSAL ID as
 * well as determine its internal type and index.
 *
 * The map/unmap functions are not part of the public API -- applications
 * should be treating OSAL IDs as opaque objects.
 *
 * NOTE: The only exception is OS_ConvertToArrayIndex() as this is necessary to
 * assist applications when storing OSAL IDs in a table.
 */

/****************************************************************************************
                                    INCLUDE FILES
 ***************************************************************************************/
#include <stdio.h>
#include <stdlib.h>
#include <string.h>

/*
 * User defined include files
 */
#include "os-shared-common.h"
#include "os-shared-idmap.h"
#include "os-shared-task.h"

/*
 * A fixed nonzero value to put into the upper 8 bits
 * of lock keys.
 */
#define OS_LOCK_KEY_FIXED_VALUE 0x4D000000
#define OS_LOCK_KEY_INVALID     ((osal_key_t) {0})

typedef enum
{
    OS_TASK_BASE         = 0,
    OS_QUEUE_BASE        = OS_TASK_BASE + OS_MAX_TASKS,
    OS_BINSEM_BASE       = OS_QUEUE_BASE + OS_MAX_QUEUES,
    OS_COUNTSEM_BASE     = OS_BINSEM_BASE + OS_MAX_BIN_SEMAPHORES,
    OS_MUTEX_BASE        = OS_COUNTSEM_BASE + OS_MAX_COUNT_SEMAPHORES,
    OS_STREAM_BASE       = OS_MUTEX_BASE + OS_MAX_MUTEXES,
    OS_DIR_BASE          = OS_STREAM_BASE + OS_MAX_NUM_OPEN_FILES,
    OS_TIMEBASE_BASE     = OS_DIR_BASE + OS_MAX_NUM_OPEN_DIRS,
    OS_TIMECB_BASE       = OS_TIMEBASE_BASE + OS_MAX_TIMEBASES,
    OS_MODULE_BASE       = OS_TIMECB_BASE + OS_MAX_TIMERS,
    OS_FILESYS_BASE      = OS_MODULE_BASE + OS_MAX_MODULES,
    OS_CONSOLE_BASE      = OS_FILESYS_BASE + OS_MAX_FILE_SYSTEMS,
    OS_MAX_TOTAL_RECORDS = OS_CONSOLE_BASE + OS_MAX_CONSOLES
} OS_ObjectIndex_t;

/*
 * A structure containing the user-specified
 * details of a "foreach" iteration request
 */
typedef struct
{
    osal_id_t        creator_id;
    OS_ArgCallback_t user_callback;
    void *           user_arg;
} OS_creator_filter_t;


/*
 * Global ID storage tables
 */

/* Tables where the OS object information is stored */
static OS_common_record_t OS_common_table[OS_MAX_TOTAL_RECORDS];

typedef struct
{
    /* Keep track of the last successfully-issued object ID of each type */
    osal_id_t last_id_issued;

    /* The number of individual transactions (lock/unlock cycles) on this type */
    uint32 transaction_count;

    /* The key required to unlock this table */
    osal_key_t owner_key;

} OS_objtype_state_t;

OS_objtype_state_t OS_objtype_state[OS_OBJECT_TYPE_USER];

OS_common_record_t *const OS_global_task_table      = &OS_common_table[OS_TASK_BASE];
OS_common_record_t *const OS_global_queue_table     = &OS_common_table[OS_QUEUE_BASE];
OS_common_record_t *const OS_global_bin_sem_table   = &OS_common_table[OS_BINSEM_BASE];
OS_common_record_t *const OS_global_count_sem_table = &OS_common_table[OS_COUNTSEM_BASE];
OS_common_record_t *const OS_global_mutex_table     = &OS_common_table[OS_MUTEX_BASE];
OS_common_record_t *const OS_global_stream_table    = &OS_common_table[OS_STREAM_BASE];
OS_common_record_t *const OS_global_dir_table       = &OS_common_table[OS_DIR_BASE];
OS_common_record_t *const OS_global_timebase_table  = &OS_common_table[OS_TIMEBASE_BASE];
OS_common_record_t *const OS_global_timecb_table    = &OS_common_table[OS_TIMECB_BASE];
OS_common_record_t *const OS_global_module_table    = &OS_common_table[OS_MODULE_BASE];
OS_common_record_t *const OS_global_filesys_table   = &OS_common_table[OS_FILESYS_BASE];
OS_common_record_t *const OS_global_console_table   = &OS_common_table[OS_CONSOLE_BASE];

/*
 *********************************************************************************
 *          IDENTIFIER MAP / UNMAP FUNCTIONS
 *********************************************************************************
 */

/*----------------------------------------------------------------
 *
 * Function: OS_ObjectIdInit
 *
 *  Purpose: Local helper routine, not part of OSAL API.
 *           clears the entire table and brings it to a proper initial state
 *
 *-----------------------------------------------------------------*/
int32 OS_ObjectIdInit(void)
{
    memset(OS_common_table, 0, sizeof(OS_common_table));
    memset(OS_objtype_state, 0, sizeof(OS_objtype_state));
    return OS_SUCCESS;
} /* end OS_ObjectIdInit */

/*----------------------------------------------------------------
 *
 * Function: OS_GetMaxForObjectType
 *
 *  Purpose: Local helper routine, not part of OSAL API.
 *
 *-----------------------------------------------------------------*/
uint32 OS_GetMaxForObjectType(osal_objtype_t idtype)
{
    switch (idtype)
    {
        case OS_OBJECT_TYPE_OS_TASK:
            return OS_MAX_TASKS;
        case OS_OBJECT_TYPE_OS_QUEUE:
            return OS_MAX_QUEUES;
        case OS_OBJECT_TYPE_OS_BINSEM:
            return OS_MAX_BIN_SEMAPHORES;
        case OS_OBJECT_TYPE_OS_COUNTSEM:
            return OS_MAX_COUNT_SEMAPHORES;
        case OS_OBJECT_TYPE_OS_MUTEX:
            return OS_MAX_MUTEXES;
        case OS_OBJECT_TYPE_OS_STREAM:
            return OS_MAX_NUM_OPEN_FILES;
        case OS_OBJECT_TYPE_OS_DIR:
            return OS_MAX_NUM_OPEN_DIRS;
        case OS_OBJECT_TYPE_OS_TIMEBASE:
            return OS_MAX_TIMEBASES;
        case OS_OBJECT_TYPE_OS_TIMECB:
            return OS_MAX_TIMERS;
        case OS_OBJECT_TYPE_OS_MODULE:
            return OS_MAX_MODULES;
        case OS_OBJECT_TYPE_OS_FILESYS:
            return OS_MAX_FILE_SYSTEMS;
        case OS_OBJECT_TYPE_OS_CONSOLE:
            return OS_MAX_CONSOLES;
        default:
            return 0;
    }
} /* end OS_GetMaxForObjectType */

/*----------------------------------------------------------------
 *
 * Function: OS_GetBaseForObjectType
 *
 *  Purpose: Local helper routine, not part of OSAL API.
 *
 *-----------------------------------------------------------------*/
uint32 OS_GetBaseForObjectType(osal_objtype_t idtype)
{
    switch (idtype)
    {
        case OS_OBJECT_TYPE_OS_TASK:
            return OS_TASK_BASE;
        case OS_OBJECT_TYPE_OS_QUEUE:
            return OS_QUEUE_BASE;
        case OS_OBJECT_TYPE_OS_BINSEM:
            return OS_BINSEM_BASE;
        case OS_OBJECT_TYPE_OS_COUNTSEM:
            return OS_COUNTSEM_BASE;
        case OS_OBJECT_TYPE_OS_MUTEX:
            return OS_MUTEX_BASE;
        case OS_OBJECT_TYPE_OS_STREAM:
            return OS_STREAM_BASE;
        case OS_OBJECT_TYPE_OS_DIR:
            return OS_DIR_BASE;
        case OS_OBJECT_TYPE_OS_TIMEBASE:
            return OS_TIMEBASE_BASE;
        case OS_OBJECT_TYPE_OS_TIMECB:
            return OS_TIMECB_BASE;
        case OS_OBJECT_TYPE_OS_MODULE:
            return OS_MODULE_BASE;
        case OS_OBJECT_TYPE_OS_FILESYS:
            return OS_FILESYS_BASE;
        case OS_OBJECT_TYPE_OS_CONSOLE:
            return OS_CONSOLE_BASE;
        default:
            return 0;
    }
} /* end OS_GetBaseForObjectType */

/**************************************************************
 * LOCAL HELPER FUNCTIONS
 * (not used outside of this unit)
 **************************************************************/

/*----------------------------------------------------------------
 *
 * Function: OS_ForEachFilterCreator
 *
 *  Purpose: Local helper routine, not part of OSAL API.
 *           Determine if the object is a match for "foreach" operations
 *
 *-----------------------------------------------------------------*/
bool OS_ForEachFilterCreator(void *ref, const OS_object_token_t *token, const OS_common_record_t *obj)
{
    OS_creator_filter_t *filter = ref;

    /*
     * Check if the obj_id is both valid and matches
     * the specified creator_id
     */
    return (OS_ObjectIdIsValid(obj->active_id) && (OS_ObjectIdEqual(filter->creator_id, OS_OBJECT_CREATOR_ANY) ||
                                                   OS_ObjectIdEqual(obj->creator, filter->creator_id)));
}

/*----------------------------------------------------------------
 *
 * Function: OS_ForEachDoCallback
 *
 *  Purpose: Local helper routine, not part of OSAL API.
 *           Invoke the user-specified callback routine
 *
 *-----------------------------------------------------------------*/
int32 OS_ForEachDoCallback(osal_id_t obj_id, void *ref)
{
    OS_creator_filter_t *filter = ref;

    /* Just invoke the user callback */
    filter->user_callback(obj_id, filter->user_arg);
    return OS_SUCCESS;
}


/*----------------------------------------------------------------
 *
 * Function: OS_ObjectIdGlobalFromToken
 *
 *  Purpose: Local helper routine, not part of OSAL API.
 *           Gets the global/common record associated with the token
 *
 *  returns: pointer to record (never NULL - token MUST be valid)
 *
 *-----------------------------------------------------------------*/
OS_common_record_t *OS_ObjectIdGlobalFromToken(const OS_object_token_t *token)
{
    uint32 base_idx = OS_GetBaseForObjectType(token->obj_type);
    return &OS_common_table[base_idx + token->obj_idx];
}

/*----------------------------------------------------------------
 *
 * Function: OS_ObjectNameMatch
 *
 *  Purpose: Local helper routine, not part of OSAL API.
 *           A matching function to compare the name of the record against
 *           a reference value (which must be a const char* string).
 *
 *           This allows OS_ObjectIdFindByName() to be implemented using the
 *           generic OS_ObjectIdFindNextMatch() routine.
 *
 *  returns: true if match, false otherwise
 *
 *-----------------------------------------------------------------*/
bool OS_ObjectNameMatch(void *ref, const OS_object_token_t *token, const OS_common_record_t *obj)
{
    return (obj->name_entry != NULL && strcmp((const char *)ref, obj->name_entry) == 0);
} /* end OS_ObjectNameMatch */

/*----------------------------------------------------------------
 *
 * Function: OS_ObjectIdTransactionInit
 *
 *  Purpose: Local helper routine, not part of OSAL API.
 *   Initiate the locking process for the given mode and ID type, prior
 *   to looking up a specific object.
 *
 *   For any lock_mode other than OS_LOCK_MODE_NONE, this acquires the
 *   global table lock for that ID type.
 *
 *   Once the lookup operation is completed, the OS_ObjectIdConvertToken()
 *   routine should be used to convert this global lock into the actual
 *   lock type requested (lock_mode).
 *
 *-----------------------------------------------------------------*/
int32 OS_ObjectIdTransactionInit(OS_lock_mode_t lock_mode, osal_objtype_t idtype, OS_object_token_t *token)
{
    memset(token, 0, sizeof(*token));

    if (OS_SharedGlobalVars.Initialized == false)
    {
        return OS_ERROR;
    }

    /*
     * only "exclusive" locks allowed after shutdown request (this is mode used for delete).
     * All regular ops will be blocked.
     */
    if (OS_SharedGlobalVars.ShutdownFlag == OS_SHUTDOWN_MAGIC_NUMBER && lock_mode != OS_LOCK_MODE_EXCLUSIVE)
    {
        return OS_ERR_INCORRECT_OBJ_STATE;
    }

    /*
     * Transactions cannot be started on an object type for which
     * there are no actual objects
     */
    if (OS_GetMaxForObjectType(idtype) == 0)
    {
        return OS_ERR_INCORRECT_OBJ_TYPE;
    }

    token->lock_mode = lock_mode;
    token->obj_type  = idtype;
    token->obj_idx   = OSAL_INDEX_C(-1);

    if (lock_mode != OS_LOCK_MODE_NONE)
    {
        OS_Lock_Global(token);
    }

    return OS_SUCCESS;

} /* end OS_ObjectIdTransactionInit */

/*----------------------------------------------------------------
 *
 * Function: OS_ObjectIdTransactionInit
 *
 *  Purpose: Local helper routine, not part of OSAL API.
 *           Cancels/aborts a previously initialized transaction
 *
 *-----------------------------------------------------------------*/
void OS_ObjectIdTransactionCancel(OS_object_token_t *token)
{
    if (token->lock_mode != OS_LOCK_MODE_NONE)
    {
        OS_Unlock_Global(token);
        token->lock_mode = OS_LOCK_MODE_NONE;
    }
}

/*----------------------------------------------------------------
 *
 * Function: OS_ObjectIdConvertToken
 *
 *  Purpose: Local helper routine, not part of OSAL API.
 *
 *   Selectively convert the existing lock on a given resource, depending on the lock mode.
 *
 *   For any lock_mode other than OS_LOCK_MODE_NONE, the global table lock **must**
 *   already be held prior to entering this function.  This function may or may
 *   not unlock the global table, depending on the lock_mode and state of the entry.
 *
 *   For all modes, this verifies that the reference_id passed in and the active_id
 *   within the record are a match.  If they do not match, then OS_ERR_INVALID_ID
 *   is returned.
 *
 *   If lock_mode is set to either OS_LOCK_MODE_NONE or OS_LOCK_MODE_GLOBAL,
 *   no additional operation is performed, as the existing lock (if any) is
 *   sufficient and no conversion is necessary.
 *
 *   If lock_mode is set to OS_LOCK_MODE_REFCOUNT, then this increments
 *   the reference count within the object itself and releases the table lock,
 *   so long as there is no "exclusive" request already pending.
 *
 *   If lock_mode is set to OS_LOCK_MODE_EXCLUSIVE, then this verifies
 *   that the refcount is zero, but also keeps the global lock held.
 *
 *   For EXCLUSIVE and REFCOUNT style locks, if the state is not appropriate,
 *   this may unlock the global table and re-lock it several times
 *   while waiting for the state to change.
 *
 *   Returns: OS_SUCCESS if operation was successful,
 *            or suitable error code if operation was not successful.
 *
 *   NOTE: Upon failure, the global table lock is always released for
 *         all lock modes other than OS_LOCK_MODE_NONE.
 *
 *-----------------------------------------------------------------*/
int32 OS_ObjectIdConvertToken(OS_object_token_t *token)
{
    int32               return_code = OS_ERROR;
    uint32              attempts    = 0;
    OS_common_record_t *obj;
    osal_id_t           expected_id;

    obj         = OS_ObjectIdGlobalFromToken(token);
    expected_id = OS_ObjectIdFromToken(token);

    /*
     * Upon entry the ID from the token must be valid
     */
    if (!OS_ObjectIdIsValid(expected_id))
    {
        return OS_ERR_INCORRECT_OBJ_STATE;
    }

    /*
     * If lock mode is RESERVED, then the ID in the record should
     * already be set to OS_OBJECT_ID_RESERVED.  This is for very
     * specific use cases where a secondary task needs to access an
     * object during its creation/deletion.
     *
     * For all typical modes the ID in the record should be equal
     * to the token ID.
     */
    if (token->lock_mode == OS_LOCK_MODE_RESERVED)
    {
        expected_id = OS_OBJECT_ID_RESERVED;
    }

    while (true)
    {
        /* Validate the integrity of the ID.  As the "active_id" is a single
         * integer, we can do this check regardless of whether global is locked or not. */
        if (OS_ObjectIdEqual(obj->active_id, expected_id))
        {
            /*
             * Got an ID match...
             */
            if (token->lock_mode == OS_LOCK_MODE_EXCLUSIVE)
            {
                /*
                 * For EXCLUSIVE mode, overwrite the ID to be RESERVED now -- this
                 * makes any future ID checks or lock attempts in other tasks fail to match.
                 */
                if (!OS_ObjectIdEqual(expected_id, OS_OBJECT_ID_RESERVED))
                {
                    expected_id    = OS_OBJECT_ID_RESERVED;
                    obj->active_id = expected_id;
                }

                /*
                 * Also confirm that reference count is zero
                 * If not zero, will need to wait for other tasks to release.
                 */
                if (obj->refcount == 0)
                {
                    return_code = OS_SUCCESS;
                    break;
                }
            }
            else
            {
                /*
                 * Nothing else to test for this lock type
                 */
                return_code = OS_SUCCESS;
                break;
            }
        }
        else if (token->lock_mode == OS_LOCK_MODE_NONE || !OS_ObjectIdEqual(obj->active_id, OS_OBJECT_ID_RESERVED))
        {
            /* Not an ID match and not RESERVED - fail out */
            return_code = OS_ERR_INVALID_ID;
            break;
        }

        /*
         * If we get this far, it means there is contention for access to the object.
         *  a) we want to some type of lock but the ID is currently RESERVED
         *  b) the refcount is too high - need to wait for release
         *
         * In this case we will UNLOCK the global object again so that the holder
         * can relinquish it.  We'll try again a few times before giving up hope.
         */
        ++attempts;
        if (attempts >= 5)
        {
            return_code = OS_ERR_OBJECT_IN_USE;
            break;
        }

        /*
         * Call the impl layer to wait for some sort of change to occur.
         */
        OS_WaitForStateChange(token, attempts);
    }

    /*
     * Determine if the global table needs to be unlocked now.
     *
     * If lock_mode is OS_LOCK_MODE_NONE, then the table was never locked
     * to begin with, and therefore never needs to be unlocked.
     */
    if (token->lock_mode != OS_LOCK_MODE_NONE)
    {
        if (return_code == OS_SUCCESS)
        {
            /* always increment the refcount, which means a task is actively
             * using or modifying this record. */
            ++obj->refcount;

            /*
             * On a successful operation, the global is unlocked if it is
             * a REFCOUNT or EXCLUSIVE lock.  Note for EXCLUSIVE, because the ID
             * was overwritten to OS_OBJECT_ID_RESERVED, other tasks will not be
             * able to access the object because the ID will not match, so the
             * table can be unlocked while the remainder of the create/delete process
             * continues.
             *
             * For OS_LOCK_MODE_GLOBAL the global lock should be maintained and
             * returned to the caller.
             */
            if (token->lock_mode == OS_LOCK_MODE_REFCOUNT || token->lock_mode == OS_LOCK_MODE_EXCLUSIVE)
            {
                OS_Unlock_Global(token);
            }
        }
        else if (token->lock_mode == OS_LOCK_MODE_EXCLUSIVE && OS_ObjectIdEqual(expected_id, OS_OBJECT_ID_RESERVED))
        {
            /*
             * On failure, if the active_id was overwritten, then set
             * it back to the original value which is in the token.
             * (note it had to match initially before overwrite)
             */
            obj->active_id = OS_ObjectIdFromToken(token);
        }
    }

    return return_code;

} /* end OS_ObjectIdConvertToken */

/*----------------------------------------------------------------
 *
 * Function: OS_ObjectIdFindNextMatch
 *
 *  Purpose: Local helper routine, not part of OSAL API.
 *           Locate an existing object using the supplied Match function.
 *           Matching object ID is stored in the object_id pointer
 *
 *           This is an internal function and no table locking is performed here.
 *           Locking must be done by the calling function.
 *
 *  returns: OS_ERR_NAME_NOT_FOUND if not found, OS_SUCCESS if match is found
 *
 *-----------------------------------------------------------------*/
int32 OS_ObjectIdFindNextMatch(OS_ObjectMatchFunc_t MatchFunc, void *arg, OS_object_token_t *token)
{
    int32               return_code;
    uint32              obj_count;
    OS_common_record_t *base;
    OS_common_record_t *record;

    return_code   = OS_ERR_NAME_NOT_FOUND;
    base          = &OS_common_table[OS_GetBaseForObjectType(token->obj_type)];
    obj_count     = OS_GetMaxForObjectType(token->obj_type);
    token->obj_id = OS_OBJECT_ID_UNDEFINED;

    while (true)
    {
        ++token->obj_idx;

        if (token->obj_idx >= obj_count)
        {
            break;
        }

        record = OS_OBJECT_TABLE_GET(base, *token);

        if (OS_ObjectIdDefined(record->active_id) && MatchFunc(arg, token, record))
        {
            return_code   = OS_SUCCESS;
            token->obj_id = record->active_id;
            break;
        }
    }

    return return_code;
} /* end OS_ObjectIdFindNextMatch */

/*----------------------------------------------------------------
 *
 * Function: OS_ObjectIdFindNextFree
 *
 *  Purpose: Local helper routine, not part of OSAL API.
 *           Find the next available Object ID of the given type
 *           Searches the global name/id table for an open entry of the given type.
 *           The search will start at the location of the last-issued ID.
 *
 *           Note: This is an internal helper function and no locking is performed.
 *           The appropriate global table lock must be held prior to calling this.
 *
 *  Outputs: *record is set to point to the global entry and active_id member is set
 *           *array_index updated to the offset of the found entry (local_id)
 *
 *  returns: OS_SUCCESS if an empty location was found.
 *-----------------------------------------------------------------*/
int32 OS_ObjectIdFindNextFree(OS_object_token_t *token)
{
    uint32              max_id;
    uint32              base_id;
    uint32              local_id;
    uint32              serial;
    uint32              i;
    int32               return_code;
    OS_common_record_t *obj = NULL;
    OS_objtype_state_t *objtype_state;

    base_id       = OS_GetBaseForObjectType(token->obj_type);
    max_id        = OS_GetMaxForObjectType(token->obj_type);
    objtype_state = &OS_objtype_state[token->obj_type];

    if (max_id == 0)
    {
        /* if the max id is zero, then this build of OSAL
         * does not include any support for that object type.
         * Return the "not implemented" to differentiate between
         * this case vs. running out of valid slots  */
        return_code = OS_ERR_NOT_IMPLEMENTED;
        serial      = 0;
    }
    else
    {
        return_code = OS_ERR_NO_FREE_IDS;
        serial      = OS_ObjectIdToSerialNumber_Impl(objtype_state->last_id_issued);
    }

    for (i = 0; i < max_id; ++i)
    {
        local_id = (++serial) % max_id;
        if (serial >= OS_OBJECT_INDEX_MASK)
        {
            /* reset to beginning of ID space */
            serial = local_id;
        }
        obj = &OS_common_table[local_id + base_id];
        if (!OS_ObjectIdDefined(obj->active_id))
        {
            return_code = OS_SUCCESS;
            break;
        }
    }

    if (return_code == OS_SUCCESS)
    {
        token->obj_idx = OSAL_INDEX_C(local_id);
        OS_ObjectIdCompose_Impl(token->obj_type, serial, &token->obj_id);

        /* Ensure any data in the record has been cleared */
        obj->active_id  = token->obj_id;
        obj->name_entry = NULL;
        obj->creator    = OS_TaskGetId();
        obj->refcount   = 0;

        /* preemptively update the last id issued */
        objtype_state->last_id_issued = token->obj_id;
    }

    if (return_code != OS_SUCCESS)
    {
        token->obj_idx = OSAL_INDEX_C(-1);
        token->obj_id  = OS_OBJECT_ID_UNDEFINED;
    }

    return return_code;
} /* end OS_ObjectIdFindNextFree */

/*
 *********************************************************************************
 *          OSAL INTERNAL FUNCTIONS
 *
 * These functions are invoked by other units within OSAL,
 *  but are NOT directly invoked by applications
 *********************************************************************************
 */

/*----------------------------------------------------------------
   Function: OS_Lock_Global

    Purpose: Locks the global table identified by "idtype"
 ------------------------------------------------------------------*/
void OS_Lock_Global(OS_object_token_t *token)
{
    osal_id_t           self_task_id;
    OS_objtype_state_t *objtype;

    if (token->obj_type < OS_OBJECT_TYPE_USER && token->lock_mode != OS_LOCK_MODE_NONE)
    {
        objtype      = &OS_objtype_state[token->obj_type];
        self_task_id = OS_TaskGetId_Impl();

        OS_Lock_Global_Impl(token->obj_type);

        /*
         * Track ownership of this table.  It should only be owned by one
         * task at a time, and this aids in recovery if the owning task is
         * deleted or experiences an exception causing it to not be freed.
         *
         * This is done after successfully locking, so this has exclusive access
         * to the state object.
         */
        if (!OS_ObjectIdIsValid(self_task_id))
        {
            /*
             * This just means the calling context is not an OSAL-created task.
             * This is not necessarily an error, but it should be tracked.
             * Also note that the root/initial task also does not have an ID.
             */
            self_task_id = OS_OBJECT_ID_RESERVED; /* nonzero, but also won't alias a known task */
        }

        /*
         * The key value is computed with fixed/nonzero flag bits combined
         * with the lower 24 bits of the task ID xor'ed with transaction id.
         * This makes it different for every operation, and different depending
         * on what task is calling the function.
         */
        token->lock_key.key_value = OS_LOCK_KEY_FIXED_VALUE |
                                    ((OS_ObjectIdToInteger(self_task_id) ^ objtype->transaction_count) & 0xFFFFFF);

        ++objtype->transaction_count;

        if (objtype->owner_key.key_value != 0)
        {
            /* this is almost certainly a bug */
            OS_DEBUG("ERROR: global %u acquired by task 0x%lx when already assigned key 0x%lx\n", (unsigned int)token->obj_type,
                     OS_ObjectIdToInteger(self_task_id), (unsigned long)objtype->owner_key.key_value);
        }
        else
        {
            objtype->owner_key = token->lock_key;
        }
    }
    else
    {
        OS_DEBUG("ERROR: cannot lock global %u for mode %u\n",
            (unsigned int)token->obj_type, (unsigned int)token->lock_mode);
    }
}

/*----------------------------------------------------------------
   Function: OS_Unlock_Global

    Purpose: Unlocks the global table identified by "idtype"
 ------------------------------------------------------------------*/
void OS_Unlock_Global(OS_object_token_t *token)
{
    OS_objtype_state_t *objtype;

    if (token->obj_type < OS_OBJECT_TYPE_USER && token->lock_mode != OS_LOCK_MODE_NONE)
    {
        objtype = &OS_objtype_state[token->obj_type];

        /*
         * Un-track ownership of this table.  It should only be owned by one
         * task at a time, and this aids in recovery if the owning task is
         * deleted or experiences an exception causing it to not be freed.
         *
         * This is done before unlocking, while this has exclusive access
         * to the state object.
         */
        if ((objtype->owner_key.key_value & 0xFF000000) != OS_LOCK_KEY_FIXED_VALUE ||
            objtype->owner_key.key_value != token->lock_key.key_value)
        {
            /* this is almost certainly a bug */
            OS_DEBUG("ERROR: global %u released using mismatched key=0x%lx expected=0x%lx\n", (unsigned int)token->obj_type,
                     (unsigned long)token->lock_key.key_value, (unsigned long)objtype->owner_key.key_value);
        }

        objtype->owner_key = OS_LOCK_KEY_INVALID;
        token->lock_key    = OS_LOCK_KEY_INVALID;

        OS_Unlock_Global_Impl(token->obj_type);
    }
    else
    {
        OS_DEBUG("ERROR: cannot unlock global %u for mode %u\n",
            (unsigned int)token->obj_type, (unsigned int)token->lock_mode);
    }
}

/*----------------------------------------------------------------
 *
 * Function: OS_WaitForStateChange
 *
 *  Purpose: Local helper routine, not part of OSAL API.
 *  Waits for a change in the global table identified by "idtype"
 *
 *  NOTE: this must be called while the table is _LOCKED_
 *  The "OS_WaitForStateChange_Impl" function should unlock + relock
 *
 *-----------------------------------------------------------------*/
void OS_WaitForStateChange(OS_object_token_t *token, uint32 attempts)
{
    osal_key_t          saved_unlock_key;
    OS_objtype_state_t *objtype;

    /*
     * This needs to release the lock, to allow other
     * tasks to make a change to the table.  But to avoid
     * ownership warnings the key must also be temporarily
     * cleared too, and restored after waiting.
     */

    objtype          = &OS_objtype_state[token->obj_type];
    saved_unlock_key = objtype->owner_key;

    /* temporarily release the table */
    objtype->owner_key = OS_LOCK_KEY_INVALID;

<<<<<<< HEAD
        /*
         * After return, this task owns the table again
         */
        /* cppcheck-suppress redundantAssignment */
        objtype->table_owner = saved_owner_id;
    }
=======
    /*
        * The implementation layer takes care of the actual unlock + wait.
        * This permits use of condition variables where these two actions
        * are done atomically.
        */
    OS_WaitForStateChange_Impl(token->obj_type, attempts);

    /*
        * After return, this task owns the table again
        */
    objtype->owner_key = saved_unlock_key;
>>>>>>> c821c37c
}

/*----------------------------------------------------------------
 *
 * Function: OS_ObjectIdFinalizeNew
 *
 *  Purpose: Local helper routine, not part of OSAL API.
 *           Called when the initialization of a newly-issued object ID is fully complete,
 *           to perform finalization of the object and record state.
 *
 *           If the operation_status was successful (OS_SUCCESS) then the ID is exported
 *           to the caller through the "outid" pointer.
 *
 *           If the operation_status is unsuccessful, then the temporary id in the record
 *           is cleared and an ID value of 0 is exported to the caller.
 *
 *  returns: The same operation_status value passed-in, or OS_ERR_INVALID_ID if problems
 *           were detected while validating the ID.
 *
 *-----------------------------------------------------------------*/
int32 OS_ObjectIdFinalizeNew(int32 operation_status, OS_object_token_t *token, osal_id_t *outid)
{
    osal_id_t final_id;

    /* if operation was unsuccessful, then clear
     * the active_id field within the record, so
     * the record can be re-used later.
     *
     * Otherwise, ensure that the record_id to be
     * exported is sane (it always should be)
     */
    if (operation_status == OS_SUCCESS)
    {
        final_id = token->obj_id;
    }
    else
    {
        final_id = OS_OBJECT_ID_UNDEFINED;
    }

    /* Either way we must unlock the object type */
    OS_ObjectIdTransactionFinish(token, &final_id);

    /* Give event callback to the application */
    if (operation_status == OS_SUCCESS)
    {
        OS_NotifyEvent(OS_EVENT_RESOURCE_CREATED, token->obj_id, NULL);
    }

    if (outid != NULL)
    {
        /* always write the final value to the output buffer */
        *outid = final_id;
    }

    return operation_status;
} /* end OS_ObjectIdFinalizeNew(, &token, ) */

/*----------------------------------------------------------------
   Function: OS_ObjectIdFinalizeDelete

    Purpose: Helper routine, not part of OSAL public API.
             See description in prototype
 ------------------------------------------------------------------*/
int32 OS_ObjectIdFinalizeDelete(int32 operation_status, OS_object_token_t *token)
{
    osal_id_t final_id;

    /* Clear the OSAL ID if successful - this returns the record to the pool */
    if (operation_status == OS_SUCCESS)
    {
        final_id = OS_OBJECT_ID_UNDEFINED;
    }
    else
    {
        /* this restores the original ID */
        final_id = token->obj_id;
    }

    /* Either way we must unlock the object type */
    OS_ObjectIdTransactionFinish(token, &final_id);

    /* Give event callback to the application */
    if (operation_status == OS_SUCCESS)
    {
        OS_NotifyEvent(OS_EVENT_RESOURCE_DELETED, token->obj_id, NULL);
    }

    return operation_status;
}

/*----------------------------------------------------------------
 *
 * Function: OS_ObjectIdGetBySearch
 *
 *  Purpose: Local helper routine, not part of OSAL API.
 *           Locate an existing object using the supplied Match function.
 *           Matching object ID is stored in the object_id pointer
 *
 *           Global locking is performed according to the lock_mode
 *           parameter.
 *
 *  returns: OS_ERR_NAME_NOT_FOUND if not found, OS_SUCCESS if match is found
 *
 *-----------------------------------------------------------------*/
int32 OS_ObjectIdGetBySearch(OS_lock_mode_t lock_mode, osal_objtype_t idtype, OS_ObjectMatchFunc_t MatchFunc, void *arg,
                             OS_object_token_t *token)
{
    int32 return_code;

    OS_ObjectIdTransactionInit(lock_mode, idtype, token);

    return_code = OS_ObjectIdFindNextMatch(MatchFunc, arg, token);

    if (return_code == OS_SUCCESS)
    {
        /*
         * The "ConvertToken" routine will return with the global lock
         * in a state appropriate for returning to the caller, as indicated
         * by the "check_mode" parameter.
         */
        return_code = OS_ObjectIdConvertToken(token);
    }
    else
    {
        OS_ObjectIdTransactionCancel(token);
    }

    return return_code;
} /* end OS_ObjectIdGetBySearch */

/*----------------------------------------------------------------
 *
 * Function: OS_ObjectIdGetByName
 *
 *  Purpose: Local helper routine, not part of OSAL API.
 *           Locate an existing object with matching name and type
 *           Matching record is stored in the record pointer
 *
 *           Global locking is performed according to the lock_mode
 *           parameter.
 *
 *  returns: OS_ERR_NAME_NOT_FOUND if not found, OS_SUCCESS if match is found
 *
 *-----------------------------------------------------------------*/
int32 OS_ObjectIdGetByName(OS_lock_mode_t lock_mode, osal_objtype_t idtype, const char *name, OS_object_token_t *token)
{
    return OS_ObjectIdGetBySearch(lock_mode, idtype, OS_ObjectNameMatch, (void *)name, token);

} /* end OS_ObjectIdGetByName */

/*----------------------------------------------------------------
 *
 * Function: OS_ObjectIdFindByName
 *
 *  Purpose: Local helper routine, not part of OSAL API.
 *           Locate an existing object with matching name and type
 *           Matching object ID is stored in the object_id pointer
 *
 *  returns: OS_ERR_NAME_NOT_FOUND if not found, OS_SUCCESS if match is found
 *
 *-----------------------------------------------------------------*/
int32 OS_ObjectIdFindByName(osal_objtype_t idtype, const char *name, osal_id_t *object_id)
{
    int32             return_code;
    OS_object_token_t token;

    /*
     * As this is an internal-only function, calling it will NULL is allowed.
     * This is required by the file/dir/socket API since these DO allow multiple
     * instances of the same name.
     */
    ARGCHECK(name, OS_ERR_NAME_NOT_FOUND);
    LENGTHCHECK(name, OS_MAX_API_NAME, OS_ERR_NAME_TOO_LONG);

    return_code = OS_ObjectIdGetByName(OS_LOCK_MODE_GLOBAL, idtype, name, &token);
    if (return_code == OS_SUCCESS)
    {
        *object_id = token.obj_id;

        OS_ObjectIdRelease(&token);
    }

    return return_code;

} /* end OS_ObjectIdFindByName */

/*----------------------------------------------------------------
 *
 * Function: OS_ObjectIdGetById
 *
 *  Purpose: Local helper routine, not part of OSAL API.
 *           Gets the resource record pointer and index associated with the given resource ID.
 *           If successful, this returns with the item locked according to "lock_mode".
 *
 *           IMPORTANT: when this function returns OS_SUCCESS with lock_mode something
 *           other than NONE, then the caller must take appropriate action to UN lock
 *           after completing the respective operation.  The OS_ObjectIdRelease()
 *           function may be used to release the lock appropriately for the lock_mode.
 *
 *           If this returns something other than OS_SUCCESS then the global is NOT locked.
 *
 *-----------------------------------------------------------------*/
int32 OS_ObjectIdGetById(OS_lock_mode_t lock_mode, osal_objtype_t idtype, osal_id_t id, OS_object_token_t *token)
{
    int32 return_code;

    return_code = OS_ObjectIdTransactionInit(lock_mode, idtype, token);
    if (return_code != OS_SUCCESS)
    {
        return return_code;
    }

    return_code = OS_ObjectIdToArrayIndex(idtype, id, &token->obj_idx);
    if (return_code == OS_SUCCESS)
    {
        token->obj_id = id;

        /*
         * The "ConvertToken" routine will return with the global lock
         * in a state appropriate for returning to the caller, as indicated
         * by the "check_mode" paramter.
         *
         * Note If this operation fails, then it always unlocks the global for
         * all check_mode's other than NONE.
         */
        return_code = OS_ObjectIdConvertToken(token);
    }

    if (return_code != OS_SUCCESS)
    {
        OS_ObjectIdTransactionCancel(token);
    }

    return return_code;
} /* end OS_ObjectIdGetById */

/*----------------------------------------------------------------
 *
 * Function: OS_ObjectIdTransactionFinish
 *
 *  Purpose: Complete a transaction which was previously obtained via
 *           OS_ObjectIdGetById() or OS_ObjectIdGetBySearch().
 *
 * This also updates the ID from the value in the final_id parameter, which
 * is used for create/delete.
 *
 * If no ID update is pending, then NULL may be passed and the ID will not
 * be changed.
 *
 *-----------------------------------------------------------------*/
void OS_ObjectIdTransactionFinish(OS_object_token_t *token, osal_id_t *final_id)
{
    OS_common_record_t *record;

    if (token->lock_mode == OS_LOCK_MODE_NONE)
    {
        /* nothing to do */
        return;
    }

    record = OS_ObjectIdGlobalFromToken(token);

    /* re-acquire global table lock to adjust refcount */
    if (token->lock_mode == OS_LOCK_MODE_EXCLUSIVE || token->lock_mode == OS_LOCK_MODE_REFCOUNT)
    {
        OS_Lock_Global(token);
    }

    if (record->refcount > 0)
    {
        --record->refcount;
    }

    /*
     * at this point the global mutex is always held, either
     * from re-acquiring it above or it is still held from
     * the original lock when using OS_LOCK_MODE_GLOBAL.
     *
     * If an ID update was pending (i.e. for a create/delete op)
     * then do the ID update now while holding the mutex.
     */
    if (final_id != NULL)
    {
        record->active_id = *final_id;
    }
    else if (token->lock_mode == OS_LOCK_MODE_EXCLUSIVE)
    {
        /*
         * If the lock type was EXCLUSIVE, it means that the ID in the record
         * was reset to OS_OBJECT_ID_RESERVED.  This must restore the original
         * object ID from the token.
         */
        record->active_id = token->obj_id;
    }

    /* always unlock (this also covers OS_LOCK_MODE_GLOBAL case) */
    OS_Unlock_Global(token);

    /*
     * Setting to "NONE" indicates that this token has been
     * released, and should not be released again.
     */
    token->lock_mode = OS_LOCK_MODE_NONE;
}

/*----------------------------------------------------------------
 *
 * Function: OS_ObjectIdRelease
 *
 *  Purpose: Release/Unlock a transaction token which was previously obtained via
 *           OS_ObjectIdGetById() or OS_ObjectIdGetBySearch().
 *
 * This is used for completing normal operations other than create/delete -
 * that is where the same ID exists before and after the transaction without
 * change.
 *
 * (There is a dedicated routine for finalization of create and delete ops)
 *
 *-----------------------------------------------------------------*/
void OS_ObjectIdRelease(OS_object_token_t *token)
{
    OS_ObjectIdTransactionFinish(token, NULL);
}

/*----------------------------------------------------------------
 *
 * Function: OS_ObjectIdAllocateNew
 *
 *  Purpose: Local helper routine, not part of OSAL API.
 *           Locks the global table for the indicated ID type and allocates a
 *           new object of the given type with the given name.
 *
 *   Inputs: last_alloc_id represents the previously issued ID of this type.
 *              (The search for a free entry will start here +1 to avoid repeats).
 *
 *  Outputs: *record is set to point to the global entry and active_id member is set
 *
 *  returns: OS_SUCCESS if a NEW object was allocated and the table remains locked.
 *
 *  IMPORTANT: The global table is remains in a locked state if this returns OS_SUCCESS,
 *             so that additional initialization can be performed in an atomic manner.
 *
 *             If this fails for any reason (i.e. a duplicate name or no free slots)
 *             then the global table is unlocked inside this function prior to
 *             returning to the caller.
 *
 *             If OS_SUCCESS is returned, then the global lock MUST be either unlocked
 *             or converted to a different style lock (see OS_ObjectIdConvertLock) once
 *             the initialization of the new object is completed.
 *
 *             For any return code other than OS_SUCCESS, the caller must NOT
 *             manipulate the global lock at all.
 *
 *-----------------------------------------------------------------*/
int32 OS_ObjectIdAllocateNew(osal_objtype_t idtype, const char *name, OS_object_token_t *token)
{
    int32 return_code;

    if (OS_SharedGlobalVars.ShutdownFlag == OS_SHUTDOWN_MAGIC_NUMBER)
    {
        return OS_ERR_INCORRECT_OBJ_STATE;
    }

    return_code = OS_ObjectIdTransactionInit(OS_LOCK_MODE_EXCLUSIVE, idtype, token);
    if (return_code != OS_SUCCESS)
    {
        return return_code;
    }

    /*
     * Check if an object of the same name already exits.
     * If so, a new object cannot be allocated.
     */
    if (name != NULL)
    {
        return_code = OS_ObjectIdFindNextMatch(OS_ObjectNameMatch, (void *)name, token);
    }
    else
    {
        return_code = OS_ERR_NAME_NOT_FOUND;
    }

    if (return_code == OS_SUCCESS)
    {
        return_code = OS_ERR_NAME_TAKEN;
    }
    else
    {
        return_code = OS_ObjectIdFindNextFree(token);
    }

    /* If allocation failed, abort the operation now - no ID was allocated.
     * After this point, if a future step fails, the allocated ID must be
     * released. */
    if (return_code != OS_SUCCESS)
    {
        OS_ObjectIdTransactionCancel(token);
        return return_code;
    }

    if (return_code == OS_SUCCESS)
    {
        return_code = OS_NotifyEvent(OS_EVENT_RESOURCE_ALLOCATED, token->obj_id, NULL);
    }

    if (return_code == OS_SUCCESS)
    {
        return_code = OS_ObjectIdConvertToken(token);
    }

    if (return_code != OS_SUCCESS)
    {
        return_code = OS_ObjectIdFinalizeNew(return_code, token, NULL);
    }

    return return_code;
} /* end OS_ObjectIdAllocateNew */

/*----------------------------------------------------------------
   Function: OS_ObjectIdTransferToken

    Purpose: Transfer ownership of a token to another buffer
 ------------------------------------------------------------------*/
void OS_ObjectIdTransferToken(OS_object_token_t *token_from, OS_object_token_t *token_to)
{
    /* start with a simple copy */
    *token_to = *token_from;

    /*
     * nullify the old token, such that if release/cancel
     * is invoked it will have no effect (the real lock is
     * now on token_to).
     */
    token_from->lock_mode = OS_LOCK_MODE_NONE;
}

/*----------------------------------------------------------------
   Function: OS_ObjectIdIteratorInit

    Purpose: Start the process of iterating through OSAL objects
 ------------------------------------------------------------------*/
int32 OS_ObjectIdIteratorInit(OS_ObjectMatchFunc_t matchfunc, void *matcharg, osal_objtype_t objtype,
                              OS_object_iter_t *iter)
{
    iter->match = matchfunc;
    iter->arg   = matcharg;
    iter->limit = OS_GetMaxForObjectType(objtype);
    iter->base  = &OS_common_table[OS_GetBaseForObjectType(objtype)];

    return OS_ObjectIdTransactionInit(OS_LOCK_MODE_GLOBAL, objtype, &iter->token);
}

/*----------------------------------------------------------------
   Function: OS_ObjectFilterActive

    Purpose: Match function to iterate only active objects
 ------------------------------------------------------------------*/
bool OS_ObjectFilterActive(void *ref, const OS_object_token_t *token, const OS_common_record_t *obj)
{
    return OS_ObjectIdDefined(obj->active_id);
}

/*----------------------------------------------------------------
   Function: OS_ObjectIdIterateActive

    Purpose: Start the process of iterating through OSAL objects
 ------------------------------------------------------------------*/
int32 OS_ObjectIdIterateActive(osal_objtype_t objtype, OS_object_iter_t *iter)
{
    return OS_ObjectIdIteratorInit(OS_ObjectFilterActive, NULL, objtype, iter);
}

/*----------------------------------------------------------------
   Function: OS_ObjectIdIteratorGetNext

    Purpose: Move iterator to the next entry
 ------------------------------------------------------------------*/
bool OS_ObjectIdIteratorGetNext(OS_object_iter_t *iter)
{
    OS_common_record_t *record;
    bool                got_next;

    got_next           = false;
    iter->token.obj_id = OS_OBJECT_ID_UNDEFINED;

    do
    {
        ++iter->token.obj_idx;
        if (iter->token.obj_idx >= iter->limit)
        {
            break;
        }

        record = OS_OBJECT_TABLE_GET(iter->base, iter->token);
        if (iter->match == NULL || iter->match(iter->arg, &iter->token, record))
        {
            iter->token.obj_id = record->active_id;
            got_next           = true;
        }
    } while (!got_next);

    return got_next;
} /* end OS_ObjectIdIteratorGetNext */

/*----------------------------------------------------------------
   Function: OS_ObjectIdIteratorDestroy

    Purpose: Release iterator resources
 ------------------------------------------------------------------*/
void OS_ObjectIdIteratorDestroy(OS_object_iter_t *iter)
{
    OS_ObjectIdTransactionCancel(&iter->token);
}

/*----------------------------------------------------------------
   Function: OS_ObjectIdIteratorProcessEntry

    Purpose: Call a handler function on an iterator object ID
 ------------------------------------------------------------------*/
int32 OS_ObjectIdIteratorProcessEntry(OS_object_iter_t *iter, int32 (*func)(osal_id_t, void *))
{
    int32 status;

    /*
     * This needs to temporarily unlock the global,
     * call the handler function, then re-lock.
     */
    OS_Unlock_Global(&iter->token);
    status = func(OS_ObjectIdFromToken(&iter->token), iter->arg);
    OS_Lock_Global(&iter->token);

    return status;
}

/*
 *********************************************************************************
 *          PUBLIC API (these functions may be called externally)
 *********************************************************************************
 */

/*----------------------------------------------------------------
 *
 * Function: OS_ConvertToArrayIndex
 *
 *  Purpose: Implemented per public OSAL API
 *           See description in API and header file for detail
 *
 *-----------------------------------------------------------------*/
int32 OS_ConvertToArrayIndex(osal_id_t object_id, osal_index_t *ArrayIndex)
{
    /* just pass to the generic internal conversion routine */
    return OS_ObjectIdToArrayIndex(OS_OBJECT_TYPE_UNDEFINED, object_id, ArrayIndex);
} /* end OS_ConvertToArrayIndex */

/*----------------------------------------------------------------
 *
 * Function: OS_ForEachObject
 *
 *  Purpose: Implemented per public OSAL API
 *           See description in API and header file for detail
 *
 *-----------------------------------------------------------------*/
void OS_ForEachObject(osal_id_t creator_id, OS_ArgCallback_t callback_ptr, void *callback_arg)
{
    osal_objtype_t idtype;

    for (idtype = 0; idtype < OS_OBJECT_TYPE_USER; ++idtype)
    {
        OS_ForEachObjectOfType(idtype, creator_id, callback_ptr, callback_arg);
    }
} /* end OS_ForEachObject */

/*-----------------------------------------------------------------
 *
 * Function: OS_ForEachObjectOfType
 *
 *  Purpose: Implemented per public OSAL API
 *           See description in API and header file for detail
 *
 *-----------------------------------------------------------------*/
void OS_ForEachObjectOfType(osal_objtype_t idtype, osal_id_t creator_id, OS_ArgCallback_t callback_ptr, void *callback_arg)
{
    OS_object_iter_t    iter;
    OS_creator_filter_t filter;

    filter.creator_id    = creator_id;
    filter.user_callback = callback_ptr;
    filter.user_arg      = callback_arg;

    if (OS_ObjectIdIteratorInit(OS_ForEachFilterCreator, &filter, idtype, &iter) == OS_SUCCESS)
    {
        while (OS_ObjectIdIteratorGetNext(&iter))
        {
            OS_ObjectIdIteratorProcessEntry(&iter, OS_ForEachDoCallback);
        }

        OS_ObjectIdIteratorDestroy(&iter);
    }
} /* end OS_ForEachObjectOfType */

/*----------------------------------------------------------------
 *
 * Function: OS_IdentifyObject
 *
 *  Purpose: Implemented per public OSAL API
 *           See description in API and header file for detail
 *
 *-----------------------------------------------------------------*/
osal_objtype_t OS_IdentifyObject(osal_id_t object_id)
{
    return OS_ObjectIdToType_Impl(object_id);
} /* end OS_IdentifyObject */

/*----------------------------------------------------------------
 *
 * Function: OS_GetResourceName
 *
 *  Purpose: Implemented per public OSAL API
 *           See description in API and header file for detail
 *
 *-----------------------------------------------------------------*/
int32 OS_GetResourceName(osal_id_t object_id, char *buffer, size_t buffer_size)
{
    OS_common_record_t *record;
    int32               return_code;
    size_t              name_len;
    OS_object_token_t   token;

    /* sanity check the passed-in buffer and size */
    if (buffer == NULL || buffer_size == 0)
    {
        return OS_INVALID_POINTER;
    }

    /*
     * Initially set the output string to empty.
     * This avoids undefined behavior in case the function fails
     * and the caller does not check the return code.
     */
    buffer[0] = 0;

    return_code = OS_ObjectIdGetById(OS_LOCK_MODE_GLOBAL, OS_ObjectIdToType_Impl(object_id), object_id, &token);
    if (return_code == OS_SUCCESS)
    {
        record = OS_ObjectIdGlobalFromToken(&token);

        if (record->name_entry != NULL)
        {
            name_len = strlen(record->name_entry);
            if (buffer_size <= name_len)
            {
                /* indicates the name does not fit into supplied buffer */
                return_code = OS_ERR_NAME_TOO_LONG;
                name_len    = buffer_size - 1;
            }
            memcpy(buffer, record->name_entry, name_len);
            buffer[name_len] = 0;
        }

        OS_ObjectIdRelease(&token);
    }

    return return_code;
} /* end OS_GetResourceName */

/*----------------------------------------------------------------
 *
 * Function: OS_ObjectIdToArrayIndex
 *
 *  Purpose: Convert an object ID (which must be of the given type) to a number suitable
 *           for use as an array index.  The array index will be in the range of:
 *            0 <= ArrayIndex < OS_MAX_<OBJTYPE>
 *
 *            If the passed-in ID type is OS_OBJECT_TYPE_UNDEFINED, then any type
 *            is allowed.
 *
 *  returns: If the passed-in ID is not of the proper type, OS_ERROR is returned
 *           Otherwise OS_SUCCESS is returned.
 *
 *-----------------------------------------------------------------*/
int32 OS_ObjectIdToArrayIndex(osal_objtype_t idtype, osal_id_t object_id, osal_index_t *ArrayIndex)
{
    uint32         max_id;
    uint32         obj_index;
    osal_objtype_t actual_type;
    int32          return_code;

    obj_index   = OS_ObjectIdToSerialNumber_Impl(object_id);
    actual_type = OS_ObjectIdToType_Impl(object_id);

    /*
     * If requested by the caller, enforce that the ID is of the correct type.
     * If the caller passed OS_OBJECT_TYPE_UNDEFINED, then anything is allowed.
     */
    if (idtype != OS_OBJECT_TYPE_UNDEFINED && actual_type != idtype)
    {
        return_code = OS_ERR_INVALID_ID;
    }
    else
    {
        max_id = OS_GetMaxForObjectType(actual_type);
        if (max_id == 0)
        {
            return_code = OS_ERR_INVALID_ID;
        }
        else
        {
            return_code = OS_SUCCESS;
            *ArrayIndex = OSAL_INDEX_C(obj_index % max_id);
        }
    }

    return return_code;
} /* end OS_ObjectIdToArrayIndex */<|MERGE_RESOLUTION|>--- conflicted
+++ resolved
@@ -840,26 +840,18 @@
     /* temporarily release the table */
     objtype->owner_key = OS_LOCK_KEY_INVALID;
 
-<<<<<<< HEAD
-        /*
-         * After return, this task owns the table again
-         */
-        /* cppcheck-suppress redundantAssignment */
-        objtype->table_owner = saved_owner_id;
-    }
-=======
-    /*
-        * The implementation layer takes care of the actual unlock + wait.
-        * This permits use of condition variables where these two actions
-        * are done atomically.
-        */
+    /*
+     * The implementation layer takes care of the actual unlock + wait.
+     * This permits use of condition variables where these two actions
+     * are done atomically.
+     */
     OS_WaitForStateChange_Impl(token->obj_type, attempts);
 
     /*
-        * After return, this task owns the table again
-        */
+     * After return, this task owns the table again
+     */
+    /* cppcheck-suppress redundantAssignment */
     objtype->owner_key = saved_unlock_key;
->>>>>>> c821c37c
 }
 
 /*----------------------------------------------------------------
