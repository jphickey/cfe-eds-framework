--- conflicted
+++ resolved
@@ -72,53 +72,6 @@
     UtAssert_True(actual == expected, "OS_ObjectIdInit() (%ld) == %ld", (long)actual, (long)expected);
 }
 
-<<<<<<< HEAD
-=======
-void Test_OS_ObjectIdMapUnmap(void)
-{
-    /*
-     * Test Case For:
-     * int32 OS_Id_Map(uint32 idtype, uint32 idvalue, uint32 *result);
-     */
-    uint32 objid = 0xFFFFFFFF;
-    int32 expected = OS_SUCCESS;
-    int32 actual   = OS_SUCCESS;
-    uint32 idtype = 0;
-    uint32 idvalue_out = 0;
-
-    for (idtype = 0; idtype < OS_OBJECT_TYPE_USER; ++idtype)
-    {
-        if (idtype == OS_OBJECT_TYPE_UNDEFINED)
-        {
-            expected = OS_ERR_INVALID_ID;
-        }
-        else
-        {
-            expected = OS_SUCCESS;
-        }
-
-        idvalue_out = 0;
-        objid = 0;
-        actual = OS_ObjectIdMap(idtype, 1, &objid);
-
-        /* Verify Outputs */
-        UtAssert_True(actual == expected, "OS_Id_Map() (%ld) == %ld", (long)actual, (long)expected);
-        UtAssert_True(objid != 0, "objid (%lu) != 0", (unsigned long)objid);
-
-        if (idtype == OS_OBJECT_TYPE_UNDEFINED)
-        {
-            objid = 0xFFFFFFFF;
-        }
-
-        actual = OS_ObjectIdUnMap(objid, idtype, &idvalue_out);
-
-        UtAssert_True(actual == expected, "OS_Id_UnMap() (%ld) == %ld", (long)actual, (long)expected);
-        if (expected == OS_SUCCESS)
-        {
-            UtAssert_True(idvalue_out == 1, "idvalue_out (%lu) == 1", (unsigned long)idvalue_out);
-        }
-    }
-}
 
 void Test_OS_LockUnlockGlobal(void)
 {
@@ -144,7 +97,6 @@
     OS_Unlock_Global(OS_OBJECT_TYPE_OS_BINSEM);
 }
 
->>>>>>> 4ef9c180
 void Test_OS_ObjectIdConvertLock(void)
 {
     /*
@@ -748,11 +700,7 @@
 void UtTest_Setup(void)
 {
     ADD_TEST(OS_ObjectIdInit);
-<<<<<<< HEAD
-=======
-    ADD_TEST(OS_ObjectIdMapUnmap);
     ADD_TEST(OS_LockUnlockGlobal);
->>>>>>> 4ef9c180
     ADD_TEST(OS_ObjectIdFindNext);
     ADD_TEST(OS_ObjectIdToArrayIndex);
     ADD_TEST(OS_ObjectIdFindByName);
