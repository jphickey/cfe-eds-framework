--- conflicted
+++ resolved
@@ -48,13 +48,8 @@
      */
     OSAPI_TEST_FUNCTION_RC(OS_CountSemCreate_Impl(UT_INDEX_0, 0, 0), OS_SUCCESS);
 
-<<<<<<< HEAD
     UT_SetDefaultReturnValue(UT_KEY(OCS_semCInitialize), OCS_ERROR);
-    OSAPI_TEST_FUNCTION_RC(OS_CountSemCreate_Impl(0, 0, 0), OS_SEM_FAILURE);
-=======
-    UT_SetForceFail(UT_KEY(OCS_semCInitialize), OCS_ERROR);
     OSAPI_TEST_FUNCTION_RC(OS_CountSemCreate_Impl(UT_INDEX_0, 0, 0), OS_SEM_FAILURE);
->>>>>>> 5db9bdbe
 }
 
 void Test_OS_CountSemDelete_Impl(void)
@@ -92,13 +87,8 @@
      */
     OSAPI_TEST_FUNCTION_RC(OS_CountSemTimedWait_Impl(UT_INDEX_0, 100), OS_SUCCESS);
 
-<<<<<<< HEAD
     UT_SetDefaultReturnValue(UT_KEY(OS_Milli2Ticks), OS_ERROR);
-    OSAPI_TEST_FUNCTION_RC(OS_CountSemTimedWait_Impl(0, 100), OS_ERROR);
-=======
-    UT_SetForceFail(UT_KEY(OS_Milli2Ticks), OS_ERROR);
     OSAPI_TEST_FUNCTION_RC(OS_CountSemTimedWait_Impl(UT_INDEX_0, 100), OS_ERROR);
->>>>>>> 5db9bdbe
 }
 
 void Test_OS_CountSemGetInfo_Impl(void)
