/*
**  GSC-18128-1, "Core Flight Executive Version 6.7"
**
**  Copyright (c) 2006-2019 United States Government as represented by
**  the Administrator of the National Aeronautics and Space Administration.
**  All Rights Reserved.
**
**  Licensed under the Apache License, Version 2.0 (the "License");
**  you may not use this file except in compliance with the License.
**  You may obtain a copy of the License at
**
**    http://www.apache.org/licenses/LICENSE-2.0
**
**  Unless required by applicable law or agreed to in writing, software
**  distributed under the License is distributed on an "AS IS" BASIS,
**  WITHOUT WARRANTIES OR CONDITIONS OF ANY KIND, either express or implied.
**  See the License for the specific language governing permissions and
**  limitations under the License.
*/

/*
** File: coveragetest_sample_app.c
**
** Purpose:
** Coverage Unit Test cases for the SAMPLE Application
**
** Notes:
** This implements various test cases to exercise all code
** paths through all functions defined in the SAMPLE application.
**
** It is primarily focused at providing examples of the various
** stub configurations, hook functions, and wrapper calls that
** are often needed when coercing certain code paths through
** complex functions.
*/


/*
 * Includes
 */

#include "sample_lib.h"
#include "sample_app_coveragetest_common.h"
#include "ut_sample_app.h"

/* to get the SAMPLE_Function() declaration */

typedef struct
{
    uint16 ExpectedEvent;
    uint32 MatchCount;
} UT_CheckEvent_t;

/*
 * Stub object for EDS registration call
 */
const struct EdsLib_App_DataTypeDB { uint32 Data; } SAMPLE_DATATYPE_DB = { 0 };


/*
 * An example hook function to check for a specific event.
 */
static int32 UT_CheckEvent_Hook(void *UserObj, int32 StubRetcode,
        uint32 CallCount, const UT_StubContext_t *Context)
{
    UT_CheckEvent_t *State = UserObj;
    uint16 *EventIdPtr;

    /*
     * The CFE_EVS_SendEvent stub passes the EventID as the
     * first context argument.
     */
    if (Context->ArgCount > 0)
    {
        EventIdPtr = (uint16*)Context->ArgPtr[0];
        if (*EventIdPtr == State->ExpectedEvent)
        {
            ++State->MatchCount;
        }
    }

    return 0;
}

/*
 * Helper function to set up for event checking
 * This attaches the hook function to CFE_EVS_SendEvent
 */
static void UT_CheckEvent_Setup(UT_CheckEvent_t *Evt, uint16 ExpectedEvent)
{
    memset(Evt, 0, sizeof(*Evt));
    Evt->ExpectedEvent = ExpectedEvent;
    UT_SetHookFunction(UT_KEY(CFE_EVS_SendEvent), UT_CheckEvent_Hook, Evt);
}




/*
**********************************************************************************
**          TEST CASE FUNCTIONS
**********************************************************************************
*/

void Test_SAMPLE_AppMain(void)
{
    /*
     * Test Case For:
     * void SAMPLE_AppMain( void )
     */

    UT_CheckEvent_t EventTest;

    /*
     * SAMPLE_AppMain does not return a value,
     * but it has several internal decision points
     * that need to be exercised here.
     *
     * First call it in "nominal" mode where all
     * dependent calls should be successful by default.
     */
    SAMPLE_AppMain();

    /*
     * Confirm that CFE_ES_ExitApp() was called at the end of execution
     */
    UtAssert_True(UT_GetStubCount(UT_KEY(CFE_ES_ExitApp)) == 1,
            "CFE_ES_ExitApp() called");

    /*
     * Now set up individual cases for each of the error paths.
     * The first is for SAMPLE_AppInit().  As this is in the same
     * code unit, it is not a stub where the return code can be
     * easily set.  In order to get this to fail, an underlying
     * call needs to fail, and the error gets propagated through.
     * The call to CFE_EVS_Register is the first opportunity.
     * Any identifiable (non-success) return code should work.
     */
    UT_SetDeferredRetcode(UT_KEY(CFE_EVS_Register), 1,
            CFE_EVS_INVALID_PARAMETER);

    /*
     * Just call the function again.  It does not return
     * the value, so there is nothing to test for here directly.
     * However, it should show up in the coverage report that
     * the SAMPLE_AppInit() failure path was taken.
     */
    SAMPLE_AppMain();

    /*
     * This can validate that the internal "RunStatus" was
     * set to CFE_ES_RunStatus_APP_ERROR, by querying the struct directly.
     *
     * It is always advisable to include the _actual_ values
     * when asserting on conditions, so if/when it fails, the
     * log will show what the incorrect value was.
     */
    UtAssert_True(SAMPLE_AppData.RunStatus == CFE_ES_RunStatus_APP_ERROR,
            "SAMPLE_AppData.RunStatus (%lu) == CFE_ES_RunStatus_APP_ERROR",
            (unsigned long)SAMPLE_AppData.RunStatus);


    /*
     * Note that CFE_ES_RunLoop returns a boolean value,
     * so in order to exercise the internal "while" loop,
     * it needs to return TRUE.  But this also needs to return
     * FALSE in order to get out of the loop, otherwise
     * it will stay there infinitely.
     *
     * The deferred retcode will accomplish this.
     */
    UT_SetDeferredRetcode(UT_KEY(CFE_ES_RunLoop), 1, true);

    /*
     * Invoke again
     */
    SAMPLE_AppMain();

    /*
     * Confirm that CFE_SB_RcvMsg() (inside the loop) was called
     */
    UtAssert_True(UT_GetStubCount(UT_KEY(CFE_SB_RcvMsg)) == 1,
            "CFE_SB_RcvMsg() called");

    /*
     * Now also make the CFE_SB_RcvMsg call fail,
     * to exercise that error path.  This sends an
     * event which can be checked with a hook function.
     */
    UT_SetDeferredRetcode(UT_KEY(CFE_ES_RunLoop), 1, true);
    UT_SetDeferredRetcode(UT_KEY(CFE_SB_RcvMsg), 1, CFE_SB_PIPE_RD_ERR);
    UT_CheckEvent_Setup(&EventTest, SAMPLE_PIPE_ERR_EID);

    /*
     * Invoke again
     */
    SAMPLE_AppMain();

    /*
     * Confirm that the event was generated
     */
    UtAssert_True(EventTest.MatchCount == 1,
            "SAMPLE_PIPE_ERR_EID generated (%u)",
            (unsigned int)EventTest.MatchCount);
}

void Test_SAMPLE_AppInit(void)
{
    /*
     * Test Case For:
     * int32 SAMPLE_AppInit( void )
     */

    /* nominal case should return CFE_SUCCESS */
    UT_TEST_FUNCTION_RC(SAMPLE_AppInit(), CFE_SUCCESS);

    /* trigger a failure for each of the sub-calls,
     * and confirm a write to syslog for each.
     * Note that this count accumulates, because the status
     * is _not_ reset between these test cases. */
    UT_SetDeferredRetcode(UT_KEY(CFE_EVS_Register), 1, CFE_EVS_INVALID_PARAMETER);
    UT_TEST_FUNCTION_RC(SAMPLE_AppInit(), CFE_EVS_INVALID_PARAMETER);
    UtAssert_True(UT_GetStubCount(UT_KEY(CFE_ES_WriteToSysLog)) == 1,
            "CFE_ES_WriteToSysLog() called");

    UT_SetDeferredRetcode(UT_KEY(CFE_SB_CreatePipe), 1, CFE_SB_BAD_ARGUMENT);
    UT_TEST_FUNCTION_RC(SAMPLE_AppInit(), CFE_SB_BAD_ARGUMENT);
    UtAssert_True(UT_GetStubCount(UT_KEY(CFE_ES_WriteToSysLog)) == 2,
            "CFE_ES_WriteToSysLog() called");

    UT_SetDeferredRetcode(UT_KEY(CFE_SB_Subscribe), 1, CFE_SB_BAD_ARGUMENT);
    UT_TEST_FUNCTION_RC(SAMPLE_AppInit(), CFE_SB_BAD_ARGUMENT);
    UtAssert_True(UT_GetStubCount(UT_KEY(CFE_ES_WriteToSysLog)) == 3,
            "CFE_ES_WriteToSysLog() called");

    UT_SetDeferredRetcode(UT_KEY(CFE_SB_Subscribe), 2, CFE_SB_BAD_ARGUMENT);
    UT_TEST_FUNCTION_RC(SAMPLE_AppInit(), CFE_SB_BAD_ARGUMENT);
    UtAssert_True(UT_GetStubCount(UT_KEY(CFE_ES_WriteToSysLog)) == 4,
            "CFE_ES_WriteToSysLog() called");

    UT_SetDeferredRetcode(UT_KEY(CFE_TBL_Register), 1, CFE_TBL_ERR_INVALID_OPTIONS);
    UT_TEST_FUNCTION_RC(SAMPLE_AppInit(), CFE_TBL_ERR_INVALID_OPTIONS);
    UtAssert_True(UT_GetStubCount(UT_KEY(CFE_ES_WriteToSysLog)) == 5,
            "CFE_ES_WriteToSysLog() called");

}

<<<<<<< HEAD
=======
void Test_SAMPLE_ProcessCommandPacket(void)
{
    /*
     * Test Case For:
     * void SAMPLE_ProcessCommandPacket( CFE_SB_MsgPtr_t Msg )
     */
    /* a buffer large enough for any command message */
    union
    {
        CFE_SB_Msg_t Base;
        CCSDS_CommandPacket_t Cmd;
        SAMPLE_Noop_t Noop;
        SAMPLE_ResetCounters_t Reset;
        SAMPLE_Process_t Process;
    } TestMsg;
    CFE_SB_MsgId_t TestMsgId;
    UT_CheckEvent_t EventTest;

    memset(&TestMsg, 0, sizeof(TestMsg));
    UT_CheckEvent_Setup(&EventTest, SAMPLE_INVALID_MSGID_ERR_EID);

    /*
     * The CFE_SB_GetMsgId() stub uses a data buffer to hold the
     * message ID values to return.
     */
    TestMsgId = SAMPLE_APP_CMD_MID;
    UT_SetDataBuffer(UT_KEY(CFE_SB_GetMsgId), &TestMsgId,
            sizeof(TestMsgId), false);
    SAMPLE_ProcessCommandPacket(&TestMsg.Base);

    TestMsgId = SAMPLE_APP_SEND_HK_MID;
    UT_SetDataBuffer(UT_KEY(CFE_SB_GetMsgId), &TestMsgId,
            sizeof(TestMsgId), false);
    SAMPLE_ProcessCommandPacket(&TestMsg.Base);

    /* invalid message id */
    TestMsgId = CFE_SB_INVALID_MSG_ID;
    UT_SetDataBuffer(UT_KEY(CFE_SB_GetMsgId), &TestMsgId,
            sizeof(TestMsgId), false);
    SAMPLE_ProcessCommandPacket(&TestMsg.Base);


    /*
     * Confirm that the event was generated only _once_
     */
    UtAssert_True(EventTest.MatchCount == 1,
            "SAMPLE_COMMAND_ERR_EID generated (%u)",
            (unsigned int)EventTest.MatchCount);
}



void Test_SAMPLE_ProcessGroundCommand(void)
{
    /*
     * Test Case For:
     * void SAMPLE_ProcessGroundCommand( CFE_SB_MsgPtr_t Msg )
     */

    /* a buffer large enough for any command message */
    union
    {
        CFE_SB_Msg_t Base;
        CCSDS_CommandPacket_t Cmd;
        SAMPLE_Noop_t Noop;
        SAMPLE_ResetCounters_t Reset;
        SAMPLE_Process_t Process;
    } TestMsg;
    UT_CheckEvent_t EventTest;

    memset(&TestMsg, 0, sizeof(TestMsg));

    /*
     * call with each of the supported command codes
     * The CFE_SB_GetCmdCode stub allows the code to be
     * set to whatever is needed.  There is no return
     * value here and the actual implementation of these
     * commands have separate test cases, so this just
     * needs to exercise the "switch" statement.
     */

    /* test dispatch of NOOP */
    UT_SetDeferredRetcode(UT_KEY(CFE_SB_GetCmdCode), 1, SAMPLE_APP_NOOP_CC);
    UT_SetDeferredRetcode(UT_KEY(CFE_SB_GetTotalMsgLength), 1, sizeof(TestMsg.Noop));
    UT_CheckEvent_Setup(&EventTest, SAMPLE_COMMANDNOP_INF_EID);

    SAMPLE_ProcessGroundCommand(&TestMsg.Base);

    /* test dispatch of RESET */
    UT_SetDeferredRetcode(UT_KEY(CFE_SB_GetCmdCode), 1, SAMPLE_APP_RESET_COUNTERS_CC);
    UT_SetDeferredRetcode(UT_KEY(CFE_SB_GetTotalMsgLength), 1, sizeof(TestMsg.Reset));
    UT_CheckEvent_Setup(&EventTest, SAMPLE_COMMANDRST_INF_EID);

    SAMPLE_ProcessGroundCommand(&TestMsg.Base);

    /* test dispatch of PROCESS */
    /* note this will end up calling SAMPLE_Process(), and as such it needs to
     * avoid dereferencing a table which does not exist. */
    UT_SetForceFail(UT_KEY(CFE_TBL_GetAddress), CFE_TBL_ERR_UNREGISTERED);
    UT_SetDeferredRetcode(UT_KEY(CFE_SB_GetCmdCode), 1, SAMPLE_APP_PROCESS_CC);
    UT_SetDeferredRetcode(UT_KEY(CFE_SB_GetTotalMsgLength), 1, sizeof(TestMsg.Process));

    SAMPLE_ProcessGroundCommand(&TestMsg.Base);

    /* test an invalid CC */
    UT_CheckEvent_Setup(&EventTest, SAMPLE_COMMAND_ERR_EID);
    UT_SetDeferredRetcode(UT_KEY(CFE_SB_GetCmdCode), 1, 1000);
    SAMPLE_ProcessGroundCommand(&TestMsg.Base);

    /*
     * Confirm that the event was generated only _once_
     */
    UtAssert_True(EventTest.MatchCount == 1,
            "SAMPLE_COMMAND_ERR_EID generated (%u)",
            (unsigned int)EventTest.MatchCount);

}

>>>>>>> adcac069
void Test_SAMPLE_ReportHousekeeping(void)
{
    /*
     * Test Case For:
     * void SAMPLE_ReportHousekeeping( const CCSDS_CommandPacket_t *Msg )
     */
    CCSDS_CommandPacket_t   CmdMsg;
    SAMPLE_HkTlm_t          HkTelemetryMsg;

    memset(&CmdMsg, 0, sizeof(CmdMsg));
    memset(&HkTelemetryMsg, 0, sizeof(HkTelemetryMsg));

    /*
     * Force CmdCounter and ErrCounter to known values
     */
    SAMPLE_AppData.CmdCounter = 22;
    SAMPLE_AppData.ErrCounter = 11;

    /*
     * CFE_SB_InitMsg() needs to be done to set the emulated MsgId and Length.
     *
     * The FSW code only does this once during init and relies on it
     * remaining during the SAMPLE_ReportHousekeeping().  This does
     * not happen during UT so it must be initialized again here.
     */
    CFE_SB_InitMsg(&SAMPLE_AppData.HkBuf.MsgHdr,
                   SAMPLE_APP_HK_TLM_MID,
                   sizeof(SAMPLE_AppData.HkBuf),
                   true);

    /*
     * Set up to "capture" the telemetry message
     */
    UT_SetDataBuffer(UT_KEY(CFE_SB_SendMsg), &HkTelemetryMsg,
            sizeof(HkTelemetryMsg), false);

    SAMPLE_ReportHousekeeping(&CmdMsg);

    /*
     * check that the known values got into the telemetry correctly
     */
    UtAssert_True(HkTelemetryMsg.Payload.CommandCounter == 22,
            "HkTelemetryMsg.Payload.CommandCounter (%u) == 22",
            (unsigned int)HkTelemetryMsg.Payload.CommandCounter);

    UtAssert_True(HkTelemetryMsg.Payload.CommandErrorCounter == 11,
            "HkTelemetryMsg.Payload.CommandErrorCounter (%u) == 11",
            (unsigned int)HkTelemetryMsg.Payload.CommandErrorCounter);

    /*
     * Confirm that the CFE_TBL_Manage() call was done
     */
    UtAssert_True(UT_GetStubCount(UT_KEY(CFE_TBL_Manage)) == 1,
            "CFE_TBL_Manage() called");

}

void Test_SAMPLE_NoopCmd(void)
{
    /*
     * Test Case For:
     * void SAMPLE_NoopCmd( const SAMPLE_Noop_t *Msg )
     */
    SAMPLE_Noop_t TestMsg;
    UT_CheckEvent_t EventTest;

    memset(&TestMsg, 0, sizeof(TestMsg));

    /* test dispatch of NOOP */
    UT_CheckEvent_Setup(&EventTest, SAMPLE_COMMANDNOP_INF_EID);

    UT_TEST_FUNCTION_RC(SAMPLE_Noop(&TestMsg), CFE_SUCCESS);

    /*
     * Confirm that the event was generated
     */
    UtAssert_True(EventTest.MatchCount == 1,
            "SAMPLE_COMMANDNOP_INF_EID generated (%u)",
            (unsigned int)EventTest.MatchCount);
}

void Test_SAMPLE_ResetCounters(void)
{
    /*
     * Test Case For:
     * void SAMPLE_ResetCounters( const SAMPLE_ResetCounters_t *Msg )
     */
    SAMPLE_ResetCounters_t TestMsg;
    UT_CheckEvent_t EventTest;

    memset(&TestMsg, 0, sizeof(TestMsg));

    UT_CheckEvent_Setup(&EventTest, SAMPLE_COMMANDRST_INF_EID);

    UT_TEST_FUNCTION_RC(SAMPLE_ResetCounters(&TestMsg), CFE_SUCCESS);

    /*
     * Confirm that the event was generated
     */
    UtAssert_True(EventTest.MatchCount == 1,
            "SAMPLE_COMMANDRST_INF_EID generated (%u)",
            (unsigned int)EventTest.MatchCount);
}

void Test_SAMPLE_ProcessCC(void)
{
    /*
     * Test Case For:
     * void  SAMPLE_ProcessCC( const SAMPLE_Process_t *Msg )
     */
    SAMPLE_Process_t TestMsg;
    SAMPLE_Table_t TestTblData;
    void *TblPtr = &TestTblData;

    memset(&TestTblData, 0, sizeof(TestTblData));
    memset(&TestMsg, 0, sizeof(TestMsg));

    /* Provide some table data for the SAMPLE_Process() function to use */
    TestTblData.Int1 = 40;
    TestTblData.Int2 = 50;
    UT_SetDataBuffer(UT_KEY(CFE_TBL_GetAddress), &TblPtr, sizeof(TblPtr), false);
    UT_TEST_FUNCTION_RC(SAMPLE_Process(&TestMsg), CFE_SUCCESS);

    /*
     * Confirm that the CFE_TBL_GetAddress() call was done
     */
    UtAssert_True(UT_GetStubCount(UT_KEY(CFE_TBL_GetAddress)) == 1,
            "CFE_TBL_GetAddress() called");


    /*
     * Confirm that the SAMPLE_Function() call was done
     * NOTE: This stub is provided by the sample_lib library
     */
    UtAssert_True(UT_GetStubCount(UT_KEY(SAMPLE_Function)) == 1,
            "SAMPLE_Function() called");

    /*
     * Configure the CFE_TBL_GetAddress function to return an error
     * Exercise the error return path
     */
    UT_SetForceFail(UT_KEY(CFE_TBL_GetAddress), CFE_TBL_ERR_UNREGISTERED);
    UT_TEST_FUNCTION_RC(SAMPLE_Process(&TestMsg), CFE_TBL_ERR_UNREGISTERED);
}

void Test_SAMPLE_TblValidationFunc(void)
{
    /*
     * Test Case For:
     * int32 SAMPLE_TblValidationFunc( void *TblData )
     */
    SAMPLE_Table_t TestTblData;

    memset(&TestTblData, 0, sizeof(TestTblData));

    /* nominal case (0) should succeed */
    UT_TEST_FUNCTION_RC(SAMPLE_TblValidationFunc(&TestTblData), CFE_SUCCESS);

    /* error case should return SAMPLE_TABLE_OUT_OF_RANGE_ERR_CODE */
    TestTblData.Int1 = 1 + SAMPLE_TBL_ELEMENT_1_MAX;
    UT_TEST_FUNCTION_RC(SAMPLE_TblValidationFunc(&TestTblData),
            SAMPLE_TABLE_OUT_OF_RANGE_ERR_CODE);
}




void Test_SAMPLE_GetCrc(void)
{
    /*
     * Test Case For:
     * void SAMPLE_GetCrc( const char *TableName )
     */

    /*
     * The only branch point here is CFE_TBL_GetInfo()
     *
     * Either way this function just does a write to syslog,
     * and it is the same in both cases, just with
     * a different message.  This could actually verify
     * the message using a hook function, if desired.
     */

    UT_SetForceFail(UT_KEY(CFE_TBL_GetInfo), CFE_TBL_ERR_INVALID_NAME);
    SAMPLE_GetCrc("UT");
    UtAssert_True(UT_GetStubCount(UT_KEY(CFE_ES_WriteToSysLog)) == 1,
            "CFE_ES_WriteToSysLog() called");

    UT_ClearForceFail(UT_KEY(CFE_TBL_GetInfo));
    SAMPLE_GetCrc("UT");
    UtAssert_True(UT_GetStubCount(UT_KEY(CFE_ES_WriteToSysLog)) == 2,
            "CFE_ES_WriteToSysLog() called");

}



/*
 * Setup function prior to every test
 */
void Sample_UT_Setup(void)
{
    UT_ResetState(0);
}

/*
 * Teardown function after every test
 */
void Sample_UT_TearDown(void)
{

}


/*
 * Register the test cases to execute with the unit test tool
 */
void UtTest_Setup(void)
{
    ADD_TEST(SAMPLE_AppMain);
    ADD_TEST(SAMPLE_AppInit);
    ADD_TEST(SAMPLE_ReportHousekeeping);
    ADD_TEST(SAMPLE_NoopCmd);
    ADD_TEST(SAMPLE_ResetCounters);
    ADD_TEST(SAMPLE_ProcessCC);
    ADD_TEST(SAMPLE_TblValidationFunc);
    ADD_TEST(SAMPLE_GetCrc);
}




<|MERGE_RESOLUTION|>--- conflicted
+++ resolved
@@ -245,127 +245,6 @@
 
 }
 
-<<<<<<< HEAD
-=======
-void Test_SAMPLE_ProcessCommandPacket(void)
-{
-    /*
-     * Test Case For:
-     * void SAMPLE_ProcessCommandPacket( CFE_SB_MsgPtr_t Msg )
-     */
-    /* a buffer large enough for any command message */
-    union
-    {
-        CFE_SB_Msg_t Base;
-        CCSDS_CommandPacket_t Cmd;
-        SAMPLE_Noop_t Noop;
-        SAMPLE_ResetCounters_t Reset;
-        SAMPLE_Process_t Process;
-    } TestMsg;
-    CFE_SB_MsgId_t TestMsgId;
-    UT_CheckEvent_t EventTest;
-
-    memset(&TestMsg, 0, sizeof(TestMsg));
-    UT_CheckEvent_Setup(&EventTest, SAMPLE_INVALID_MSGID_ERR_EID);
-
-    /*
-     * The CFE_SB_GetMsgId() stub uses a data buffer to hold the
-     * message ID values to return.
-     */
-    TestMsgId = SAMPLE_APP_CMD_MID;
-    UT_SetDataBuffer(UT_KEY(CFE_SB_GetMsgId), &TestMsgId,
-            sizeof(TestMsgId), false);
-    SAMPLE_ProcessCommandPacket(&TestMsg.Base);
-
-    TestMsgId = SAMPLE_APP_SEND_HK_MID;
-    UT_SetDataBuffer(UT_KEY(CFE_SB_GetMsgId), &TestMsgId,
-            sizeof(TestMsgId), false);
-    SAMPLE_ProcessCommandPacket(&TestMsg.Base);
-
-    /* invalid message id */
-    TestMsgId = CFE_SB_INVALID_MSG_ID;
-    UT_SetDataBuffer(UT_KEY(CFE_SB_GetMsgId), &TestMsgId,
-            sizeof(TestMsgId), false);
-    SAMPLE_ProcessCommandPacket(&TestMsg.Base);
-
-
-    /*
-     * Confirm that the event was generated only _once_
-     */
-    UtAssert_True(EventTest.MatchCount == 1,
-            "SAMPLE_COMMAND_ERR_EID generated (%u)",
-            (unsigned int)EventTest.MatchCount);
-}
-
-
-
-void Test_SAMPLE_ProcessGroundCommand(void)
-{
-    /*
-     * Test Case For:
-     * void SAMPLE_ProcessGroundCommand( CFE_SB_MsgPtr_t Msg )
-     */
-
-    /* a buffer large enough for any command message */
-    union
-    {
-        CFE_SB_Msg_t Base;
-        CCSDS_CommandPacket_t Cmd;
-        SAMPLE_Noop_t Noop;
-        SAMPLE_ResetCounters_t Reset;
-        SAMPLE_Process_t Process;
-    } TestMsg;
-    UT_CheckEvent_t EventTest;
-
-    memset(&TestMsg, 0, sizeof(TestMsg));
-
-    /*
-     * call with each of the supported command codes
-     * The CFE_SB_GetCmdCode stub allows the code to be
-     * set to whatever is needed.  There is no return
-     * value here and the actual implementation of these
-     * commands have separate test cases, so this just
-     * needs to exercise the "switch" statement.
-     */
-
-    /* test dispatch of NOOP */
-    UT_SetDeferredRetcode(UT_KEY(CFE_SB_GetCmdCode), 1, SAMPLE_APP_NOOP_CC);
-    UT_SetDeferredRetcode(UT_KEY(CFE_SB_GetTotalMsgLength), 1, sizeof(TestMsg.Noop));
-    UT_CheckEvent_Setup(&EventTest, SAMPLE_COMMANDNOP_INF_EID);
-
-    SAMPLE_ProcessGroundCommand(&TestMsg.Base);
-
-    /* test dispatch of RESET */
-    UT_SetDeferredRetcode(UT_KEY(CFE_SB_GetCmdCode), 1, SAMPLE_APP_RESET_COUNTERS_CC);
-    UT_SetDeferredRetcode(UT_KEY(CFE_SB_GetTotalMsgLength), 1, sizeof(TestMsg.Reset));
-    UT_CheckEvent_Setup(&EventTest, SAMPLE_COMMANDRST_INF_EID);
-
-    SAMPLE_ProcessGroundCommand(&TestMsg.Base);
-
-    /* test dispatch of PROCESS */
-    /* note this will end up calling SAMPLE_Process(), and as such it needs to
-     * avoid dereferencing a table which does not exist. */
-    UT_SetForceFail(UT_KEY(CFE_TBL_GetAddress), CFE_TBL_ERR_UNREGISTERED);
-    UT_SetDeferredRetcode(UT_KEY(CFE_SB_GetCmdCode), 1, SAMPLE_APP_PROCESS_CC);
-    UT_SetDeferredRetcode(UT_KEY(CFE_SB_GetTotalMsgLength), 1, sizeof(TestMsg.Process));
-
-    SAMPLE_ProcessGroundCommand(&TestMsg.Base);
-
-    /* test an invalid CC */
-    UT_CheckEvent_Setup(&EventTest, SAMPLE_COMMAND_ERR_EID);
-    UT_SetDeferredRetcode(UT_KEY(CFE_SB_GetCmdCode), 1, 1000);
-    SAMPLE_ProcessGroundCommand(&TestMsg.Base);
-
-    /*
-     * Confirm that the event was generated only _once_
-     */
-    UtAssert_True(EventTest.MatchCount == 1,
-            "SAMPLE_COMMAND_ERR_EID generated (%u)",
-            (unsigned int)EventTest.MatchCount);
-
-}
-
->>>>>>> adcac069
 void Test_SAMPLE_ReportHousekeeping(void)
 {
     /*
