--- conflicted
+++ resolved
@@ -1490,33 +1490,10 @@
 
 ### 6.1.1 Software Bus Messages
 
-<<<<<<< HEAD
 A Software Bus Message is a collection of data treated as a single entity.
 Messages are identified and routed on the Software Bus using an abstracted
 Message ID.  Applications create SB Messages by allocating sufficient memory,
 initializing the message contents and filling in user data.
-=======
-A Software Bus Message (SB Message) is a collection of data treated as a
-single entity. The format and the definition of the content is uniquely
-identified with a 16 bit Message ID. The Message ID is used to identify
-what the data is and who would like to receive it. Applications create
-SB Messages by allocating sufficient memory, calling the SB API to
-initialize the contents of the SB Message and then storing any
-appropriate data into the structure.
-
-The Message API hides the details of the message structure,
-providing routines such as CFE_MSG_GetMsgTime and CFE_MSG_SetMsgTime
-in order to get and set a message time. The current version of the cFE
-supports only CCSDS, however, the implementation of the message
-structure can be changed without affecting cFS Applications.
-
-See the implementation documentation for specific formats,
-fields, and bit values.  The message ID (MsgId) is an abstract
-concept that is implementation dependent, used for routing messages
-on the Software Bus.  Depending on the implementation, different
-ranges and values are supported, and the values affect the message
-header differently.
->>>>>>> 47b700ce
 
 The Message API abstracts the details of the message header,
 and most importantly the Message ID.  The current version of the cFE
